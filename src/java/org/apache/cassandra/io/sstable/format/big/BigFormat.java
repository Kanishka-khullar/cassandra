--- conflicted
+++ resolved
@@ -112,34 +112,18 @@
     // we always incremented the major version.
     static class BigVersion extends Version
     {
-<<<<<<< HEAD
-        public static final String current_version = "na";
+        public static final String current_version = "nb";
         public static final String earliest_supported_version = "ma";
 
-=======
-        public static final String current_version = "me";
-        public static final String earliest_supported_version = "jb";
-
-        // jb (2.0.1): switch from crc32 to adler32 for compression checksums
-        //             checksum the compressed data
-        // ka (2.1.0): new Statistics.db file format
-        //             index summaries can be downsampled and the sampling level is persisted
-        //             switch uncompressed checksums to adler32
-        //             tracks presense of legacy (local and remote) counter shards
-        // la (2.2.0): new file name format
-        // lb (2.2.7): commit log lower bound included
->>>>>>> d6ff4c4a
         // ma (3.0.0): swap bf hash order
         //             store rows natively
         // mb (3.0.7, 3.7): commit log lower bound included
         // mc (3.0.8, 3.9): commit log intervals included
         // md (3.0.18, 3.11.4): corrected sstable min/max clustering
-<<<<<<< HEAD
-
-        // na (4.0.0): uncompressed chunks, pending repair session, isTransient, checksummed sstable metadata file, new Bloomfilter format
-=======
         // me (3.0.25, 3.11.11): added hostId of the node from which the sstable originated
->>>>>>> d6ff4c4a
+
+        // na (4.0-rc1): uncompressed chunks, pending repair session, isTransient, checksummed sstable metadata file, new Bloomfilter format
+        // nb (4.0.0): originating host id
         //
         // NOTE: when adding a new version, please add that to LegacySSTableTest, too.
 
@@ -148,14 +132,11 @@
         private final boolean hasCommitLogLowerBound;
         private final boolean hasCommitLogIntervals;
         private final boolean hasAccurateMinMax;
-<<<<<<< HEAD
+        private final boolean hasOriginatingHostId;
         public final boolean hasMaxCompressedLength;
         private final boolean hasPendingRepair;
         private final boolean hasMetadataChecksum;
         private final boolean hasIsTransient;
-=======
-        private final boolean hasOriginatingHostId;
->>>>>>> d6ff4c4a
 
         /**
          * CASSANDRA-9067: 4.0 bloom filter representation changed (two longs just swapped)
@@ -173,15 +154,12 @@
             hasCommitLogLowerBound = version.compareTo("mb") >= 0;
             hasCommitLogIntervals = version.compareTo("mc") >= 0;
             hasAccurateMinMax = version.compareTo("md") >= 0;
-<<<<<<< HEAD
+            hasOriginatingHostId = version.matches("(m[e-z])|(n[b-z])");
             hasMaxCompressedLength = version.compareTo("na") >= 0;
             hasPendingRepair = version.compareTo("na") >= 0;
             hasIsTransient = version.compareTo("na") >= 0;
             hasMetadataChecksum = version.compareTo("na") >= 0;
             hasOldBfFormat = version.compareTo("na") < 0;
-=======
-            hasOriginatingHostId = version.matches("m[e-z]");
->>>>>>> d6ff4c4a
         }
 
         @Override
@@ -242,6 +220,11 @@
             return isCompatible() && version.charAt(0) == current_version.charAt(0);
         }
 
+        public boolean hasOriginatingHostId()
+        {
+            return hasOriginatingHostId;
+        }
+
         @Override
         public boolean hasMaxCompressedLength()
         {
@@ -253,10 +236,5 @@
         {
             return hasOldBfFormat;
         }
-
-        public boolean hasOriginatingHostId()
-        {
-            return hasOriginatingHostId;
-        }
     }
 }