/**
 * Licensed to the Apache Software Foundation (ASF) under one
 * or more contributor license agreements.  See the NOTICE file
 * distributed with this work for additional information
 * regarding copyright ownership.  The ASF licenses this file
 * to you under the Apache License, Version 2.0 (the
 * "License"); you may not use this file except in compliance
 * with the License.  You may obtain a copy of the License at
 * 
 *   http://www.apache.org/licenses/LICENSE-2.0
 * 
 * Unless required by applicable law or agreed to in writing,
 * software distributed under the License is distributed on an
 * "AS IS" BASIS, WITHOUT WARRANTIES OR CONDITIONS OF ANY
 * KIND, either express or implied.  See the License for the
 * specific language governing permissions and limitations
 * under the License.
 */

package org.apache.cassandra.io.sstable;

import java.io.*;
import java.nio.ByteBuffer;
import java.util.Arrays;
import java.util.HashSet;
import java.util.Set;

import org.slf4j.Logger;
import org.slf4j.LoggerFactory;

import org.apache.cassandra.config.CFMetaData;
import org.apache.cassandra.config.DatabaseDescriptor;
import org.apache.cassandra.db.ColumnFamily;
import org.apache.cassandra.db.ColumnFamilyStore;
import org.apache.cassandra.db.DecoratedKey;
import org.apache.cassandra.db.Table;
import org.apache.cassandra.db.marshal.AbstractCommutativeType;
import org.apache.cassandra.dht.IPartitioner;
import org.apache.cassandra.io.AbstractCompactedRow;
import org.apache.cassandra.io.ICompactionInfo;
import org.apache.cassandra.io.util.BufferedRandomAccessFile;
import org.apache.cassandra.io.util.FileMark;
import org.apache.cassandra.io.util.FileUtils;
import org.apache.cassandra.io.util.SegmentedFile;
import org.apache.cassandra.service.StorageService;
import org.apache.cassandra.streaming.OperationType;
import org.apache.cassandra.utils.BloomFilter;
import org.apache.cassandra.utils.EstimatedHistogram;
import org.apache.cassandra.utils.FBUtilities;

public class SSTableWriter extends SSTable
{
    private static Logger logger = LoggerFactory.getLogger(SSTableWriter.class);

    private IndexWriter iwriter;
    private SegmentedFile.Builder dbuilder;
    private final BufferedRandomAccessFile dataFile;
    private DecoratedKey lastWrittenKey;
    private FileMark dataMark;

    public SSTableWriter(String filename, long keyCount) throws IOException
    {
        this(filename, keyCount, DatabaseDescriptor.getCFMetaData(Descriptor.fromFilename(filename)), StorageService.getPartitioner());
    }

    public SSTableWriter(String filename, long keyCount, CFMetaData metadata, IPartitioner partitioner) throws IOException
    {
        super(Descriptor.fromFilename(filename),
              new HashSet<Component>(Arrays.asList(Component.DATA, Component.FILTER, Component.PRIMARY_INDEX, Component.STATS)),
              metadata,
              partitioner,
              SSTable.defaultRowHistogram(),
              SSTable.defaultColumnHistogram());
        iwriter = new IndexWriter(descriptor, partitioner, keyCount);
        dbuilder = SegmentedFile.getBuilder(DatabaseDescriptor.getDiskAccessMode());
        dataFile = new BufferedRandomAccessFile(new File(getFilename()), "rw", DatabaseDescriptor.getInMemoryCompactionLimit(), true);
    }
    
    public void mark()
    {
        dataMark = dataFile.mark();
        iwriter.mark();
    }

    public void reset()
    {
        try
        {
            dataFile.reset(dataMark);
            iwriter.reset();
        }
        catch (IOException e)
        {
            throw new IOError(e);
        }
    }

    private long beforeAppend(DecoratedKey decoratedKey) throws IOException
    {
        if (decoratedKey == null)
        {
            throw new IOException("Keys must not be null.");
        }
        if (lastWrittenKey != null && lastWrittenKey.compareTo(decoratedKey) > 0)
        {
            logger.info("Last written key : " + lastWrittenKey);
            logger.info("Current key : " + decoratedKey);
            logger.info("Writing into file " + getFilename());
            throw new IOException("Keys must be written in ascending order.");
        }
        return (lastWrittenKey == null) ? 0 : dataFile.getFilePointer();
    }

    private void afterAppend(DecoratedKey decoratedKey, long dataPosition) throws IOException
    {
        lastWrittenKey = decoratedKey;

        if (logger.isTraceEnabled())
            logger.trace("wrote " + decoratedKey + " at " + dataPosition);
        iwriter.afterAppend(decoratedKey, dataPosition);
        dbuilder.addPotentialBoundary(dataPosition);
    }

    public long append(AbstractCompactedRow row) throws IOException
    {
        long currentPosition = beforeAppend(row.key);
        FBUtilities.writeShortByteArray(row.key.key, dataFile);
        row.write(dataFile);
        estimatedRowSize.add(dataFile.getFilePointer() - currentPosition);
        estimatedColumnCount.add(row.columnCount());
        afterAppend(row.key, currentPosition);
        return currentPosition;
    }

    public void append(DecoratedKey decoratedKey, ColumnFamily cf) throws IOException
    {
        long startPosition = beforeAppend(decoratedKey);
        FBUtilities.writeShortByteArray(decoratedKey.key, dataFile);
        // write placeholder for the row size, since we don't know it yet
        long sizePosition = dataFile.getFilePointer();
        dataFile.writeLong(-1);
        // write out row data
        int columnCount = ColumnFamily.serializer().serializeWithIndexes(cf, dataFile);
        // seek back and write the row size (not including the size Long itself)
        long endPosition = dataFile.getFilePointer();
        dataFile.seek(sizePosition);
        dataFile.writeLong(endPosition - (sizePosition + 8));
        // finally, reset for next row
        dataFile.seek(endPosition);
        afterAppend(decoratedKey, startPosition);
        estimatedRowSize.add(endPosition - startPosition);
        estimatedColumnCount.add(columnCount);
    }

    public void append(DecoratedKey decoratedKey, ByteBuffer value) throws IOException
    {
        long currentPosition = beforeAppend(decoratedKey);
        FBUtilities.writeShortByteArray(decoratedKey.key, dataFile);
        assert value.remaining() > 0;
        dataFile.writeLong(value.remaining());
        dataFile.write(value.array(),value.position()+value.arrayOffset(),value.remaining());
        afterAppend(decoratedKey, currentPosition);
    }

    public SSTableReader closeAndOpenReader() throws IOException
    {
        return closeAndOpenReader(System.currentTimeMillis());
    }

    public SSTableReader closeAndOpenReader(long maxDataAge) throws IOException
    {
        // index and filter
        iwriter.close();

        // main data
        long position = dataFile.getFilePointer();
        dataFile.close(); // calls force
        FileUtils.truncate(dataFile.getPath(), position);

        // write sstable statistics
        writeStatistics(descriptor, estimatedRowSize, estimatedColumnCount);

        // remove the 'tmp' marker from all components
        final Descriptor newdesc = rename(descriptor, components);

        // finalize in-memory state for the reader
        SegmentedFile ifile = iwriter.builder.complete(newdesc.filenameFor(SSTable.COMPONENT_INDEX));
        SegmentedFile dfile = dbuilder.complete(newdesc.filenameFor(SSTable.COMPONENT_DATA));
        SSTableReader sstable = SSTableReader.internalOpen(newdesc, components, metadata, partitioner, ifile, dfile, iwriter.summary, iwriter.bf, maxDataAge, estimatedRowSize, estimatedColumnCount);
        iwriter = null;
        dbuilder = null;
        return sstable;
    }

    private static void writeStatistics(Descriptor desc, EstimatedHistogram rowSizes, EstimatedHistogram columnnCounts) throws IOException
    {
        DataOutputStream out = new DataOutputStream(new FileOutputStream(desc.filenameFor(SSTable.COMPONENT_STATS)));
        EstimatedHistogram.serializer.serialize(rowSizes, out);
        EstimatedHistogram.serializer.serialize(rowSizes, out);
        out.close();
    }

    static Descriptor rename(Descriptor tmpdesc, Set<Component> components)
    {
        Descriptor newdesc = tmpdesc.asTemporary(false);
        try
        {
            for (Component component : components)
                FBUtilities.renameWithConfirm(tmpdesc.filenameFor(component), newdesc.filenameFor(component));
        }
        catch (IOException e)
        {
            throw new IOError(e);
        }
        return newdesc;
    }

    public long getFilePointer()
    {
        return dataFile.getFilePointer();
    }
    
    public static Builder createBuilder(Descriptor desc, OperationType type)
    {
        if (!desc.isLatestVersion)
            // TODO: streaming between different versions will fail: need support for
            // recovering other versions to provide a stable streaming api
            throw new RuntimeException(String.format("Cannot recover SSTable with version %s (current version %s).",
                                                     desc.version, Descriptor.CURRENT_VERSION));

        return new Builder(desc, type);
    }

    /**
     * Removes the given SSTable from temporary status and opens it, rebuilding the
     * bloom filter and row index from the data file.
     */
    public static class Builder implements ICompactionInfo
    {
        private final Descriptor desc;
        public final ColumnFamilyStore cfs;
        private final RowIndexer indexer;

        public Builder(Descriptor desc, OperationType type)
        {
            this.desc = desc;
            cfs = Table.open(desc.ksname).getColumnFamilyStore(desc.cfname);
            try
            {
<<<<<<< HEAD
                if (OperationType.AES == type && cfs.metadata.getDefaultValidator().isCommutative())
                    indexer = new AESCommutativeRowIndexer(desc, cfs.metadata);
                else
                    indexer = new RowIndexer(desc, cfs.metadata);
=======
                dfile = new BufferedRandomAccessFile(new File(desc.filenameFor(SSTable.COMPONENT_DATA)), "r", 8 * 1024 * 1024, true);
>>>>>>> 3991fba4
            }
            catch (IOException e)
            {
                throw new IOError(e);
            }
        }

        public SSTableReader build() throws IOException
        {
            if (cfs.isInvalid())
                return null;
            File ifile = new File(desc.filenameFor(SSTable.COMPONENT_INDEX));
            File ffile = new File(desc.filenameFor(SSTable.COMPONENT_FILTER));
            assert !ifile.exists();
            assert !ffile.exists();

            long estimatedRows = indexer.prepareIndexing();

            // build the index and filter
            long rows = indexer.index();

            logger.debug("estimated row count was {} of real count", ((double)estimatedRows) / rows);
            return SSTableReader.open(rename(desc, SSTable.componentsFor(desc)));
        }

        public long getTotalBytes()
        {
            try
            {
                return indexer.dfile.length();
            }
            catch (IOException e)
            {
                throw new IOError(e);
            }
        }

        public long getBytesRead()
        {
            return indexer.dfile.getFilePointer();
        }

        public String getTaskType()
        {
            return "SSTable rebuild";
        }
    }

    static class RowIndexer
    {
        protected final Descriptor desc;
        public final BufferedRandomAccessFile dfile;

        protected IndexWriter iwriter;
        protected CFMetaData metadata;

        RowIndexer(Descriptor desc, CFMetaData metadata) throws IOException
        {
            this(desc, new BufferedRandomAccessFile(desc.filenameFor(SSTable.COMPONENT_DATA), "r", 8 * 1024 * 1024), metadata);
        }

        protected RowIndexer(Descriptor desc, BufferedRandomAccessFile dfile, CFMetaData metadata) throws IOException
        {
            this.desc = desc;
            this.dfile = dfile;
            this.metadata = metadata;
        }

        long prepareIndexing() throws IOException
        {
            long estimatedRows;
            try
            {
                estimatedRows = SSTable.estimateRowsFromData(desc, dfile);
                iwriter = new IndexWriter(desc, StorageService.getPartitioner(), estimatedRows);
                return estimatedRows;
            }
            catch(IOException e)
            {
                dfile.close();
                throw e;
            }
        }

        long index() throws IOException
        {
            try
            {
                return doIndexing();
            }
            finally
            {
                try
                {
                    dfile.close();
                    iwriter.close();
                }
                catch (IOException e)
                {
                    throw new IOError(e);
                }
            }
        }

        protected long doIndexing() throws IOException
        {
            EstimatedHistogram rowSizes = SSTable.defaultRowHistogram();
            EstimatedHistogram columnCounts = SSTable.defaultColumnHistogram();
            long rows = 0;
            DecoratedKey key;
            long rowPosition = 0;
            while (rowPosition < dfile.length())
            {
                // read key
                key = SSTableReader.decodeKey(StorageService.getPartitioner(), desc, FBUtilities.readShortByteArray(dfile));
                iwriter.afterAppend(key, rowPosition);

                // seek to next key
                long dataSize = SSTableReader.readRowSize(dfile, desc);
                rowPosition = dfile.getFilePointer() + dataSize;
                
                IndexHelper.skipBloomFilter(dfile);
                IndexHelper.skipIndex(dfile);
                ColumnFamily.serializer().deserializeFromSSTableNoColumns(ColumnFamily.create(metadata), dfile);
                rowSizes.add(dataSize);
                columnCounts.add(dfile.readInt());
                
                dfile.seek(rowPosition);

                rows++;
            }
            return rows;
        }
    }

    static class AESCommutativeRowIndexer extends RowIndexer
    {
        AESCommutativeRowIndexer(Descriptor desc, CFMetaData metadata) throws IOException
        {
            super(desc, new BufferedRandomAccessFile(desc.filenameFor(SSTable.COMPONENT_DATA), "rw", 8 * 1024 * 1024), metadata);
        }

        @Override
        protected long doIndexing() throws IOException
        {
            EstimatedHistogram rowSizes = SSTable.defaultRowHistogram();
            EstimatedHistogram columnCounts = SSTable.defaultColumnHistogram();
            long rows = 0L;
            ByteBuffer diskKey;
            DecoratedKey key;

            long readRowPosition  = 0L;
            long writeRowPosition = 0L;
            while (readRowPosition < dfile.length())
            {
                // read key
                dfile.seek(readRowPosition);
                diskKey = FBUtilities.readShortByteArray(dfile);

                // skip data size, bloom filter, column index
                long dataSize = SSTableReader.readRowSize(dfile, desc);
                dfile.skipBytes(dfile.readInt());
                dfile.skipBytes(dfile.readInt());

                // deserialize CF
                ColumnFamily cf = ColumnFamily.create(desc.ksname, desc.cfname);
                ColumnFamily.serializer().deserializeFromSSTableNoColumns(cf, dfile);
                ColumnFamily.serializer().deserializeColumns(dfile, cf);
                rowSizes.add(dataSize);
                columnCounts.add(cf.getEstimatedColumnCount());

                // remove source node from CF's commutative columns
                ((AbstractCommutativeType)cf.metadata().getDefaultValidator()).cleanContext(cf, FBUtilities.getLocalAddress());

                readRowPosition = dfile.getFilePointer();


                // update index writer
                key = SSTableReader.decodeKey(StorageService.getPartitioner(), desc, diskKey);
                iwriter.afterAppend(key, writeRowPosition);


                // write key
                dfile.seek(writeRowPosition);
                FBUtilities.writeShortByteArray(diskKey, dfile);

                // write data size; serialize CF w/ bloom filter, column index
                long writeSizePosition = dfile.getFilePointer();
                dfile.writeLong(-1L);
                ColumnFamily.serializer().serializeWithIndexes(cf, dfile);
                long writeEndPosition = dfile.getFilePointer();
                dfile.seek(writeSizePosition);
                dfile.writeLong(writeEndPosition - (writeSizePosition + 8L));

                writeRowPosition = writeEndPosition;

                rows++;

                dfile.sync();
            }

            if (writeRowPosition != readRowPosition)
            {
                // truncate file to new, reduced length
                dfile.setLength(writeRowPosition);
                dfile.sync();
            }

            return rows;
        }
    }

    /**
     * Encapsulates writing the index and filter for an SSTable. The state of this object is not valid until it has been closed.
     */
    static class IndexWriter
    {
        private final BufferedRandomAccessFile indexFile;
        public final Descriptor desc;
        public final IPartitioner partitioner;
        public final SegmentedFile.Builder builder;
        public final IndexSummary summary;
        public final BloomFilter bf;
        private FileMark mark;

        IndexWriter(Descriptor desc, IPartitioner part, long keyCount) throws IOException
        {
            this.desc = desc;
            this.partitioner = part;
            indexFile = new BufferedRandomAccessFile(new File(desc.filenameFor(SSTable.COMPONENT_INDEX)), "rw", 8 * 1024 * 1024, true);
            builder = SegmentedFile.getBuilder(DatabaseDescriptor.getIndexAccessMode());
            summary = new IndexSummary(keyCount);
            bf = BloomFilter.getFilter(keyCount, 15);
        }

        public void afterAppend(DecoratedKey key, long dataPosition) throws IOException
        {
            bf.add(key.key);
            long indexPosition = indexFile.getFilePointer();
            FBUtilities.writeShortByteArray(key.key, indexFile);
            indexFile.writeLong(dataPosition);
            if (logger.isTraceEnabled())
                logger.trace("wrote index of " + key + " at " + indexPosition);

            summary.maybeAddEntry(key, indexPosition);
            builder.addPotentialBoundary(indexPosition);
        }

        /**
         * Closes the index and bloomfilter, making the public state of this writer valid for consumption.
         */
        public void close() throws IOException
        {
            // bloom filter
            FileOutputStream fos = new FileOutputStream(desc.filenameFor(SSTable.COMPONENT_FILTER));
            DataOutputStream stream = new DataOutputStream(fos);
            BloomFilter.serializer().serialize(bf, stream);
            stream.flush();
            fos.getFD().sync();
            stream.close();

            // index
            long position = indexFile.getFilePointer();
            indexFile.close(); // calls force
            FileUtils.truncate(indexFile.getPath(), position);

            // finalize in-memory index state
            summary.complete();
        }

        public void mark()
        {
            mark = indexFile.mark();
        }

        public void reset() throws IOException
        {
            // we can't un-set the bloom filter addition, but extra keys in there are harmless.
            // we can't reset dbuilder either, but that is the last thing called in afterappend so
            // we assume that if that worked then we won't be trying to reset.
            indexFile.reset(mark);
        }
    }
}<|MERGE_RESOLUTION|>--- conflicted
+++ resolved
@@ -247,14 +247,10 @@
             cfs = Table.open(desc.ksname).getColumnFamilyStore(desc.cfname);
             try
             {
-<<<<<<< HEAD
                 if (OperationType.AES == type && cfs.metadata.getDefaultValidator().isCommutative())
                     indexer = new AESCommutativeRowIndexer(desc, cfs.metadata);
                 else
                     indexer = new RowIndexer(desc, cfs.metadata);
-=======
-                dfile = new BufferedRandomAccessFile(new File(desc.filenameFor(SSTable.COMPONENT_DATA)), "r", 8 * 1024 * 1024, true);
->>>>>>> 3991fba4
             }
             catch (IOException e)
             {
@@ -313,7 +309,7 @@
 
         RowIndexer(Descriptor desc, CFMetaData metadata) throws IOException
         {
-            this(desc, new BufferedRandomAccessFile(desc.filenameFor(SSTable.COMPONENT_DATA), "r", 8 * 1024 * 1024), metadata);
+            this(desc, new BufferedRandomAccessFile(new File(desc.filenameFor(SSTable.COMPONENT_DATA)), "r", 8 * 1024 * 1024, true), metadata);
         }
 
         protected RowIndexer(Descriptor desc, BufferedRandomAccessFile dfile, CFMetaData metadata) throws IOException
@@ -394,7 +390,7 @@
     {
         AESCommutativeRowIndexer(Descriptor desc, CFMetaData metadata) throws IOException
         {
-            super(desc, new BufferedRandomAccessFile(desc.filenameFor(SSTable.COMPONENT_DATA), "rw", 8 * 1024 * 1024), metadata);
+            super(desc, new BufferedRandomAccessFile(new File(desc.filenameFor(SSTable.COMPONENT_DATA)), "rw", 8 * 1024 * 1024, true), metadata);
         }
 
         @Override
