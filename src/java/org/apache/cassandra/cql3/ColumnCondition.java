/*
 * Licensed to the Apache Software Foundation (ASF) under one
 * or more contributor license agreements.  See the NOTICE file
 * distributed with this work for additional information
 * regarding copyright ownership.  The ASF licenses this file
 * to you under the Apache License, Version 2.0 (the
 * "License"); you may not use this file except in compliance
 * with the License.  You may obtain a copy of the License at
 *
 *     http://www.apache.org/licenses/LICENSE-2.0
 *
 * Unless required by applicable law or agreed to in writing, software
 * distributed under the License is distributed on an "AS IS" BASIS,
 * WITHOUT WARRANTIES OR CONDITIONS OF ANY KIND, either express or implied.
 * See the License for the specific language governing permissions and
 * limitations under the License.
 */
package org.apache.cassandra.cql3;

import java.nio.ByteBuffer;
import java.util.*;

import com.google.common.base.Objects;
import com.google.common.base.Predicate;
import com.google.common.collect.Iterators;

import org.apache.cassandra.config.ColumnDefinition;
import org.apache.cassandra.db.*;
import org.apache.cassandra.db.composites.CellName;
import org.apache.cassandra.db.composites.Composite;
import org.apache.cassandra.db.filter.ColumnSlice;
import org.apache.cassandra.db.marshal.*;
import org.apache.cassandra.exceptions.InvalidRequestException;
import org.apache.cassandra.utils.ByteBufferUtil;

/**
 * A CQL3 condition.
 */
public class ColumnCondition
{
    public final ColumnDefinition column;

    // For collection, when testing the equality of a specific element, null otherwise.
    private final Term collectionElement;

    private final Term value;

    private ColumnCondition(ColumnDefinition column, Term collectionElement, Term value)
    {
        this.column = column;
        this.collectionElement = collectionElement;
        this.value = value;
    }

    public static ColumnCondition equal(ColumnDefinition column, Term value)
    {
        return new ColumnCondition(column, null, value);
    }

    public static ColumnCondition equal(ColumnDefinition column, Term collectionElement, Term value)
    {
        return new ColumnCondition(column, collectionElement, value);
    }

    /**
     * Collects the column specification for the bind variables of this operation.
     *
     * @param boundNames the list of column specification where to collect the
     * bind variables of this term in.
     */
    public void collectMarkerSpecification(VariableSpecifications boundNames)
    {
        if (collectionElement != null)
            collectionElement.collectMarkerSpecification(boundNames);
        value.collectMarkerSpecification(boundNames);
    }

<<<<<<< HEAD
    public ColumnCondition.WithOptions with(QueryOptions options)
    {
        return new WithOptions(options);
    }

    public class WithOptions
    {
        private final QueryOptions options;

        private WithOptions(QueryOptions options)
        {
            this.options = options;
        }

        public boolean equalsTo(WithOptions other) throws InvalidRequestException
        {
            if (!column().equals(other.column()))
                return false;

            if ((collectionElement() == null) != (other.collectionElement() == null))
                return false;

            if (collectionElement() != null)
            {
                assert column.type instanceof ListType || column.type instanceof MapType;
                AbstractType<?> comparator = column.type instanceof ListType
                                           ? Int32Type.instance
                                           : ((MapType)column.type).keys;

                if (comparator.compare(collectionElement().bindAndGet(options), other.collectionElement().bindAndGet(options)) != 0)
                    return false;
            }

            return value().bindAndGet(options).equals(other.value().bindAndGet(other.options));
        }

        private ColumnDefinition column()
=======
    public ColumnCondition.Bound bind(List<ByteBuffer> variables) throws InvalidRequestException
    {
        return column.type instanceof CollectionType
             ? (collectionElement == null ? new CollectionBound(this, variables) : new ElementAccessBound(this, variables))
             : new SimpleBound(this, variables);
    }

    public static abstract class Bound
    {
        public final CFDefinition.Name column;

        protected Bound(CFDefinition.Name column)
        {
            this.column = column;
        }

        /**
         * Validates whether this condition applies to {@code current}.
         */
        public abstract boolean appliesTo(ColumnNameBuilder rowPrefix, ColumnFamily current, long now) throws InvalidRequestException;

        public ByteBuffer getCollectionElementValue()
>>>>>>> 9d06ea6f
        {
            return null;
        }

        protected ColumnNameBuilder copyOrUpdatePrefix(CFMetaData cfm, ColumnNameBuilder rowPrefix)
        {
            return column.kind == CFDefinition.Name.Kind.STATIC ? cfm.getStaticColumnNameBuilder() : rowPrefix.copy();
        }

        protected boolean equalsValue(ByteBuffer value, Column c, AbstractType<?> type, long now)
        {
            return value == null
                 ? c == null || !c.isLive(now)
                 : c != null && c.isLive(now) && type.compare(c.value(), value) == 0;
        }

        protected Iterator<Column> collectionColumns(ColumnNameBuilder collectionPrefix, ColumnFamily cf, final long now)
        {
<<<<<<< HEAD
            return collectionElement == null ? null : collectionElement.bindAndGet(options);
        }

        /**
         * Validates whether this condition applies to {@code current}.
         */
        public boolean appliesTo(Composite rowPrefix, ColumnFamily current, long now) throws InvalidRequestException
        {
            if (column.type instanceof CollectionType)
                return collectionAppliesTo((CollectionType)column.type, rowPrefix, current, now);

            assert collectionElement == null;
            Cell c = current.getColumn(current.metadata().comparator.create(rowPrefix, column));
            ByteBuffer v = value.bindAndGet(options);
            return v == null
                 ? c == null || !c.isLive(now)
                 : c != null && c.isLive(now) && c.value().equals(v);
        }

        private boolean collectionAppliesTo(CollectionType type, Composite rowPrefix, ColumnFamily current, final long now) throws InvalidRequestException
        {
            Term.Terminal v = value.bind(options);

            // For map element access, we won't iterate over the collection, so deal with that first. In other case, we do.
            if (collectionElement != null && type instanceof MapType)
            {
                ByteBuffer e = collectionElement.bindAndGet(options);
                if (e == null)
                    throw new InvalidRequestException("Invalid null value for map access");
                return mapElementAppliesTo((MapType)type, current, rowPrefix, e, v.get(options), now);
            }

            CellName name = current.metadata().comparator.create(rowPrefix, column);
            // We are testing for collection equality, so we need to have the expected values *and* only those.
            ColumnSlice[] collectionSlice = new ColumnSlice[]{ name.slice() };
            // Filter live columns, this makes things simpler afterwards
            Iterator<Cell> iter = Iterators.filter(current.iterator(collectionSlice), new Predicate<Cell>()
            {
                public boolean apply(Cell c)
                {
                    // we only care about live columns
                    return c.isLive(now);
                }
            });
=======
            // We are testing for collection equality, so we need to have the expected values *and* only those.
            ColumnSlice[] collectionSlice = new ColumnSlice[]{ new ColumnSlice(collectionPrefix.build(), collectionPrefix.buildAsEndOfRange()) };
            // Filter live columns, this makes things simpler afterwards
            return Iterators.filter(cf.iterator(collectionSlice), new Predicate<Column>()
            {
                public boolean apply(Column c)
                {
                    // we only care about live columns
                    return c.isLive(now);
                }
            });
        }
    }

    private static class SimpleBound extends Bound
    {
        public final ByteBuffer value;

        private SimpleBound(ColumnCondition condition, List<ByteBuffer> variables) throws InvalidRequestException
        {
            super(condition.column);
            assert !(column.type instanceof CollectionType) && condition.collectionElement == null;
            this.value = condition.value.bindAndGet(variables);
        }

        public boolean appliesTo(ColumnNameBuilder rowPrefix, ColumnFamily current, long now) throws InvalidRequestException
        {
            ColumnNameBuilder prefix = copyOrUpdatePrefix(current.metadata(), rowPrefix);
            ByteBuffer columnName = column.kind == CFDefinition.Name.Kind.VALUE_ALIAS
                                  ? prefix.build()
                                  : prefix.add(column.name.key).build();

            return equalsValue(value, current.getColumn(columnName), column.type, now);
        }

        @Override
        public boolean equals(Object o)
        {
            if (!(o instanceof SimpleBound))
                return false;

            SimpleBound that = (SimpleBound)o;
            if (!column.equals(that.column))
                return false;

            return value == null || that.value == null
                 ? value == null && that.value == null
                 : column.type.compare(value, that.value) == 0;
        }

        @Override
        public int hashCode()
        {
            return Objects.hashCode(column, value);
        }
    }

    private static class ElementAccessBound extends Bound
    {
        public final ByteBuffer collectionElement;
        public final ByteBuffer value;

        private ElementAccessBound(ColumnCondition condition, List<ByteBuffer> variables) throws InvalidRequestException
        {
            super(condition.column);
            assert column.type instanceof CollectionType && condition.collectionElement != null;
            this.collectionElement = condition.collectionElement.bindAndGet(variables);
            this.value = condition.value.bindAndGet(variables);
        }

        public boolean appliesTo(ColumnNameBuilder rowPrefix, ColumnFamily current, final long now) throws InvalidRequestException
        {
            if (collectionElement == null)
                throw new InvalidRequestException("Invalid null value for " + (column.type instanceof MapType ? "map" : "list") + " element access");

            ColumnNameBuilder collectionPrefix = copyOrUpdatePrefix(current.metadata(), rowPrefix).add(column.name.key);
            if (column.type instanceof MapType)
                return equalsValue(value, current.getColumn(collectionPrefix.add(collectionElement).build()), ((MapType)column.type).values, now);

            assert column.type instanceof ListType;
            int idx = ByteBufferUtil.toInt(collectionElement);
            if (idx < 0)
                throw new InvalidRequestException(String.format("Invalid negative list index %d", idx));

            Iterator<Column> iter = collectionColumns(collectionPrefix, current, now);
            int adv = Iterators.advance(iter, idx);
            if (adv != idx || !iter.hasNext())
                throw new InvalidRequestException(String.format("List index %d out of bound, list has size %d", idx, adv));
>>>>>>> 9d06ea6f

            // We don't support null values inside collections, so a condition like 'IF l[3] = null' can only
            // be false. We do special case though, as the compare below might mind getting a null.
            if (value == null)
                return false;

            return ((ListType)column.type).elements.compare(iter.next().value(), value) == 0;
        }

        public ByteBuffer getCollectionElementValue()
        {
            return collectionElement;
        }

        @Override
        public boolean equals(Object o)
        {
            if (!(o instanceof ElementAccessBound))
                return false;

            ElementAccessBound that = (ElementAccessBound)o;
            if (!column.equals(that.column))
                return false;

            if ((collectionElement == null) != (that.collectionElement == null))
                return false;

            if (collectionElement != null)
            {
<<<<<<< HEAD
                assert type instanceof ListType;
                ByteBuffer e = collectionElement.bindAndGet(options);
                if (e == null)
                    throw new InvalidRequestException("Invalid null value for list access");

                return listElementAppliesTo((ListType)type, iter, e, v.get(options));
=======
                assert column.type instanceof ListType || column.type instanceof MapType;
                AbstractType<?> comparator = column.type instanceof ListType
                                           ? Int32Type.instance
                                           : ((MapType)column.type).keys;

                if (comparator.compare(collectionElement, that.collectionElement) != 0)
                    return false;
>>>>>>> 9d06ea6f
            }

            return column.type.compare(value, that.value) == 0;
        }

        @Override
        public int hashCode()
        {
            return Objects.hashCode(column, collectionElement, value);
        }
    }

    private static class CollectionBound extends Bound
    {
        public final Term.Terminal value;

        private CollectionBound(ColumnCondition condition, List<ByteBuffer> variables) throws InvalidRequestException
        {
            super(condition.column);
            assert column.type instanceof CollectionType && condition.collectionElement == null;
            this.value = condition.value.bind(variables);
        }

        public boolean appliesTo(ColumnNameBuilder rowPrefix, ColumnFamily current, final long now) throws InvalidRequestException
        {
            CollectionType type = (CollectionType)column.type;
            CFMetaData cfm = current.metadata();

            ColumnNameBuilder collectionPrefix = copyOrUpdatePrefix(cfm, rowPrefix).add(column.name.key);

            Iterator<Column> iter = collectionColumns(collectionPrefix, current, now);
            if (value == null)
                return !iter.hasNext();

            switch (type.kind)
            {
<<<<<<< HEAD
                case LIST: return listAppliesTo((ListType)type, iter, ((Lists.Value)v).elements);
                case SET: return setAppliesTo((SetType)type, iter, ((Sets.Value)v).elements);
                case MAP: return mapAppliesTo((MapType)type, iter, ((Maps.Value)v).map);
=======
                case LIST: return listAppliesTo((ListType)type, cfm, iter, ((Lists.Value)value).elements);
                case SET: return setAppliesTo((SetType)type, cfm, iter, ((Sets.Value)value).elements);
                case MAP: return mapAppliesTo((MapType)type, cfm, iter, ((Maps.Value)value).map);
>>>>>>> 9d06ea6f
            }
            throw new AssertionError();
        }

        private boolean listAppliesTo(ListType type, Iterator<Cell> iter, List<ByteBuffer> elements)
        {
            for (ByteBuffer e : elements)
                if (!iter.hasNext() || type.elements.compare(iter.next().value(), e) != 0)
                    return false;
            // We must not have more elements than expected
            return !iter.hasNext();
        }

<<<<<<< HEAD
        private boolean listElementAppliesTo(ListType type, Iterator<Cell> iter, ByteBuffer element, ByteBuffer value) throws InvalidRequestException
        {
            int idx = ByteBufferUtil.toInt(element);
            if (idx < 0)
                throw new InvalidRequestException(String.format("Invalid negative list index %d", idx));

            int adv = Iterators.advance(iter, idx);
            if (adv != idx || !iter.hasNext())
                throw new InvalidRequestException(String.format("List index %d out of bound, list has size %d", idx, adv));

            return type.elements.compare(iter.next().value(), value) == 0;
        }

        private boolean setAppliesTo(SetType type, Iterator<Cell> iter, Set<ByteBuffer> elements)
=======
        private boolean setAppliesTo(SetType type, CFMetaData cfm, Iterator<Column> iter, Set<ByteBuffer> elements)
>>>>>>> 9d06ea6f
        {
            Set<ByteBuffer> remaining = new TreeSet<>(type.elements);
            remaining.addAll(elements);
            while (iter.hasNext())
            {
                if (remaining.isEmpty())
                    return false;

                if (!remaining.remove(iter.next().name().collectionElement()))
                    return false;
            }
            return remaining.isEmpty();
        }

        private boolean mapAppliesTo(MapType type, Iterator<Cell> iter, Map<ByteBuffer, ByteBuffer> elements)
        {
            Map<ByteBuffer, ByteBuffer> remaining = new TreeMap<>(type.keys);
            remaining.putAll(elements);
            while (iter.hasNext())
            {
                if (remaining.isEmpty())
                    return false;

                Cell c = iter.next();
                ByteBuffer previous = remaining.remove(c.name().collectionElement());
                if (previous == null || type.values.compare(previous, c.value()) != 0)
                    return false;
            }
            return remaining.isEmpty();
        }

<<<<<<< HEAD
        private boolean mapElementAppliesTo(MapType type, ColumnFamily current, Composite rowPrefix, ByteBuffer element, ByteBuffer value, long now)
        {
            CellName name = current.getComparator().create(rowPrefix, column, element);
            Cell c = current.getColumn(name);
            return c != null && c.isLive(now) && type.values.compare(c.value(), value) == 0;
=======
        @Override
        public boolean equals(Object o)
        {
            if (!(o instanceof CollectionBound))
                return false;

            CollectionBound that = (CollectionBound)o;
            if (!column.equals(that.column))
                return false;

            // Slightly inefficient because it serialize the collection just for the sake of comparison.
            // We could improve by adding an equals() method to Lists.Value, Sets.Value and Maps.Value but
            // this method is only called when there is 2 conditions on the same collection to make sure
            // both are not incompatible, so overall it's probably not worth the effort.
            ByteBuffer thisVal = value.get();
            ByteBuffer thatVal = that.value.get();
            return thisVal == null || thatVal == null
                 ? thisVal == null && thatVal == null
                 : column.type.compare(thisVal, thatVal) == 0;
        }

        @Override
        public int hashCode()
        {
            return Objects.hashCode(column, value.get());
>>>>>>> 9d06ea6f
        }
    }

    public static class Raw
    {
        private final Term.Raw value;

        // Can be null, only used with the syntax "IF m[e] = ..." (in which case it's 'e')
        private final Term.Raw collectionElement;

        private Raw(Term.Raw value, Term.Raw collectionElement)
        {
            this.value = value;
            this.collectionElement = collectionElement;
        }

        public static Raw simpleEqual(Term.Raw value)
        {
            return new Raw(value, null);
        }

        public static Raw collectionEqual(Term.Raw value, Term.Raw collectionElement)
        {
            return new Raw(value, collectionElement);
        }

        public ColumnCondition prepare(String keyspace, ColumnDefinition receiver) throws InvalidRequestException
        {
            if (receiver.type instanceof CounterColumnType)
                throw new InvalidRequestException("Condtions on counters are not supported");

            if (collectionElement == null)
                return ColumnCondition.equal(receiver, value.prepare(keyspace, receiver));

            if (!(receiver.type.isCollection()))
                throw new InvalidRequestException(String.format("Invalid element access syntax for non-collection column %s", receiver.name));

            switch (((CollectionType)receiver.type).kind)
            {
                case LIST:
                    return ColumnCondition.equal(receiver, collectionElement.prepare(keyspace, Lists.indexSpecOf(receiver)), value.prepare(keyspace, Lists.valueSpecOf(receiver)));
                case SET:
                    throw new InvalidRequestException(String.format("Invalid element access syntax for set column %s", receiver.name));
                case MAP:
                    return ColumnCondition.equal(receiver, collectionElement.prepare(keyspace, Maps.keySpecOf(receiver)), value.prepare(keyspace, Maps.valueSpecOf(receiver)));
            }
            throw new AssertionError();
        }
    }
}<|MERGE_RESOLUTION|>--- conflicted
+++ resolved
@@ -75,57 +75,18 @@
         value.collectMarkerSpecification(boundNames);
     }
 
-<<<<<<< HEAD
-    public ColumnCondition.WithOptions with(QueryOptions options)
-    {
-        return new WithOptions(options);
-    }
-
-    public class WithOptions
-    {
-        private final QueryOptions options;
-
-        private WithOptions(QueryOptions options)
-        {
-            this.options = options;
-        }
-
-        public boolean equalsTo(WithOptions other) throws InvalidRequestException
-        {
-            if (!column().equals(other.column()))
-                return false;
-
-            if ((collectionElement() == null) != (other.collectionElement() == null))
-                return false;
-
-            if (collectionElement() != null)
-            {
-                assert column.type instanceof ListType || column.type instanceof MapType;
-                AbstractType<?> comparator = column.type instanceof ListType
-                                           ? Int32Type.instance
-                                           : ((MapType)column.type).keys;
-
-                if (comparator.compare(collectionElement().bindAndGet(options), other.collectionElement().bindAndGet(options)) != 0)
-                    return false;
-            }
-
-            return value().bindAndGet(options).equals(other.value().bindAndGet(other.options));
-        }
-
-        private ColumnDefinition column()
-=======
-    public ColumnCondition.Bound bind(List<ByteBuffer> variables) throws InvalidRequestException
+    public ColumnCondition.Bound bind(QueryOptions options) throws InvalidRequestException
     {
         return column.type instanceof CollectionType
-             ? (collectionElement == null ? new CollectionBound(this, variables) : new ElementAccessBound(this, variables))
-             : new SimpleBound(this, variables);
+             ? (collectionElement == null ? new CollectionBound(this, options) : new ElementAccessBound(this, options))
+             : new SimpleBound(this, options);
     }
 
     public static abstract class Bound
     {
-        public final CFDefinition.Name column;
-
-        protected Bound(CFDefinition.Name column)
+        public final ColumnDefinition column;
+
+        protected Bound(ColumnDefinition column)
         {
             this.column = column;
         }
@@ -133,66 +94,26 @@
         /**
          * Validates whether this condition applies to {@code current}.
          */
-        public abstract boolean appliesTo(ColumnNameBuilder rowPrefix, ColumnFamily current, long now) throws InvalidRequestException;
+        public abstract boolean appliesTo(Composite rowPrefix, ColumnFamily current, long now) throws InvalidRequestException;
 
         public ByteBuffer getCollectionElementValue()
->>>>>>> 9d06ea6f
         {
             return null;
         }
 
-        protected ColumnNameBuilder copyOrUpdatePrefix(CFMetaData cfm, ColumnNameBuilder rowPrefix)
-        {
-            return column.kind == CFDefinition.Name.Kind.STATIC ? cfm.getStaticColumnNameBuilder() : rowPrefix.copy();
-        }
-
-        protected boolean equalsValue(ByteBuffer value, Column c, AbstractType<?> type, long now)
+        protected boolean equalsValue(ByteBuffer value, Cell c, AbstractType<?> type, long now)
         {
             return value == null
                  ? c == null || !c.isLive(now)
                  : c != null && c.isLive(now) && type.compare(c.value(), value) == 0;
         }
 
-        protected Iterator<Column> collectionColumns(ColumnNameBuilder collectionPrefix, ColumnFamily cf, final long now)
-        {
-<<<<<<< HEAD
-            return collectionElement == null ? null : collectionElement.bindAndGet(options);
-        }
-
-        /**
-         * Validates whether this condition applies to {@code current}.
-         */
-        public boolean appliesTo(Composite rowPrefix, ColumnFamily current, long now) throws InvalidRequestException
-        {
-            if (column.type instanceof CollectionType)
-                return collectionAppliesTo((CollectionType)column.type, rowPrefix, current, now);
-
-            assert collectionElement == null;
-            Cell c = current.getColumn(current.metadata().comparator.create(rowPrefix, column));
-            ByteBuffer v = value.bindAndGet(options);
-            return v == null
-                 ? c == null || !c.isLive(now)
-                 : c != null && c.isLive(now) && c.value().equals(v);
-        }
-
-        private boolean collectionAppliesTo(CollectionType type, Composite rowPrefix, ColumnFamily current, final long now) throws InvalidRequestException
-        {
-            Term.Terminal v = value.bind(options);
-
-            // For map element access, we won't iterate over the collection, so deal with that first. In other case, we do.
-            if (collectionElement != null && type instanceof MapType)
-            {
-                ByteBuffer e = collectionElement.bindAndGet(options);
-                if (e == null)
-                    throw new InvalidRequestException("Invalid null value for map access");
-                return mapElementAppliesTo((MapType)type, current, rowPrefix, e, v.get(options), now);
-            }
-
-            CellName name = current.metadata().comparator.create(rowPrefix, column);
+        protected Iterator<Cell> collectionColumns(CellName collection, ColumnFamily cf, final long now)
+        {
             // We are testing for collection equality, so we need to have the expected values *and* only those.
-            ColumnSlice[] collectionSlice = new ColumnSlice[]{ name.slice() };
+            ColumnSlice[] collectionSlice = new ColumnSlice[]{ collection.slice() };
             // Filter live columns, this makes things simpler afterwards
-            Iterator<Cell> iter = Iterators.filter(current.iterator(collectionSlice), new Predicate<Cell>()
+            return Iterators.filter(cf.iterator(collectionSlice), new Predicate<Cell>()
             {
                 public boolean apply(Cell c)
                 {
@@ -200,18 +121,6 @@
                     return c.isLive(now);
                 }
             });
-=======
-            // We are testing for collection equality, so we need to have the expected values *and* only those.
-            ColumnSlice[] collectionSlice = new ColumnSlice[]{ new ColumnSlice(collectionPrefix.build(), collectionPrefix.buildAsEndOfRange()) };
-            // Filter live columns, this makes things simpler afterwards
-            return Iterators.filter(cf.iterator(collectionSlice), new Predicate<Column>()
-            {
-                public boolean apply(Column c)
-                {
-                    // we only care about live columns
-                    return c.isLive(now);
-                }
-            });
         }
     }
 
@@ -219,21 +128,17 @@
     {
         public final ByteBuffer value;
 
-        private SimpleBound(ColumnCondition condition, List<ByteBuffer> variables) throws InvalidRequestException
+        private SimpleBound(ColumnCondition condition, QueryOptions options) throws InvalidRequestException
         {
             super(condition.column);
             assert !(column.type instanceof CollectionType) && condition.collectionElement == null;
-            this.value = condition.value.bindAndGet(variables);
-        }
-
-        public boolean appliesTo(ColumnNameBuilder rowPrefix, ColumnFamily current, long now) throws InvalidRequestException
-        {
-            ColumnNameBuilder prefix = copyOrUpdatePrefix(current.metadata(), rowPrefix);
-            ByteBuffer columnName = column.kind == CFDefinition.Name.Kind.VALUE_ALIAS
-                                  ? prefix.build()
-                                  : prefix.add(column.name.key).build();
-
-            return equalsValue(value, current.getColumn(columnName), column.type, now);
+            this.value = condition.value.bindAndGet(options);
+        }
+
+        public boolean appliesTo(Composite rowPrefix, ColumnFamily current, long now) throws InvalidRequestException
+        {
+            CellName name = current.metadata().comparator.create(rowPrefix, column);
+            return equalsValue(value, current.getColumn(name), column.type, now);
         }
 
         @Override
@@ -263,33 +168,31 @@
         public final ByteBuffer collectionElement;
         public final ByteBuffer value;
 
-        private ElementAccessBound(ColumnCondition condition, List<ByteBuffer> variables) throws InvalidRequestException
+        private ElementAccessBound(ColumnCondition condition, QueryOptions options) throws InvalidRequestException
         {
             super(condition.column);
             assert column.type instanceof CollectionType && condition.collectionElement != null;
-            this.collectionElement = condition.collectionElement.bindAndGet(variables);
-            this.value = condition.value.bindAndGet(variables);
-        }
-
-        public boolean appliesTo(ColumnNameBuilder rowPrefix, ColumnFamily current, final long now) throws InvalidRequestException
+            this.collectionElement = condition.collectionElement.bindAndGet(options);
+            this.value = condition.value.bindAndGet(options);
+        }
+
+        public boolean appliesTo(Composite rowPrefix, ColumnFamily current, final long now) throws InvalidRequestException
         {
             if (collectionElement == null)
                 throw new InvalidRequestException("Invalid null value for " + (column.type instanceof MapType ? "map" : "list") + " element access");
 
-            ColumnNameBuilder collectionPrefix = copyOrUpdatePrefix(current.metadata(), rowPrefix).add(column.name.key);
             if (column.type instanceof MapType)
-                return equalsValue(value, current.getColumn(collectionPrefix.add(collectionElement).build()), ((MapType)column.type).values, now);
+                return equalsValue(value, current.getColumn(current.metadata().comparator.create(rowPrefix, column, collectionElement)), ((MapType)column.type).values, now);
 
             assert column.type instanceof ListType;
             int idx = ByteBufferUtil.toInt(collectionElement);
             if (idx < 0)
                 throw new InvalidRequestException(String.format("Invalid negative list index %d", idx));
 
-            Iterator<Column> iter = collectionColumns(collectionPrefix, current, now);
+            Iterator<Cell> iter = collectionColumns(current.metadata().comparator.create(rowPrefix, column), current, now);
             int adv = Iterators.advance(iter, idx);
             if (adv != idx || !iter.hasNext())
                 throw new InvalidRequestException(String.format("List index %d out of bound, list has size %d", idx, adv));
->>>>>>> 9d06ea6f
 
             // We don't support null values inside collections, so a condition like 'IF l[3] = null' can only
             // be false. We do special case though, as the compare below might mind getting a null.
@@ -319,14 +222,6 @@
 
             if (collectionElement != null)
             {
-<<<<<<< HEAD
-                assert type instanceof ListType;
-                ByteBuffer e = collectionElement.bindAndGet(options);
-                if (e == null)
-                    throw new InvalidRequestException("Invalid null value for list access");
-
-                return listElementAppliesTo((ListType)type, iter, e, v.get(options));
-=======
                 assert column.type instanceof ListType || column.type instanceof MapType;
                 AbstractType<?> comparator = column.type instanceof ListType
                                            ? Int32Type.instance
@@ -334,7 +229,6 @@
 
                 if (comparator.compare(collectionElement, that.collectionElement) != 0)
                     return false;
->>>>>>> 9d06ea6f
             }
 
             return column.type.compare(value, that.value) == 0;
@@ -351,35 +245,26 @@
     {
         public final Term.Terminal value;
 
-        private CollectionBound(ColumnCondition condition, List<ByteBuffer> variables) throws InvalidRequestException
+        private CollectionBound(ColumnCondition condition, QueryOptions options) throws InvalidRequestException
         {
             super(condition.column);
             assert column.type instanceof CollectionType && condition.collectionElement == null;
-            this.value = condition.value.bind(variables);
-        }
-
-        public boolean appliesTo(ColumnNameBuilder rowPrefix, ColumnFamily current, final long now) throws InvalidRequestException
+            this.value = condition.value.bind(options);
+        }
+
+        public boolean appliesTo(Composite rowPrefix, ColumnFamily current, final long now) throws InvalidRequestException
         {
             CollectionType type = (CollectionType)column.type;
-            CFMetaData cfm = current.metadata();
-
-            ColumnNameBuilder collectionPrefix = copyOrUpdatePrefix(cfm, rowPrefix).add(column.name.key);
-
-            Iterator<Column> iter = collectionColumns(collectionPrefix, current, now);
+
+            Iterator<Cell> iter = collectionColumns(current.metadata().comparator.create(rowPrefix, column), current, now);
             if (value == null)
                 return !iter.hasNext();
 
             switch (type.kind)
             {
-<<<<<<< HEAD
-                case LIST: return listAppliesTo((ListType)type, iter, ((Lists.Value)v).elements);
-                case SET: return setAppliesTo((SetType)type, iter, ((Sets.Value)v).elements);
-                case MAP: return mapAppliesTo((MapType)type, iter, ((Maps.Value)v).map);
-=======
-                case LIST: return listAppliesTo((ListType)type, cfm, iter, ((Lists.Value)value).elements);
-                case SET: return setAppliesTo((SetType)type, cfm, iter, ((Sets.Value)value).elements);
-                case MAP: return mapAppliesTo((MapType)type, cfm, iter, ((Maps.Value)value).map);
->>>>>>> 9d06ea6f
+                case LIST: return listAppliesTo((ListType)type, iter, ((Lists.Value)value).elements);
+                case SET: return setAppliesTo((SetType)type, iter, ((Sets.Value)value).elements);
+                case MAP: return mapAppliesTo((MapType)type, iter, ((Maps.Value)value).map);
             }
             throw new AssertionError();
         }
@@ -393,24 +278,7 @@
             return !iter.hasNext();
         }
 
-<<<<<<< HEAD
-        private boolean listElementAppliesTo(ListType type, Iterator<Cell> iter, ByteBuffer element, ByteBuffer value) throws InvalidRequestException
-        {
-            int idx = ByteBufferUtil.toInt(element);
-            if (idx < 0)
-                throw new InvalidRequestException(String.format("Invalid negative list index %d", idx));
-
-            int adv = Iterators.advance(iter, idx);
-            if (adv != idx || !iter.hasNext())
-                throw new InvalidRequestException(String.format("List index %d out of bound, list has size %d", idx, adv));
-
-            return type.elements.compare(iter.next().value(), value) == 0;
-        }
-
         private boolean setAppliesTo(SetType type, Iterator<Cell> iter, Set<ByteBuffer> elements)
-=======
-        private boolean setAppliesTo(SetType type, CFMetaData cfm, Iterator<Column> iter, Set<ByteBuffer> elements)
->>>>>>> 9d06ea6f
         {
             Set<ByteBuffer> remaining = new TreeSet<>(type.elements);
             remaining.addAll(elements);
@@ -442,13 +310,6 @@
             return remaining.isEmpty();
         }
 
-<<<<<<< HEAD
-        private boolean mapElementAppliesTo(MapType type, ColumnFamily current, Composite rowPrefix, ByteBuffer element, ByteBuffer value, long now)
-        {
-            CellName name = current.getComparator().create(rowPrefix, column, element);
-            Cell c = current.getColumn(name);
-            return c != null && c.isLive(now) && type.values.compare(c.value(), value) == 0;
-=======
         @Override
         public boolean equals(Object o)
         {
@@ -459,22 +320,38 @@
             if (!column.equals(that.column))
                 return false;
 
-            // Slightly inefficient because it serialize the collection just for the sake of comparison.
-            // We could improve by adding an equals() method to Lists.Value, Sets.Value and Maps.Value but
-            // this method is only called when there is 2 conditions on the same collection to make sure
-            // both are not incompatible, so overall it's probably not worth the effort.
-            ByteBuffer thisVal = value.get();
-            ByteBuffer thatVal = that.value.get();
-            return thisVal == null || thatVal == null
-                 ? thisVal == null && thatVal == null
-                 : column.type.compare(thisVal, thatVal) == 0;
+            if (value == null || that.value == null)
+                return value == null && that.value == null;
+
+            switch (((CollectionType)column.type).kind)
+            {
+                case LIST: return ((Lists.Value)value).equals((ListType)column.type, (Lists.Value)that.value);
+                case SET: return ((Sets.Value)value).equals((SetType)column.type, (Sets.Value)that.value);
+                case MAP: return ((Maps.Value)value).equals((MapType)column.type, (Maps.Value)that.value);
+            }
+            throw new AssertionError();
         }
 
         @Override
         public int hashCode()
         {
-            return Objects.hashCode(column, value.get());
->>>>>>> 9d06ea6f
+            Object val = null;
+            if (value != null)
+            {
+                switch (((CollectionType)column.type).kind)
+                {
+                    case LIST:
+                        val = ((Lists.Value)value).elements.hashCode();
+                        break;
+                    case SET:
+                        val = ((Sets.Value)value).elements.hashCode();
+                        break;
+                    case MAP:
+                        val = ((Maps.Value)value).map.hashCode();
+                        break;
+                }
+            }
+            return Objects.hashCode(column, val);
         }
     }
 
