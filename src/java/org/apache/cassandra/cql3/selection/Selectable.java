/*
 * Licensed to the Apache Software Foundation (ASF) under one
 * or more contributor license agreements.  See the NOTICE file
 * distributed with this work for additional information
 * regarding copyright ownership.  The ASF licenses this file
 * to you under the Apache License, Version 2.0 (the
 * "License"); you may not use this file except in compliance
 * with the License.  You may obtain a copy of the License at
 *
 *   http://www.apache.org/licenses/LICENSE-2.0
 *
 * Unless required by applicable law or agreed to in writing,
 * software distributed under the License is distributed on an
 * "AS IS" BASIS, WITHOUT WARRANTIES OR CONDITIONS OF ANY
 * KIND, either express or implied.  See the License for the
 * specific language governing permissions and limitations
 * under the License.
 */
package org.apache.cassandra.cql3.selection;

import java.util.ArrayList;
import java.util.Collections;
import java.util.List;

import org.apache.commons.lang3.text.StrBuilder;
import org.apache.cassandra.config.CFMetaData;
import org.apache.cassandra.config.ColumnDefinition;
import org.apache.cassandra.cql3.*;
import org.apache.cassandra.cql3.functions.*;
import org.apache.cassandra.db.marshal.*;
import org.apache.cassandra.exceptions.InvalidRequestException;

public interface Selectable extends AssignmentTestable
{
    public Selector.Factory newSelectorFactory(CFMetaData cfm, AbstractType<?> expectedType, List<ColumnDefinition> defs, VariableSpecifications boundNames);

    /**
     * The type of the {@code Selectable} if it can be infered.
     *
     * @param keyspace the keyspace on which the statement for which this is a
     * {@code Selectable} is on.
     * @return the type of this {@code Selectable} if inferrable, or {@code null}
     * otherwise (for instance, the type isn't inferable for a bind marker. Even for
     * literals, the exact type is not inferrable since they are valid for many
     * different types and so this will return {@code null} too).
     */
    public AbstractType<?> getExactTypeIfKnown(String keyspace);

    // Term.Raw overrides this since some literals can be WEAKLY_ASSIGNABLE
    default public TestResult testAssignment(String keyspace, ColumnSpecification receiver)
    {
        AbstractType<?> type = getExactTypeIfKnown(keyspace);
        return type == null ? TestResult.NOT_ASSIGNABLE : type.testAssignment(keyspace, receiver);
    }

    default int addAndGetIndex(ColumnDefinition def, List<ColumnDefinition> l)
    {
        int idx = l.indexOf(def);
        if (idx < 0)
        {
            idx = l.size();
            l.add(def);
        }
        return idx;
    }

    public static abstract class Raw
    {
        public abstract Selectable prepare(CFMetaData cfm);

        /**
         * Returns true if any processing is performed on the selected column.
         **/
        public boolean processesSelection()
        {
            // ColumnIdentifier is the only case that returns false and override this
            return true;
        }
    }

    public static class WithTerm implements Selectable
    {
        /**
         * The names given to unamed bind markers found in selection. In selection clause, we often don't have a good
         * name for bind markers, typically if you have:
         *   SELECT (int)? FROM foo;
         * there isn't a good name for that marker. So we give the same name to all the markers. Note that we could try
         * to differenciate the names by using some increasing number in the name (so [selection_1], [selection_2], ...)
         * but it's actually not trivial to do in the current code and it's not really more helpful since if users wants
         * to bind by position (which they will have to in this case), they can do so at the driver level directly. And
         * so we don't bother.
         * Note that users should really be using named bind markers if they want to be able to bind by names.
         */
        private static final ColumnIdentifier bindMarkerNameInSelection = new ColumnIdentifier("[selection]", true);

        private final Term.Raw rawTerm;

        public WithTerm(Term.Raw rawTerm)
        {
            this.rawTerm = rawTerm;
        }

        @Override
        public TestResult testAssignment(String keyspace, ColumnSpecification receiver)
        {
            return rawTerm.testAssignment(keyspace, receiver);
        }

        public Selector.Factory newSelectorFactory(CFMetaData cfm, AbstractType<?> expectedType, List<ColumnDefinition> defs, VariableSpecifications boundNames) throws InvalidRequestException
        {
            /*
             * expectedType will be null if we have no constraint on what the type should be. For instance, if this term is a bind marker:
             *   - it will be null if we do "SELECT ? FROM foo"
             *   - it won't be null (and be LongType) if we do "SELECT bigintAsBlob(?) FROM foo" because the function constrain it.
             *
             * In the first case, we have to error out: we need to infer the type of the metadata of a SELECT at preparation time, which we can't
             * here (users will have to do "SELECT (varint)? FROM foo" for instance).
             * But in the 2nd case, we're fine and can use the expectedType to "prepare" the bind marker/collect the bound type.
             *
             * Further, the term might not be a bind marker, in which case we sometimes can default to some most-general type. For instance, in
             *   SELECT 3 FROM foo
             * we'll just default the type to 'varint' as that's the most generic type for the literal '3' (this is mostly for convenience, the query
             * is not terribly useful in practice and use can force the type as for the bind marker case through "SELECT (int)3 FROM foo").
             * But note that not all literals can have such default type. For instance, there is no way to infer the type of a UDT literal in a vacuum,
             * and so we simply error out if we have something like:
             *   SELECT { foo: 'bar' } FROM foo
             *
             * Lastly, note that if the term is a terminal literal, we don't have to check it's compatibility with 'expectedType' as any incompatibility
             * would have been found at preparation time.
             */
            AbstractType<?> type = getExactTypeIfKnown(cfm.ksName);
            if (type == null)
            {
                type = expectedType;
                if (type == null)
                    throw new InvalidRequestException("Cannot infer type for term " + this + " in selection clause (try using a cast to force a type)");
            }

            // The fact we default the name to "[selection]" inconditionally means that any bind marker in a
            // selection will have this name. Which isn't terribly helpful, but it's unclear how to provide
            // something a lot more helpful and in practice user can bind those markers by position or, even better,
            // use bind markers.
            Term term = rawTerm.prepare(cfm.ksName, new ColumnSpecification(cfm.ksName, cfm.cfName, bindMarkerNameInSelection, type));
            term.collectMarkerSpecification(boundNames);
            return TermSelector.newFactory(rawTerm.getText(), term, type);
        }

        @Override
        public AbstractType<?> getExactTypeIfKnown(String keyspace)
        {
            return rawTerm.getExactTypeIfKnown(keyspace);
        }

        @Override
        public String toString()
        {
            return rawTerm.toString();
        }

        public static class Raw extends Selectable.Raw
        {
            private final Term.Raw term;

            public Raw(Term.Raw term)
            {
                this.term = term;
            }

            public Selectable prepare(CFMetaData cfm)
            {
                return new WithTerm(term);
            }
        }
    }

    public static class WritetimeOrTTL implements Selectable
    {
        public final ColumnDefinition column;
        public final boolean isWritetime;

        public WritetimeOrTTL(ColumnDefinition column, boolean isWritetime)
        {
            this.column = column;
            this.isWritetime = isWritetime;
        }

        @Override
        public String toString()
        {
            return (isWritetime ? "writetime" : "ttl") + "(" + column.name + ")";
        }

        public Selector.Factory newSelectorFactory(CFMetaData cfm,
                                                   AbstractType<?> expectedType,
                                                   List<ColumnDefinition> defs,
                                                   VariableSpecifications boundNames)
        {
            if (column.isPrimaryKeyColumn())
                throw new InvalidRequestException(
                        String.format("Cannot use selection function %s on PRIMARY KEY part %s",
                                      isWritetime ? "writeTime" : "ttl",
<<<<<<< HEAD
                                      column.name));
            if (column.type.isCollection())
                throw new InvalidRequestException(String.format("Cannot use selection function %s on collections",
                                                                isWritetime ? "writeTime" : "ttl"));
=======
                                      def.name));
            if (def.type.isMultiCell())
                throw new InvalidRequestException(String.format("Cannot use selection function %s on non-frozen collection %s",
                                                                isWritetime ? "writeTime" : "ttl",
                                                                def.name));
>>>>>>> 09692d5a

            return WritetimeOrTTLSelector.newFactory(column, addAndGetIndex(column, defs), isWritetime);
        }

        public AbstractType<?> getExactTypeIfKnown(String keyspace)
        {
            return isWritetime ? LongType.instance : Int32Type.instance;
        }

        public static class Raw extends Selectable.Raw
        {
            private final ColumnDefinition.Raw id;
            private final boolean isWritetime;

            public Raw(ColumnDefinition.Raw id, boolean isWritetime)
            {
                this.id = id;
                this.isWritetime = isWritetime;
            }

            public WritetimeOrTTL prepare(CFMetaData cfm)
            {
                return new WritetimeOrTTL(id.prepare(cfm), isWritetime);
            }
        }
    }

    public static class WithFunction implements Selectable
    {
        public final Function function;
        public final List<Selectable> args;

        public WithFunction(Function function, List<Selectable> args)
        {
            this.function = function;
            this.args = args;
        }

        @Override
        public String toString()
        {
            return new StrBuilder().append(function.name())
                                   .append("(")
                                   .appendWithSeparators(args, ", ")
                                   .append(")")
                                   .toString();
        }

        public Selector.Factory newSelectorFactory(CFMetaData cfm, AbstractType<?> expectedType, List<ColumnDefinition> defs, VariableSpecifications boundNames)
        {
            SelectorFactories factories = SelectorFactories.createFactoriesAndCollectColumnDefinitions(args, function.argTypes(), cfm, defs, boundNames);
            return AbstractFunctionSelector.newFactory(function, factories);
        }

        public AbstractType<?> getExactTypeIfKnown(String keyspace)
        {
            return function.returnType();
        }

        public static class Raw extends Selectable.Raw
        {
            private final FunctionName functionName;
            private final List<Selectable.Raw> args;

            public Raw(FunctionName functionName, List<Selectable.Raw> args)
            {
                this.functionName = functionName;
                this.args = args;
            }

            public static Raw newCountRowsFunction()
            {
                return new Raw(AggregateFcts.countRowsFunction.name(),
                               Collections.emptyList());
            }

            public Selectable prepare(CFMetaData cfm)
            {
                List<Selectable> preparedArgs = new ArrayList<>(args.size());
                for (Selectable.Raw arg : args)
                    preparedArgs.add(arg.prepare(cfm));

                FunctionName name = functionName;
                // We need to circumvent the normal function lookup process for toJson() because instances of the function
                // are not pre-declared (because it can accept any type of argument). We also have to wait until we have the
                // selector factories of the argument so we can access their final type.
                if (functionName.equalsNativeFunction(ToJsonFct.NAME))
                {
                    return new WithToJSonFunction(preparedArgs);
                }
                // Also, COUNT(x) is equivalent to COUNT(*) for any non-null term x (since count(x) don't care about it's argument outside of check for nullness) and
                // for backward compatibilty we want to support COUNT(1), but we actually have COUNT(x) method for every existing (simple) input types so currently COUNT(1)
                // will throw as ambiguous (since 1 works for any type). So we have have to special case COUNT.
                else if (functionName.equalsNativeFunction(FunctionName.nativeFunction("count"))
                        && preparedArgs.size() == 1
                        && (preparedArgs.get(0) instanceof WithTerm)
                        && (((WithTerm)preparedArgs.get(0)).rawTerm instanceof Constants.Literal))
                {
                    // Note that 'null' isn't a Constants.Literal
                    name = AggregateFcts.countRowsFunction.name();
                    preparedArgs = Collections.emptyList();
                }

                Function fun = FunctionResolver.get(cfm.ksName, name, preparedArgs, cfm.ksName, cfm.cfName, null);

                if (fun == null)
                    throw new InvalidRequestException(String.format("Unknown function '%s'", functionName));

                if (fun.returnType() == null)
                    throw new InvalidRequestException(String.format("Unknown function %s called in selection clause", functionName));

                return new WithFunction(fun, preparedArgs);
            }
        }
    }

    public static class WithToJSonFunction implements Selectable
    {
        public final List<Selectable> args;

        private WithToJSonFunction(List<Selectable> args)
        {
            this.args = args;
        }

        @Override
        public String toString()
        {
            return new StrBuilder().append(ToJsonFct.NAME)
                                   .append("(")
                                   .appendWithSeparators(args, ", ")
                                   .append(")")
                                   .toString();
        }

        public Selector.Factory newSelectorFactory(CFMetaData cfm, AbstractType<?> expectedType, List<ColumnDefinition> defs, VariableSpecifications boundNames)
        {
            SelectorFactories factories = SelectorFactories.createFactoriesAndCollectColumnDefinitions(args, null, cfm, defs, boundNames);
            Function fun = ToJsonFct.getInstance(factories.getReturnTypes());
            return AbstractFunctionSelector.newFactory(fun, factories);
        }

        public AbstractType<?> getExactTypeIfKnown(String keyspace)
        {
            return UTF8Type.instance;
        }
    }

    public static class WithCast implements Selectable
    {
        private final CQL3Type type;
        private final Selectable arg;

        public WithCast(Selectable arg, CQL3Type type)
        {
            this.arg = arg;
            this.type = type;
        }

        @Override
        public String toString()
        {
            return String.format("cast(%s as %s)", arg, type.toString().toLowerCase());
        }

        public Selector.Factory newSelectorFactory(CFMetaData cfm, AbstractType<?> expectedType, List<ColumnDefinition> defs, VariableSpecifications boundNames)
        {
            List<Selectable> args = Collections.singletonList(arg);
            SelectorFactories factories = SelectorFactories.createFactoriesAndCollectColumnDefinitions(args, null, cfm, defs, boundNames);

            Selector.Factory factory = factories.get(0);

            // If the user is trying to cast a type on its own type we simply ignore it.
            if (type.getType().equals(factory.getReturnType()))
                return factory;

            FunctionName name = FunctionName.nativeFunction(CastFcts.getFunctionName(type));
            Function fun = FunctionResolver.get(cfm.ksName, name, args, cfm.ksName, cfm.cfName, null);

            if (fun == null)
            {
                    throw new InvalidRequestException(String.format("%s cannot be cast to %s",
                                                                    defs.get(0).name,
                                                                    type));
            }
            return AbstractFunctionSelector.newFactory(fun, factories);
        }

        public AbstractType<?> getExactTypeIfKnown(String keyspace)
        {
            return type.getType();
        }

        public static class Raw extends Selectable.Raw
        {
            private final CQL3Type type;
            private final Selectable.Raw arg;

            public Raw(Selectable.Raw arg, CQL3Type type)
            {
                this.arg = arg;
                this.type = type;
            }

            public WithCast prepare(CFMetaData cfm)
            {
                return new WithCast(arg.prepare(cfm), type);
            }
        }
    }

    public static class WithFieldSelection implements Selectable
    {
        public final Selectable selected;
        public final FieldIdentifier field;

        public WithFieldSelection(Selectable selected, FieldIdentifier field)
        {
            this.selected = selected;
            this.field = field;
        }

        @Override
        public String toString()
        {
            return String.format("%s.%s", selected, field);
        }

        public Selector.Factory newSelectorFactory(CFMetaData cfm, AbstractType<?> expectedType, List<ColumnDefinition> defs, VariableSpecifications boundNames)
        {
            Selector.Factory factory = selected.newSelectorFactory(cfm, null, defs, boundNames);
            AbstractType<?> type = factory.getColumnSpecification(cfm).type;
            if (!type.isUDT())
            {
                throw new InvalidRequestException(
                        String.format("Invalid field selection: %s of type %s is not a user type",
                                selected,
                                type.asCQL3Type()));
            }

            UserType ut = (UserType) type;
            int fieldIndex = ut.fieldPosition(field);
            if (fieldIndex == -1)
            {
                throw new InvalidRequestException(String.format("%s of type %s has no field %s",
                        selected, type.asCQL3Type(), field));
            }

            return FieldSelector.newFactory(ut, fieldIndex, factory);
        }

        public AbstractType<?> getExactTypeIfKnown(String keyspace)
        {
            AbstractType<?> selectedType = selected.getExactTypeIfKnown(keyspace);
            if (selectedType == null || !(selectedType instanceof UserType))
                return null;

            UserType ut = (UserType) selectedType;
            int fieldIndex = ut.fieldPosition(field);
            if (fieldIndex == -1)
                return null;

            return ut.fieldType(fieldIndex);
        }

        public static class Raw extends Selectable.Raw
        {
            private final Selectable.Raw selected;
            private final FieldIdentifier field;

            public Raw(Selectable.Raw selected, FieldIdentifier field)
            {
                this.selected = selected;
                this.field = field;
            }

            public WithFieldSelection prepare(CFMetaData cfm)
            {
                return new WithFieldSelection(selected.prepare(cfm), field);
            }
        }
    }
}<|MERGE_RESOLUTION|>--- conflicted
+++ resolved
@@ -199,18 +199,12 @@
                 throw new InvalidRequestException(
                         String.format("Cannot use selection function %s on PRIMARY KEY part %s",
                                       isWritetime ? "writeTime" : "ttl",
-<<<<<<< HEAD
                                       column.name));
-            if (column.type.isCollection())
-                throw new InvalidRequestException(String.format("Cannot use selection function %s on collections",
-                                                                isWritetime ? "writeTime" : "ttl"));
-=======
-                                      def.name));
-            if (def.type.isMultiCell())
-                throw new InvalidRequestException(String.format("Cannot use selection function %s on non-frozen collection %s",
+            if (column.type.isMultiCell())
+                throw new InvalidRequestException(String.format("Cannot use selection function %s on non-frozen %s %s",
                                                                 isWritetime ? "writeTime" : "ttl",
-                                                                def.name));
->>>>>>> 09692d5a
+                                                                column.type.isCollection() ? "collection" : "UDT",
+                                                                column.name));
 
             return WritetimeOrTTLSelector.newFactory(column, addAndGetIndex(column, defs), isWritetime);
         }
