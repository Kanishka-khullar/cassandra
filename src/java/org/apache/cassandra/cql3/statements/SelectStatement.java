/*
 * Licensed to the Apache Software Foundation (ASF) under one
 * or more contributor license agreements.  See the NOTICE file
 * distributed with this work for additional information
 * regarding copyright ownership.  The ASF licenses this file
 * to you under the Apache License, Version 2.0 (the
 * "License"); you may not use this file except in compliance
 * with the License.  You may obtain a copy of the License at
 *
 *     http://www.apache.org/licenses/LICENSE-2.0
 *
 * Unless required by applicable law or agreed to in writing, software
 * distributed under the License is distributed on an "AS IS" BASIS,
 * WITHOUT WARRANTIES OR CONDITIONS OF ANY KIND, either express or implied.
 * See the License for the specific language governing permissions and
 * limitations under the License.
 */
package org.apache.cassandra.cql3.statements;

import java.nio.ByteBuffer;
import java.util.*;

import com.google.common.annotations.VisibleForTesting;
import com.google.common.base.MoreObjects;

import org.slf4j.Logger;
import org.slf4j.LoggerFactory;

import org.apache.cassandra.audit.AuditLogContext;
import org.apache.cassandra.audit.AuditLogEntryType;
import org.apache.cassandra.auth.Permission;
import org.apache.cassandra.schema.ColumnMetadata;
import org.apache.cassandra.schema.Schema;
import org.apache.cassandra.schema.TableMetadata;
import org.apache.cassandra.schema.TableMetadataRef;
import org.apache.cassandra.cql3.*;
import org.apache.cassandra.cql3.functions.Function;
import org.apache.cassandra.cql3.restrictions.StatementRestrictions;
import org.apache.cassandra.cql3.selection.RawSelector;
import org.apache.cassandra.cql3.selection.ResultSetBuilder;
import org.apache.cassandra.cql3.selection.Selectable;
import org.apache.cassandra.cql3.selection.Selection;
import org.apache.cassandra.cql3.selection.Selection.Selectors;
import org.apache.cassandra.db.*;
import org.apache.cassandra.db.aggregation.AggregationSpecification;
import org.apache.cassandra.db.aggregation.GroupMaker;
import org.apache.cassandra.db.filter.*;
import org.apache.cassandra.db.marshal.CollectionType;
import org.apache.cassandra.db.marshal.CompositeType;
import org.apache.cassandra.db.marshal.Int32Type;
import org.apache.cassandra.db.marshal.UserType;
import org.apache.cassandra.db.partitions.PartitionIterator;
import org.apache.cassandra.db.rows.ComplexColumnData;
import org.apache.cassandra.db.rows.Row;
import org.apache.cassandra.db.rows.RowIterator;
import org.apache.cassandra.db.view.View;
import org.apache.cassandra.dht.AbstractBounds;
import org.apache.cassandra.exceptions.*;
import org.apache.cassandra.index.IndexRegistry;
import org.apache.cassandra.serializers.MarshalException;
import org.apache.cassandra.service.ClientState;
import org.apache.cassandra.service.ClientWarn;
import org.apache.cassandra.service.QueryState;
import org.apache.cassandra.service.pager.AggregationQueryPager;
import org.apache.cassandra.service.pager.PagingState;
import org.apache.cassandra.service.pager.QueryPager;
import org.apache.cassandra.transport.ProtocolVersion;
import org.apache.cassandra.transport.messages.ResultMessage;
import org.apache.cassandra.utils.ByteBufferUtil;
import org.apache.commons.lang3.builder.ToStringBuilder;
import org.apache.commons.lang3.builder.ToStringStyle;

import static org.apache.cassandra.cql3.statements.RequestValidations.checkFalse;
import static org.apache.cassandra.cql3.statements.RequestValidations.checkNotNull;
import static org.apache.cassandra.cql3.statements.RequestValidations.checkNull;
import static org.apache.cassandra.cql3.statements.RequestValidations.checkTrue;
import static org.apache.cassandra.utils.ByteBufferUtil.UNSET_BYTE_BUFFER;

/**
 * Encapsulates a completely parsed SELECT query, including the target
 * column family, expression, result count, and ordering clause.
 *
 * A number of public methods here are only used internally. However,
 * many of these are made accessible for the benefit of custom
 * QueryHandler implementations, so before reducing their accessibility
 * due consideration should be given.
 */
public class SelectStatement implements CQLStatement
{
    private static final Logger logger = LoggerFactory.getLogger(SelectStatement.class);

    public static final int DEFAULT_PAGE_SIZE = 10000;

    public final VariableSpecifications bindVariables;
    public final TableMetadata table;
    public final Parameters parameters;
    private final Selection selection;
    private final Term limit;
    private final Term perPartitionLimit;

    private final StatementRestrictions restrictions;

    private final boolean isReversed;

    /**
     * The <code>AggregationSpecification</code> used to make the aggregates.
     */
    private final AggregationSpecification aggregationSpec;

    /**
     * The comparator used to orders results when multiple keys are selected (using IN).
     */
    private final Comparator<List<ByteBuffer>> orderingComparator;

    // Used by forSelection below
    private static final Parameters defaultParameters = new Parameters(Collections.emptyMap(),
                                                                       Collections.emptyList(),
                                                                       false,
                                                                       false,
                                                                       false);

    public SelectStatement(TableMetadata table,
                           VariableSpecifications bindVariables,
                           Parameters parameters,
                           Selection selection,
                           StatementRestrictions restrictions,
                           boolean isReversed,
                           AggregationSpecification aggregationSpec,
                           Comparator<List<ByteBuffer>> orderingComparator,
                           Term limit,
                           Term perPartitionLimit)
    {
        this.table = table;
        this.bindVariables = bindVariables;
        this.selection = selection;
        this.restrictions = restrictions;
        this.isReversed = isReversed;
        this.aggregationSpec = aggregationSpec;
        this.orderingComparator = orderingComparator;
        this.parameters = parameters;
        this.limit = limit;
        this.perPartitionLimit = perPartitionLimit;
    }

    @Override
    public List<ColumnSpecification> getBindVariables()
    {
        return bindVariables.getBindVariables();
    }

    @Override
    public short[] getPartitionKeyBindVariableIndexes()
    {
        return bindVariables.getPartitionKeyBindVariableIndexes(table);
    }

    @Override
    public Iterable<Function> getFunctions()
    {
        List<Function> functions = new ArrayList<>();
        addFunctionsTo(functions);
        return functions;
    }

    private void addFunctionsTo(List<Function> functions)
    {
        selection.addFunctionsTo(functions);
        restrictions.addFunctionsTo(functions);

        if (limit != null)
            limit.addFunctionsTo(functions);

        if (perPartitionLimit != null)
            perPartitionLimit.addFunctionsTo(functions);
    }

    /**
     * The columns to fetch internally for this SELECT statement (which can be more than the one selected by the
     * user as it also include any restricted column in particular).
     */
    public ColumnFilter queriedColumns()
    {
        return selection.newSelectors(QueryOptions.DEFAULT).getColumnFilter();
    }

    // Creates a simple select based on the given selection.
    // Note that the results select statement should not be used for actual queries, but only for processing already
    // queried data through processColumnFamily.
    static SelectStatement forSelection(TableMetadata table, Selection selection)
    {
        return new SelectStatement(table,
                                   VariableSpecifications.empty(),
                                   defaultParameters,
                                   selection,
                                   StatementRestrictions.empty(StatementType.SELECT, table),
                                   false,
                                   null,
                                   null,
                                   null,
                                   null);
    }

    public ResultSet.ResultMetadata getResultMetadata()
    {
        return selection.getResultMetadata();
    }

    public void authorize(ClientState state) throws InvalidRequestException, UnauthorizedException
    {
        if (table.isView())
        {
            TableMetadataRef baseTable = View.findBaseTable(keyspace(), columnFamily());
            if (baseTable != null)
                state.ensureTablePermission(baseTable, Permission.SELECT);
        }
        else
        {
            state.ensureTablePermission(table, Permission.SELECT);
        }

        for (Function function : getFunctions())
            state.ensurePermission(Permission.EXECUTE, function);
    }

    public void validate(ClientState state) throws InvalidRequestException
    {
        // Nothing to do, all validation has been done by RawStatement.prepare()
    }

    public ResultMessage.Rows execute(QueryState state, QueryOptions options, long queryStartNanoTime)
    {
        ConsistencyLevel cl = options.getConsistency();
        checkNotNull(cl, "Invalid empty consistency level");

        cl.validateForRead();

        int nowInSec = options.getNowInSeconds(state);
        int userLimit = getLimit(options);
        int userPerPartitionLimit = getPerPartitionLimit(options);
        int pageSize = options.getPageSize();

        Selectors selectors = selection.newSelectors(options);
        ReadQuery query = getQuery(options, selectors.getColumnFilter(), nowInSec, userLimit, userPerPartitionLimit, pageSize);

        if (aggregationSpec == null && (pageSize <= 0 || (query.limits().count() <= pageSize)))
            return execute(query, options, state, selectors, nowInSec, userLimit, queryStartNanoTime);

        QueryPager pager = getPager(query, options);

        return execute(Pager.forDistributedQuery(pager, cl, state.getClientState()),
                       options,
                       selectors,
                       pageSize,
                       nowInSec,
                       userLimit,
                       queryStartNanoTime);
    }

    public ReadQuery getQuery(QueryOptions options, int nowInSec) throws RequestValidationException
    {
        Selectors selectors = selection.newSelectors(options);
        return getQuery(options,
                        selectors.getColumnFilter(),
                        nowInSec,
                        getLimit(options),
                        getPerPartitionLimit(options),
                        options.getPageSize());
    }

    public ReadQuery getQuery(QueryOptions options,
                              ColumnFilter columnFilter,
                              int nowInSec,
                              int userLimit,
                              int perPartitionLimit,
                              int pageSize)
    {
        boolean isPartitionRangeQuery = restrictions.isKeyRange() || restrictions.usesSecondaryIndexing();

        DataLimits limit = getDataLimits(userLimit, perPartitionLimit, pageSize);

        if (isPartitionRangeQuery)
            return getRangeCommand(options, columnFilter, limit, nowInSec);

        return getSliceCommands(options, columnFilter, limit, nowInSec);
    }

    private ResultMessage.Rows execute(ReadQuery query,
                                       QueryOptions options,
                                       QueryState state,
                                       Selectors selectors,
                                       int nowInSec,
                                       int userLimit, long queryStartNanoTime) throws RequestValidationException, RequestExecutionException
    {
        try (PartitionIterator data = query.execute(options.getConsistency(), state.getClientState(), queryStartNanoTime))
        {
            return processResults(data, options, selectors, nowInSec, userLimit);
        }
    }

    @Override
    public AuditLogContext getAuditLogContext()
    {
        return new AuditLogContext(AuditLogEntryType.SELECT, keyspace(), table.name);
    }

    // Simple wrapper class to avoid some code duplication
    private static abstract class Pager
    {
        protected QueryPager pager;

        protected Pager(QueryPager pager)
        {
            this.pager = pager;
        }

        public static Pager forInternalQuery(QueryPager pager, ReadExecutionController executionController)
        {
            return new InternalPager(pager, executionController);
        }

        public static Pager forDistributedQuery(QueryPager pager, ConsistencyLevel consistency, ClientState clientState)
        {
            return new NormalPager(pager, consistency, clientState);
        }

        public boolean isExhausted()
        {
            return pager.isExhausted();
        }

        public PagingState state()
        {
            return pager.state();
        }

        public abstract PartitionIterator fetchPage(int pageSize, long queryStartNanoTime);

        public static class NormalPager extends Pager
        {
            private final ConsistencyLevel consistency;
            private final ClientState clientState;

            private NormalPager(QueryPager pager, ConsistencyLevel consistency, ClientState clientState)
            {
                super(pager);
                this.consistency = consistency;
                this.clientState = clientState;
            }

            public PartitionIterator fetchPage(int pageSize, long queryStartNanoTime)
            {
                return pager.fetchPage(pageSize, consistency, clientState, queryStartNanoTime);
            }
        }

        public static class InternalPager extends Pager
        {
            private final ReadExecutionController executionController;

            private InternalPager(QueryPager pager, ReadExecutionController executionController)
            {
                super(pager);
                this.executionController = executionController;
            }

            public PartitionIterator fetchPage(int pageSize, long queryStartNanoTime)
            {
                return pager.fetchPageInternal(pageSize, executionController);
            }
        }
    }

    private ResultMessage.Rows execute(Pager pager,
                                       QueryOptions options,
                                       Selectors selectors,
                                       int pageSize,
                                       int nowInSec,
                                       int userLimit,
                                       long queryStartNanoTime) throws RequestValidationException, RequestExecutionException
    {
        if (aggregationSpec != null)
        {
            if (!restrictions.hasPartitionKeyRestrictions())
            {
                warn("Aggregation query used without partition key");
            }
            else if (restrictions.keyIsInRelation())
            {
                warn("Aggregation query used on multiple partition keys (IN restriction)");
            }
        }

        // We can't properly do post-query ordering if we page (see #6722)
        // For GROUP BY or aggregation queries we always page internally even if the user has turned paging off
        checkFalse(pageSize > 0 && needsPostQueryOrdering(),
                  "Cannot page queries with both ORDER BY and a IN restriction on the partition key;"
                  + " you must either remove the ORDER BY or the IN and sort client side, or disable paging for this query");

        ResultMessage.Rows msg;
        try (PartitionIterator page = pager.fetchPage(pageSize, queryStartNanoTime))
        {
            msg = processResults(page, options, selectors, nowInSec, userLimit);
        }

        // Please note that the isExhausted state of the pager only gets updated when we've closed the page, so this
        // shouldn't be moved inside the 'try' above.
        if (!pager.isExhausted())
            msg.result.metadata.setHasMorePages(pager.state());

        return msg;
    }

    private void warn(String msg)
    {
        logger.warn(msg);
        ClientWarn.instance.warn(msg);
    }

    private ResultMessage.Rows processResults(PartitionIterator partitions,
                                              QueryOptions options,
                                              Selectors selectors,
                                              int nowInSec,
                                              int userLimit) throws RequestValidationException
    {
        ResultSet rset = process(partitions, options, selectors, nowInSec, userLimit);
        return new ResultMessage.Rows(rset);
    }

    public ResultMessage.Rows executeLocally(QueryState state, QueryOptions options) throws RequestExecutionException, RequestValidationException
    {
        return executeInternal(state, options, options.getNowInSeconds(state), System.nanoTime());
    }

    public ResultMessage.Rows executeInternal(QueryState state, QueryOptions options, int nowInSec, long queryStartNanoTime) throws RequestExecutionException, RequestValidationException
    {
        int userLimit = getLimit(options);
        int userPerPartitionLimit = getPerPartitionLimit(options);
        int pageSize = options.getPageSize();

        Selectors selectors = selection.newSelectors(options);
        ReadQuery query = getQuery(options, selectors.getColumnFilter(), nowInSec, userLimit, userPerPartitionLimit, pageSize);

        try (ReadExecutionController executionController = query.executionController())
        {
            if (aggregationSpec == null && (pageSize <= 0 || (query.limits().count() <= pageSize)))
            {
                try (PartitionIterator data = query.executeInternal(executionController))
                {
                    return processResults(data, options, selectors, nowInSec, userLimit);
                }
            }

            QueryPager pager = getPager(query, options);

            return execute(Pager.forInternalQuery(pager, executionController),
                           options,
                           selectors,
                           pageSize,
                           nowInSec,
                           userLimit,
                           queryStartNanoTime);
        }
    }

    private QueryPager getPager(ReadQuery query, QueryOptions options)
    {
        QueryPager pager = query.getPager(options.getPagingState(), options.getProtocolVersion());

        if (aggregationSpec == null || query.isEmpty())
            return pager;

        return new AggregationQueryPager(pager, query.limits());
    }

    public ResultSet process(PartitionIterator partitions, int nowInSec) throws InvalidRequestException
    {
        QueryOptions options = QueryOptions.DEFAULT;
        Selectors selectors = selection.newSelectors(options);
        return process(partitions, options, selectors, nowInSec, getLimit(options));
    }

    public String keyspace()
    {
        return table.keyspace;
    }

    public String columnFamily()
    {
        return table.name;
    }

    /**
     * May be used by custom QueryHandler implementations
     */
    public Selection getSelection()
    {
        return selection;
    }

    /**
     * May be used by custom QueryHandler implementations
     */
    public StatementRestrictions getRestrictions()
    {
        return restrictions;
    }

    private ReadQuery getSliceCommands(QueryOptions options, ColumnFilter columnFilter, DataLimits limit, int nowInSec)
    {
        Collection<ByteBuffer> keys = restrictions.getPartitionKeys(options);
        if (keys.isEmpty())
            return ReadQuery.empty(table);

        ClusteringIndexFilter filter = makeClusteringIndexFilter(options, columnFilter);
        if (filter == null || filter.isEmpty(table.comparator))
            return ReadQuery.empty(table);

        RowFilter rowFilter = getRowFilter(options);

        List<DecoratedKey> decoratedKeys = new ArrayList<>(keys.size());
        for (ByteBuffer key : keys)
        {
            QueryProcessor.validateKey(key);
            decoratedKeys.add(table.partitioner.decorateKey(ByteBufferUtil.clone(key)));
        }

        return SinglePartitionReadQuery.createGroup(table, nowInSec, columnFilter, rowFilter, limit, decoratedKeys, filter);
    }

    /**
     * Returns the slices fetched by this SELECT, assuming an internal call (no bound values in particular).
     * <p>
     * Note that if the SELECT intrinsically selects rows by names, we convert them into equivalent slices for
     * the purpose of this method. This is used for MVs to restrict what needs to be read when we want to read
     * everything that could be affected by a given view (and so, if the view SELECT statement has restrictions
     * on the clustering columns, we can restrict what we read).
     */
    public Slices clusteringIndexFilterAsSlices()
    {
        QueryOptions options = QueryOptions.forInternalCalls(Collections.emptyList());
        ColumnFilter columnFilter = selection.newSelectors(options).getColumnFilter();
        ClusteringIndexFilter filter = makeClusteringIndexFilter(options, columnFilter);
        if (filter instanceof ClusteringIndexSliceFilter)
            return ((ClusteringIndexSliceFilter)filter).requestedSlices();

        Slices.Builder builder = new Slices.Builder(table.comparator);
        for (Clustering<?> clustering: ((ClusteringIndexNamesFilter)filter).requestedRows())
            builder.add(Slice.make(clustering));
        return builder.build();
    }

    /**
     * Returns a read command that can be used internally to query all the rows queried by this SELECT for a
     * give key (used for materialized views).
     */
    public SinglePartitionReadCommand internalReadForView(DecoratedKey key, int nowInSec)
    {
        QueryOptions options = QueryOptions.forInternalCalls(Collections.emptyList());
        ColumnFilter columnFilter = selection.newSelectors(options).getColumnFilter();
        ClusteringIndexFilter filter = makeClusteringIndexFilter(options, columnFilter);
        RowFilter rowFilter = getRowFilter(options);
        return SinglePartitionReadCommand.create(table, nowInSec, columnFilter, rowFilter, DataLimits.NONE, key, filter);
    }

    /**
     * The {@code RowFilter} for this SELECT, assuming an internal call (no bound values in particular).
     */
    public RowFilter rowFilterForInternalCalls()
    {
        return getRowFilter(QueryOptions.forInternalCalls(Collections.emptyList()));
    }

    private ReadQuery getRangeCommand(QueryOptions options, ColumnFilter columnFilter, DataLimits limit, int nowInSec)
    {
        ClusteringIndexFilter clusteringIndexFilter = makeClusteringIndexFilter(options, columnFilter);
        if (clusteringIndexFilter == null)
            return ReadQuery.empty(table);

        RowFilter rowFilter = getRowFilter(options);

        // The LIMIT provided by the user is the number of CQL row he wants returned.
        // We want to have getRangeSlice to count the number of columns, not the number of keys.
        AbstractBounds<PartitionPosition> keyBounds = restrictions.getPartitionKeyBounds(options);
        if (keyBounds == null)
            return ReadQuery.empty(table);

        ReadQuery command =
            PartitionRangeReadQuery.create(table, nowInSec, columnFilter, rowFilter, limit, new DataRange(keyBounds, clusteringIndexFilter));

        // If there's a secondary index that the command can use, have it validate the request parameters.
        command.maybeValidateIndex();

        return command;
    }

    private ClusteringIndexFilter makeClusteringIndexFilter(QueryOptions options, ColumnFilter columnFilter)
    {
        if (parameters.isDistinct)
        {
            // We need to be able to distinguish between partition having live rows and those that don't. But
            // doing so is not trivial since "having a live row" depends potentially on
            //   1) when the query is performed, due to TTLs
            //   2) how thing reconcile together between different nodes
            // so that it's hard to really optimize properly internally. So to keep it simple, we simply query
            // for the first row of the partition and hence uses Slices.ALL. We'll limit it to the first live
            // row however in getLimit().
            return new ClusteringIndexSliceFilter(Slices.ALL, false);
        }

        if (restrictions.isColumnRange())
        {
            Slices slices = makeSlices(options);
            if (slices == Slices.NONE && !selection.containsStaticColumns())
                return null;

            return new ClusteringIndexSliceFilter(slices, isReversed);
        }

        NavigableSet<Clustering<?>> clusterings = getRequestedRows(options);
        // We can have no clusterings if either we're only selecting the static columns, or if we have
        // a 'IN ()' for clusterings. In that case, we still want to query if some static columns are
        // queried. But we're fine otherwise.
        if (clusterings.isEmpty() && columnFilter.fetchedColumns().statics.isEmpty())
            return null;

        return new ClusteringIndexNamesFilter(clusterings, isReversed);
    }

    @VisibleForTesting
    public Slices makeSlices(QueryOptions options)
    throws InvalidRequestException
    {
        SortedSet<ClusteringBound<?>> startBounds = restrictions.getClusteringColumnsBounds(Bound.START, options);
        SortedSet<ClusteringBound<?>> endBounds = restrictions.getClusteringColumnsBounds(Bound.END, options);
        assert startBounds.size() == endBounds.size();

        // The case where startBounds == 1 is common enough that it's worth optimizing
        if (startBounds.size() == 1)
        {
            ClusteringBound<?> start = startBounds.first();
            ClusteringBound<?> end = endBounds.first();
            return Slice.isEmpty(table.comparator, start, end)
                 ? Slices.NONE
                 : Slices.with(table.comparator, Slice.make(start, end));
        }

        Slices.Builder builder = new Slices.Builder(table.comparator, startBounds.size());
        Iterator<ClusteringBound<?>> startIter = startBounds.iterator();
        Iterator<ClusteringBound<?>> endIter = endBounds.iterator();
        while (startIter.hasNext() && endIter.hasNext())
        {
            ClusteringBound<?> start = startIter.next();
            ClusteringBound<?> end = endIter.next();

            // Ignore slices that are nonsensical
            if (Slice.isEmpty(table.comparator, start, end))
                continue;

            builder.add(start, end);
        }

        return builder.build();
    }

    private DataLimits getDataLimits(int userLimit, int perPartitionLimit, int pageSize)
    {
        int cqlRowLimit = DataLimits.NO_LIMIT;
        int cqlPerPartitionLimit = DataLimits.NO_LIMIT;

        // If we do post ordering we need to get all the results sorted before we can trim them.
        if (aggregationSpec != AggregationSpecification.AGGREGATE_EVERYTHING)
        {
            if (!needsPostQueryOrdering())
                cqlRowLimit = userLimit;
            cqlPerPartitionLimit = perPartitionLimit;
        }

        // Group by and aggregation queries will always be paged internally to avoid OOM.
        // If the user provided a pageSize we'll use that to page internally (because why not), otherwise we use our default
        if (pageSize <= 0)
            pageSize = DEFAULT_PAGE_SIZE;

        // Aggregation queries work fine on top of the group by paging but to maintain
        // backward compatibility we need to use the old way.
        if (aggregationSpec != null && aggregationSpec != AggregationSpecification.AGGREGATE_EVERYTHING)
        {
            if (parameters.isDistinct)
                return DataLimits.distinctLimits(cqlRowLimit);

            return DataLimits.groupByLimits(cqlRowLimit,
                                            cqlPerPartitionLimit,
                                            pageSize,
                                            aggregationSpec);
        }

        if (parameters.isDistinct)
            return cqlRowLimit == DataLimits.NO_LIMIT ? DataLimits.DISTINCT_NONE : DataLimits.distinctLimits(cqlRowLimit);

        return DataLimits.cqlLimits(cqlRowLimit, cqlPerPartitionLimit);
    }

    /**
     * Returns the limit specified by the user.
     * May be used by custom QueryHandler implementations
     *
     * @return the limit specified by the user or <code>DataLimits.NO_LIMIT</code> if no value
     * as been specified.
     */
    public int getLimit(QueryOptions options)
    {
        return getLimit(limit, options);
    }

    /**
     * Returns the per partition limit specified by the user.
     * May be used by custom QueryHandler implementations
     *
     * @return the per partition limit specified by the user or <code>DataLimits.NO_LIMIT</code> if no value
     * as been specified.
     */
    public int getPerPartitionLimit(QueryOptions options)
    {
        return getLimit(perPartitionLimit, options);
    }

    private int getLimit(Term limit, QueryOptions options)
    {
        int userLimit = DataLimits.NO_LIMIT;

        if (limit != null)
        {
            ByteBuffer b = checkNotNull(limit.bindAndGet(options), "Invalid null value of limit");
            // treat UNSET limit value as 'unlimited'
            if (b != UNSET_BYTE_BUFFER)
            {
                try
                {
                    Int32Type.instance.validate(b);
                    userLimit = Int32Type.instance.compose(b);
                    checkTrue(userLimit > 0, "LIMIT must be strictly positive");
                }
                catch (MarshalException e)
                {
                    throw new InvalidRequestException("Invalid limit value");
                }
            }
        }
        return userLimit;
    }

    private NavigableSet<Clustering<?>> getRequestedRows(QueryOptions options) throws InvalidRequestException
    {
        // Note: getRequestedColumns don't handle static columns, but due to CASSANDRA-5762
        // we always do a slice for CQL3 tables, so it's ok to ignore them here
        assert !restrictions.isColumnRange();
        return restrictions.getClusteringColumns(options);
    }

    /**
     * May be used by custom QueryHandler implementations
     */
    public RowFilter getRowFilter(QueryOptions options) throws InvalidRequestException
    {
        IndexRegistry indexRegistry = IndexRegistry.obtain(table);
        return restrictions.getRowFilter(indexRegistry, options);
    }

    private ResultSet process(PartitionIterator partitions,
                              QueryOptions options,
                              Selectors selectors,
                              int nowInSec,
                              int userLimit) throws InvalidRequestException
    {
        GroupMaker groupMaker = aggregationSpec == null ? null : aggregationSpec.newGroupMaker();
        ResultSetBuilder result = new ResultSetBuilder(getResultMetadata(), selectors, groupMaker);

        while (partitions.hasNext())
        {
            try (RowIterator partition = partitions.next())
            {
                processPartition(partition, options, result, nowInSec);
            }
        }

        ResultSet cqlRows = result.build();

        orderResults(cqlRows);

        cqlRows.trim(userLimit);

        return cqlRows;
    }

    public static ByteBuffer[] getComponents(TableMetadata metadata, DecoratedKey dk)
    {
        ByteBuffer key = dk.getKey();
        if (metadata.partitionKeyType instanceof CompositeType)
        {
            return ((CompositeType)metadata.partitionKeyType).split(key);
        }
        else
        {
            return new ByteBuffer[]{ key };
        }
    }

    // Used by ModificationStatement for CAS operations
    void processPartition(RowIterator partition, QueryOptions options, ResultSetBuilder result, int nowInSec)
    throws InvalidRequestException
    {
        ProtocolVersion protocolVersion = options.getProtocolVersion();

        ByteBuffer[] keyComponents = getComponents(table, partition.partitionKey());

        Row staticRow = partition.staticRow();
        // If there is no rows, we include the static content if we should and we're done.
        if (!partition.hasNext())
        {
            if (!staticRow.isEmpty() && restrictions.returnStaticContentOnPartitionWithNoRows())
            {
                result.newRow(partition.partitionKey(), staticRow.clustering());
                for (ColumnMetadata def : selection.getColumns())
                {
                    switch (def.kind)
                    {
                        case PARTITION_KEY:
                            result.add(keyComponents[def.position()]);
                            break;
                        case STATIC:
                            addValue(result, def, staticRow, nowInSec, protocolVersion);
                            break;
                        default:
                            result.add((ByteBuffer)null);
                    }
                }
            }
            return;
        }

        while (partition.hasNext())
        {
            Row row = partition.next();
            result.newRow( partition.partitionKey(), row.clustering());
            // Respect selection order
            for (ColumnMetadata def : selection.getColumns())
            {
                switch (def.kind)
                {
                    case PARTITION_KEY:
                        result.add(keyComponents[def.position()]);
                        break;
                    case CLUSTERING:
                        result.add(row.clustering().bufferAt(def.position()));
                        break;
                    case REGULAR:
                        addValue(result, def, row, nowInSec, protocolVersion);
                        break;
                    case STATIC:
                        addValue(result, def, staticRow, nowInSec, protocolVersion);
                        break;
                }
            }
        }
    }

    private static void addValue(ResultSetBuilder result, ColumnMetadata def, Row row, int nowInSec, ProtocolVersion protocolVersion)
    {
        if (def.isComplex())
        {
            assert def.type.isMultiCell();
            ComplexColumnData complexData = row.getComplexColumnData(def);
            if (complexData == null)
                result.add(null);
            else if (def.type.isCollection())
                result.add(((CollectionType) def.type).serializeForNativeProtocol(complexData.iterator(), protocolVersion));
            else
                result.add(((UserType) def.type).serializeForNativeProtocol(complexData.iterator(), protocolVersion));
        }
        else
        {
            result.add(row.getCell(def), nowInSec);
        }
    }

    private boolean needsPostQueryOrdering()
    {
        // We need post-query ordering only for queries with IN on the partition key and an ORDER BY.
        return restrictions.keyIsInRelation() && !parameters.orderings.isEmpty();
    }

    /**
     * Orders results when multiple keys are selected (using IN)
     */
    private void orderResults(ResultSet cqlRows)
    {
        if (cqlRows.size() == 0 || !needsPostQueryOrdering())
            return;

        Collections.sort(cqlRows.rows, orderingComparator);
    }

    public static class RawStatement extends QualifiedStatement
    {
        public final Parameters parameters;
        public final List<RawSelector> selectClause;
        public final WhereClause whereClause;
        public final Term.Raw limit;
        public final Term.Raw perPartitionLimit;

        public RawStatement(QualifiedName cfName,
                            Parameters parameters,
                            List<RawSelector> selectClause,
                            WhereClause whereClause,
                            Term.Raw limit,
                            Term.Raw perPartitionLimit)
        {
            super(cfName);
            this.parameters = parameters;
            this.selectClause = selectClause;
            this.whereClause = whereClause;
            this.limit = limit;
            this.perPartitionLimit = perPartitionLimit;
        }

        public SelectStatement prepare(ClientState state)
        {
            return prepare(false);
        }

        public SelectStatement prepare(boolean forView) throws InvalidRequestException
        {
            TableMetadata table = Schema.instance.validateTable(keyspace(), name());

            List<Selectable> selectables = RawSelector.toSelectables(selectClause, table);
            boolean containsOnlyStaticColumns = selectOnlyStaticColumns(table, selectables);

            StatementRestrictions restrictions = prepareRestrictions(table, bindVariables, containsOnlyStaticColumns, forView);

            // If we order post-query, the sorted column needs to be in the ResultSet for sorting,
            // even if we don't ultimately ship them to the client (CASSANDRA-4911).
            Map<ColumnMetadata, Boolean> orderingColumns = getOrderingColumns(table);
            Set<ColumnMetadata> resultSetOrderingColumns = restrictions.keyIsInRelation() ? orderingColumns.keySet()
                                                                                          : Collections.emptySet();

            Selection selection = prepareSelection(table,
                                                   selectables,
                                                   bindVariables,
                                                   resultSetOrderingColumns,
                                                   restrictions);

            if (parameters.isDistinct)
            {
                checkNull(perPartitionLimit, "PER PARTITION LIMIT is not allowed with SELECT DISTINCT queries");
                validateDistinctSelection(table, selection, restrictions);
            }

            AggregationSpecification aggregationSpec = getAggregationSpecification(table,
                                                                                   selection,
                                                                                   restrictions,
                                                                                   parameters.isDistinct);

            checkFalse(aggregationSpec == AggregationSpecification.AGGREGATE_EVERYTHING && perPartitionLimit != null,
                       "PER PARTITION LIMIT is not allowed with aggregate queries.");

            Comparator<List<ByteBuffer>> orderingComparator = null;
            boolean isReversed = false;

            if (!orderingColumns.isEmpty())
            {
                assert !forView;
                verifyOrderingIsAllowed(restrictions);
                orderingComparator = getOrderingComparator(selection, restrictions, orderingColumns);
                isReversed = isReversed(table, orderingColumns, restrictions);
                if (isReversed)
                    orderingComparator = Collections.reverseOrder(orderingComparator);
            }

            checkNeedsFiltering(restrictions);

<<<<<<< HEAD
            return new SelectStatement(table,
                                       bindVariables,
                                       parameters,
                                       selection,
                                       restrictions,
                                       isReversed,
                                       aggregationSpec,
                                       orderingComparator,
                                       prepareLimit(bindVariables, limit, keyspace(), limitReceiver()),
                                       prepareLimit(bindVariables, perPartitionLimit, keyspace(), perPartitionLimitReceiver()));
        }

        private Selection prepareSelection(TableMetadata table,
                                           List<Selectable> selectables,
                                           VariableSpecifications boundNames,
                                           Set<ColumnMetadata> resultSetOrderingColumns,
                                           StatementRestrictions restrictions)
        {
            boolean hasGroupBy = !parameters.groups.isEmpty();

            if (selectables.isEmpty()) // wildcard query
            {
                return hasGroupBy ? Selection.wildcardWithGroupBy(table, boundNames, parameters.isJson, restrictions.returnStaticContentOnPartitionWithNoRows())
                                  : Selection.wildcard(table, parameters.isJson, restrictions.returnStaticContentOnPartitionWithNoRows());
            }

            return Selection.fromSelectors(table,
                                           selectables,
                                           boundNames,
                                           resultSetOrderingColumns,
                                           restrictions.nonPKRestrictedColumns(false),
                                           hasGroupBy,
                                           parameters.isJson,
                                           restrictions.returnStaticContentOnPartitionWithNoRows());
=======
            SelectStatement stmt = new SelectStatement(cfm,
                                                       boundNames.size(),
                                                       parameters,
                                                       selection,
                                                       restrictions,
                                                       isReversed,
                                                       aggregationSpec,
                                                       orderingComparator,
                                                       prepareLimit(boundNames, limit, keyspace(), limitReceiver()),
                                                       prepareLimit(boundNames, perPartitionLimit, keyspace(), perPartitionLimitReceiver()));

            return prepare(stmt, boundNames, cfm);
        }

        protected ParsedStatement.Prepared prepare(SelectStatement stmt, VariableSpecifications boundNames, CFMetaData cfm)
        {
            return new ParsedStatement.Prepared(stmt, boundNames, boundNames.getPartitionKeyBindIndexes(cfm), cfm.ksName);
>>>>>>> 32a15f0e
        }

        /**
         * Checks if the specified selectables select only partition key columns or static columns
         *
         * @param table the table metadata
         * @param selectables the selectables to check
         * @return {@code true} if the specified selectables select only partition key columns or static columns,
         * {@code false} otherwise.
         */
        private boolean selectOnlyStaticColumns(TableMetadata table, List<Selectable> selectables)
        {
            if (table.isStaticCompactTable())
                return false;

            if (!table.hasStaticColumns() || selectables.isEmpty())
                return false;

            return Selectable.selectColumns(selectables, (column) -> column.isStatic())
                    && !Selectable.selectColumns(selectables, (column) -> !column.isPartitionKey() && !column.isStatic());
        }

        /**
         * Returns the columns used to order the data.
         * @return the columns used to order the data.
         */
        private Map<ColumnMetadata, Boolean> getOrderingColumns(TableMetadata table)
        {
            if (parameters.orderings.isEmpty())
                return Collections.emptyMap();

            Map<ColumnMetadata, Boolean> orderingColumns = new LinkedHashMap<>();
            for (Map.Entry<ColumnIdentifier, Boolean> entry : parameters.orderings.entrySet())
            {
                orderingColumns.put(table.getExistingColumn(entry.getKey()), entry.getValue());
            }
            return orderingColumns;
        }

        /**
         * Prepares the restrictions.
         *
         * @param metadata the column family meta data
         * @param boundNames the variable specifications
         * @param selectsOnlyStaticColumns {@code true} if the query select only static columns, {@code false} otherwise.
         * @return the restrictions
         * @throws InvalidRequestException if a problem occurs while building the restrictions
         */
        private StatementRestrictions prepareRestrictions(TableMetadata metadata,
                                                          VariableSpecifications boundNames,
                                                          boolean selectsOnlyStaticColumns,
                                                          boolean forView) throws InvalidRequestException
        {
            return new StatementRestrictions(StatementType.SELECT,
                                             metadata,
                                             whereClause,
                                             boundNames,
                                             selectsOnlyStaticColumns,
                                             parameters.allowFiltering,
                                             forView);
        }

        /** Returns a Term for the limit or null if no limit is set */
        private Term prepareLimit(VariableSpecifications boundNames, Term.Raw limit,
                                  String keyspace, ColumnSpecification limitReceiver) throws InvalidRequestException
        {
            if (limit == null)
                return null;

            Term prepLimit = limit.prepare(keyspace, limitReceiver);
            prepLimit.collectMarkerSpecification(boundNames);
            return prepLimit;
        }

        private static void verifyOrderingIsAllowed(StatementRestrictions restrictions) throws InvalidRequestException
        {
            checkFalse(restrictions.usesSecondaryIndexing(), "ORDER BY with 2ndary indexes is not supported.");
            checkFalse(restrictions.isKeyRange(), "ORDER BY is only supported when the partition key is restricted by an EQ or an IN.");
        }

        private static void validateDistinctSelection(TableMetadata metadata,
                                                      Selection selection,
                                                      StatementRestrictions restrictions)
                                                      throws InvalidRequestException
        {
            checkFalse(restrictions.hasClusteringColumnsRestrictions() ||
                       (restrictions.hasNonPrimaryKeyRestrictions() && !restrictions.nonPKRestrictedColumns(true).stream().allMatch(ColumnMetadata::isStatic)),
                       "SELECT DISTINCT with WHERE clause only supports restriction by partition key and/or static columns.");

            Collection<ColumnMetadata> requestedColumns = selection.getColumns();
            for (ColumnMetadata def : requestedColumns)
                checkFalse(!def.isPartitionKey() && !def.isStatic(),
                           "SELECT DISTINCT queries must only request partition key columns and/or static columns (not %s)",
                           def.name);

            // If it's a key range, we require that all partition key columns are selected so we don't have to bother
            // with post-query grouping.
            if (!restrictions.isKeyRange())
                return;

            for (ColumnMetadata def : metadata.partitionKeyColumns())
                checkTrue(requestedColumns.contains(def),
                          "SELECT DISTINCT queries must request all the partition key columns (missing %s)", def.name);
        }

        /**
         * Creates the <code>AggregationSpecification</code>s used to make the aggregates.
         *
         * @param metadata the table metadata
         * @param selection the selection
         * @param restrictions the restrictions
         * @param isDistinct <code>true</code> if the query is a DISTINCT one.
         * @return the <code>AggregationSpecification</code>s used to make the aggregates
         */
        private AggregationSpecification getAggregationSpecification(TableMetadata metadata,
                                                                     Selection selection,
                                                                     StatementRestrictions restrictions,
                                                                     boolean isDistinct)
        {
            if (parameters.groups.isEmpty())
                return selection.isAggregate() ? AggregationSpecification.AGGREGATE_EVERYTHING
                                               : null;

            int clusteringPrefixSize = 0;

            Iterator<ColumnMetadata> pkColumns = metadata.primaryKeyColumns().iterator();
            for (ColumnIdentifier id : parameters.groups)
            {
                ColumnMetadata def = metadata.getExistingColumn(id);

                checkTrue(def.isPartitionKey() || def.isClusteringColumn(),
                          "Group by is currently only supported on the columns of the PRIMARY KEY, got %s", def.name);

                while (true)
                {
                    checkTrue(pkColumns.hasNext(),
                              "Group by currently only support groups of columns following their declared order in the PRIMARY KEY");

                    ColumnMetadata pkColumn = pkColumns.next();

                    if (pkColumn.isClusteringColumn())
                        clusteringPrefixSize++;

                    // As we do not support grouping on only part of the partition key, we only need to know
                    // which clustering columns need to be used to build the groups
                    if (pkColumn.equals(def))
                        break;

                    checkTrue(restrictions.isColumnRestrictedByEq(pkColumn),
                              "Group by currently only support groups of columns following their declared order in the PRIMARY KEY");
                }
            }

            checkFalse(pkColumns.hasNext() && pkColumns.next().isPartitionKey(),
                       "Group by is not supported on only a part of the partition key");

            checkFalse(clusteringPrefixSize > 0 && isDistinct,
                       "Grouping on clustering columns is not allowed for SELECT DISTINCT queries");

            return AggregationSpecification.aggregatePkPrefix(metadata.comparator, clusteringPrefixSize);
        }

        private Comparator<List<ByteBuffer>> getOrderingComparator(Selection selection,
                                                                   StatementRestrictions restrictions,
                                                                   Map<ColumnMetadata, Boolean> orderingColumns)
                                                                   throws InvalidRequestException
        {
            if (!restrictions.keyIsInRelation())
                return null;

            List<Integer> idToSort = new ArrayList<Integer>(orderingColumns.size());
            List<Comparator<ByteBuffer>> sorters = new ArrayList<Comparator<ByteBuffer>>(orderingColumns.size());

            for (ColumnMetadata orderingColumn : orderingColumns.keySet())
            {
                idToSort.add(selection.getOrderingIndex(orderingColumn));
                sorters.add(orderingColumn.type);
            }
            return idToSort.size() == 1 ? new SingleColumnComparator(idToSort.get(0), sorters.get(0))
                    : new CompositeComparator(sorters, idToSort);
        }

        private boolean isReversed(TableMetadata table, Map<ColumnMetadata, Boolean> orderingColumns, StatementRestrictions restrictions) throws InvalidRequestException
        {
            Boolean[] reversedMap = new Boolean[table.clusteringColumns().size()];
            int i = 0;
            for (Map.Entry<ColumnMetadata, Boolean> entry : orderingColumns.entrySet())
            {
                ColumnMetadata def = entry.getKey();
                boolean reversed = entry.getValue();

                checkTrue(def.isClusteringColumn(),
                          "Order by is currently only supported on the clustered columns of the PRIMARY KEY, got %s", def.name);

                while (i != def.position())
                {
                    checkTrue(restrictions.isColumnRestrictedByEq(table.clusteringColumns().get(i++)),
                              "Order by currently only supports the ordering of columns following their declared order in the PRIMARY KEY");
                }
                i++;
                reversedMap[def.position()] = (reversed != def.isReversedType());
            }

            // Check that all boolean in reversedMap, if set, agrees
            Boolean isReversed = null;
            for (Boolean b : reversedMap)
            {
                // Column on which order is specified can be in any order
                if (b == null)
                    continue;

                if (isReversed == null)
                {
                    isReversed = b;
                    continue;
                }
                checkTrue(isReversed.equals(b), "Unsupported order by relation");
            }
            assert isReversed != null;
            return isReversed;
        }

        /** If ALLOW FILTERING was not specified, this verifies that it is not needed */
        private void checkNeedsFiltering(StatementRestrictions restrictions) throws InvalidRequestException
        {
            // non-key-range non-indexed queries cannot involve filtering underneath
            if (!parameters.allowFiltering && (restrictions.isKeyRange() || restrictions.usesSecondaryIndexing()))
            {
                // We will potentially filter data if either:
                //  - Have more than one IndexExpression
                //  - Have no index expression and the row filter is not the identity
                checkFalse(restrictions.needFiltering(), StatementRestrictions.REQUIRES_ALLOW_FILTERING_MESSAGE);
            }
        }

        private ColumnSpecification limitReceiver()
        {
            return new ColumnSpecification(keyspace(), name(), new ColumnIdentifier("[limit]", true), Int32Type.instance);
        }

        private ColumnSpecification perPartitionLimitReceiver()
        {
            return new ColumnSpecification(keyspace(), name(), new ColumnIdentifier("[per_partition_limit]", true), Int32Type.instance);
        }

        @Override
        public String toString()
        {
            return MoreObjects.toStringHelper(this)
                              .add("name", qualifiedName)
                              .add("selectClause", selectClause)
                              .add("whereClause", whereClause)
                              .add("isDistinct", parameters.isDistinct)
                              .toString();
        }
    }

    public static class Parameters
    {
        // Public because CASSANDRA-9858
        public final Map<ColumnIdentifier, Boolean> orderings;
        public final List<ColumnIdentifier> groups;
        public final boolean isDistinct;
        public final boolean allowFiltering;
        public final boolean isJson;

        public Parameters(Map<ColumnIdentifier, Boolean> orderings,
                          List<ColumnIdentifier> groups,
                          boolean isDistinct,
                          boolean allowFiltering,
                          boolean isJson)
        {
            this.orderings = orderings;
            this.groups = groups;
            this.isDistinct = isDistinct;
            this.allowFiltering = allowFiltering;
            this.isJson = isJson;
        }
    }

    private static abstract class ColumnComparator<T> implements Comparator<T>
    {
        protected final int compare(Comparator<ByteBuffer> comparator, ByteBuffer aValue, ByteBuffer bValue)
        {
            if (aValue == null)
                return bValue == null ? 0 : -1;

            return bValue == null ? 1 : comparator.compare(aValue, bValue);
        }
    }

    /**
     * Used in orderResults(...) method when single 'ORDER BY' condition where given
     */
    private static class SingleColumnComparator extends ColumnComparator<List<ByteBuffer>>
    {
        private final int index;
        private final Comparator<ByteBuffer> comparator;

        public SingleColumnComparator(int columnIndex, Comparator<ByteBuffer> orderer)
        {
            index = columnIndex;
            comparator = orderer;
        }

        public int compare(List<ByteBuffer> a, List<ByteBuffer> b)
        {
            return compare(comparator, a.get(index), b.get(index));
        }
    }

    /**
     * Used in orderResults(...) method when multiple 'ORDER BY' conditions where given
     */
    private static class CompositeComparator extends ColumnComparator<List<ByteBuffer>>
    {
        private final List<Comparator<ByteBuffer>> orderTypes;
        private final List<Integer> positions;

        private CompositeComparator(List<Comparator<ByteBuffer>> orderTypes, List<Integer> positions)
        {
            this.orderTypes = orderTypes;
            this.positions = positions;
        }

        public int compare(List<ByteBuffer> a, List<ByteBuffer> b)
        {
            for (int i = 0; i < positions.size(); i++)
            {
                Comparator<ByteBuffer> type = orderTypes.get(i);
                int columnPos = positions.get(i);

                int comparison = compare(type, a.get(columnPos), b.get(columnPos));

                if (comparison != 0)
                    return comparison;
            }

            return 0;
        }
    }
    
    @Override
    public String toString()
    {
        return ToStringBuilder.reflectionToString(this, ToStringStyle.SHORT_PREFIX_STYLE);
    }
}<|MERGE_RESOLUTION|>--- conflicted
+++ resolved
@@ -85,7 +85,7 @@
  * QueryHandler implementations, so before reducing their accessibility
  * due consideration should be given.
  */
-public class SelectStatement implements CQLStatement
+public class SelectStatement implements CQLStatement.SingleKeyspaceCqlStatement
 {
     private static final Logger logger = LoggerFactory.getLogger(SelectStatement.class);
 
@@ -479,6 +479,7 @@
         return process(partitions, options, selectors, nowInSec, getLimit(options));
     }
 
+    @Override
     public String keyspace()
     {
         return table.keyspace;
@@ -977,7 +978,6 @@
 
             checkNeedsFiltering(restrictions);
 
-<<<<<<< HEAD
             return new SelectStatement(table,
                                        bindVariables,
                                        parameters,
@@ -1012,25 +1012,6 @@
                                            hasGroupBy,
                                            parameters.isJson,
                                            restrictions.returnStaticContentOnPartitionWithNoRows());
-=======
-            SelectStatement stmt = new SelectStatement(cfm,
-                                                       boundNames.size(),
-                                                       parameters,
-                                                       selection,
-                                                       restrictions,
-                                                       isReversed,
-                                                       aggregationSpec,
-                                                       orderingComparator,
-                                                       prepareLimit(boundNames, limit, keyspace(), limitReceiver()),
-                                                       prepareLimit(boundNames, perPartitionLimit, keyspace(), perPartitionLimitReceiver()));
-
-            return prepare(stmt, boundNames, cfm);
-        }
-
-        protected ParsedStatement.Prepared prepare(SelectStatement stmt, VariableSpecifications boundNames, CFMetaData cfm)
-        {
-            return new ParsedStatement.Prepared(stmt, boundNames, boundNames.getPartitionKeyBindIndexes(cfm), cfm.ksName);
->>>>>>> 32a15f0e
         }
 
         /**
