/*
 * Licensed to the Apache Software Foundation (ASF) under one
 * or more contributor license agreements.  See the NOTICE file
 * distributed with this work for additional information
 * regarding copyright ownership.  The ASF licenses this file
 * to you under the Apache License, Version 2.0 (the
 * "License"); you may not use this file except in compliance
 * with the License.  You may obtain a copy of the License at
 *
 *     http://www.apache.org/licenses/LICENSE-2.0
 *
 * Unless required by applicable law or agreed to in writing, software
 * distributed under the License is distributed on an "AS IS" BASIS,
 * WITHOUT WARRANTIES OR CONDITIONS OF ANY KIND, either express or implied.
 * See the License for the specific language governing permissions and
 * limitations under the License.
 */
package org.apache.cassandra.cql3.statements;

import java.util.Collections;
import java.util.List;

import javax.annotation.Nullable;

import org.apache.cassandra.cql3.*;
import org.apache.cassandra.cql3.functions.Function;
import org.apache.cassandra.exceptions.RequestValidationException;
import org.apache.cassandra.service.ClientState;

public abstract class ParsedStatement
{
    private VariableSpecifications variables;

    public VariableSpecifications getBoundVariables()
    {
        return variables;
    }

    // Used by the parser and preparable statement
    public void setBoundVariables(List<ColumnIdentifier> boundNames)
    {
        this.variables = new VariableSpecifications(boundNames);
    }

    public void setBoundVariables(VariableSpecifications variables)
    {
        this.variables = variables;
    }

    public abstract Prepared prepare(ClientState clientState) throws RequestValidationException;

    public static class Prepared
    {
        /**
         * Contains the CQL statement source if the statement has been "regularly" perpared via
         * {@link org.apache.cassandra.cql3.QueryProcessor#prepare(java.lang.String, org.apache.cassandra.service.ClientState, boolean)} /
         * {@link QueryHandler#prepare(java.lang.String, org.apache.cassandra.service.QueryState, java.util.Map)}.
         * Other usages of this class may or may not contain the CQL statement source.
         */
        public String rawCQLStatement;

        public final CQLStatement statement;
        public final List<ColumnSpecification> boundNames;
<<<<<<< HEAD
        public final short[] partitionKeyBindIndexes;

        protected Prepared(CQLStatement statement, List<ColumnSpecification> boundNames, short[] partitionKeyBindIndexes)
=======

        @Nullable
        public final Short[] partitionKeyBindIndexes;

        @Nullable
        public final String keyspace;

        protected Prepared(CQLStatement statement, List<ColumnSpecification> boundNames, Short[] partitionKeyBindIndexes, String keyspace)
>>>>>>> 13632e9a
        {
            this.statement = statement;
            this.boundNames = boundNames;
            this.partitionKeyBindIndexes = partitionKeyBindIndexes;
<<<<<<< HEAD
            this.rawCQLStatement = "";
=======
            this.keyspace = keyspace;
>>>>>>> 13632e9a
        }

        public Prepared(CQLStatement statement, VariableSpecifications names, short[] partitionKeyBindIndexes)
        {
            this(statement, names, partitionKeyBindIndexes, null);
        }

        public Prepared(CQLStatement statement, VariableSpecifications names, Short[] partitionKeyBindIndexes, String keyspace)
        {
            this(statement, names.getSpecifications(), partitionKeyBindIndexes, keyspace);
        }

        public Prepared(CQLStatement statement)
        {
            this(statement, Collections.<ColumnSpecification>emptyList(), null, null);
        }
    }

    public Iterable<Function> getFunctions()
    {
        return Collections.emptyList();
    }
}<|MERGE_RESOLUTION|>--- conflicted
+++ resolved
@@ -61,29 +61,19 @@
 
         public final CQLStatement statement;
         public final List<ColumnSpecification> boundNames;
-<<<<<<< HEAD
-        public final short[] partitionKeyBindIndexes;
-
-        protected Prepared(CQLStatement statement, List<ColumnSpecification> boundNames, short[] partitionKeyBindIndexes)
-=======
 
         @Nullable
-        public final Short[] partitionKeyBindIndexes;
+        public final short[] partitionKeyBindIndexes;
 
         @Nullable
         public final String keyspace;
 
-        protected Prepared(CQLStatement statement, List<ColumnSpecification> boundNames, Short[] partitionKeyBindIndexes, String keyspace)
->>>>>>> 13632e9a
+        protected Prepared(CQLStatement statement, List<ColumnSpecification> boundNames, short[] partitionKeyBindIndexes, String keyspace)
         {
             this.statement = statement;
             this.boundNames = boundNames;
             this.partitionKeyBindIndexes = partitionKeyBindIndexes;
-<<<<<<< HEAD
-            this.rawCQLStatement = "";
-=======
             this.keyspace = keyspace;
->>>>>>> 13632e9a
         }
 
         public Prepared(CQLStatement statement, VariableSpecifications names, short[] partitionKeyBindIndexes)
@@ -91,7 +81,7 @@
             this(statement, names, partitionKeyBindIndexes, null);
         }
 
-        public Prepared(CQLStatement statement, VariableSpecifications names, Short[] partitionKeyBindIndexes, String keyspace)
+        public Prepared(CQLStatement statement, VariableSpecifications names, short[] partitionKeyBindIndexes, String keyspace)
         {
             this(statement, names.getSpecifications(), partitionKeyBindIndexes, keyspace);
         }
