/*
 * Licensed to the Apache Software Foundation (ASF) under one
 * or more contributor license agreements.  See the NOTICE file
 * distributed with this work for additional information
 * regarding copyright ownership.  The ASF licenses this file
 * to you under the Apache License, Version 2.0 (the
 * "License"); you may not use this file except in compliance
 * with the License.  You may obtain a copy of the License at
 *
 *     http://www.apache.org/licenses/LICENSE-2.0
 *
 * Unless required by applicable law or agreed to in writing, software
 * distributed under the License is distributed on an "AS IS" BASIS,
 * WITHOUT WARRANTIES OR CONDITIONS OF ANY KIND, either express or implied.
 * See the License for the specific language governing permissions and
 * limitations under the License.
 */
package org.apache.cassandra.service;

import java.io.*;
import java.net.InetAddress;
import java.nio.ByteBuffer;
import java.util.*;
import java.util.concurrent.Callable;
import java.util.concurrent.ExecutionException;
import java.util.concurrent.Future;
import java.util.ArrayList;
import java.util.Collection;
import java.util.UUID;

import org.slf4j.Logger;
import org.slf4j.LoggerFactory;

import org.apache.cassandra.concurrent.Stage;
import org.apache.cassandra.concurrent.StageManager;
import org.apache.cassandra.config.CFMetaData;
import org.apache.cassandra.config.ConfigurationException;
import org.apache.cassandra.config.KSMetaData;
import org.apache.cassandra.config.Schema;
import org.apache.cassandra.db.*;
import org.apache.cassandra.db.filter.QueryFilter;
import org.apache.cassandra.db.filter.QueryPath;
import org.apache.cassandra.gms.*;
<<<<<<< HEAD
import org.apache.cassandra.io.IVersionedSerializer;
import org.apache.cassandra.net.MessageOut;
=======
import org.apache.cassandra.io.util.FastByteArrayInputStream;
import org.apache.cassandra.io.util.FastByteArrayOutputStream;
import org.apache.cassandra.net.IAsyncCallback;
import org.apache.cassandra.net.Message;
>>>>>>> 2247054a
import org.apache.cassandra.net.MessagingService;
import org.apache.cassandra.utils.ByteBufferUtil;
import org.apache.cassandra.utils.FBUtilities;
import org.apache.cassandra.utils.UUIDGen;

public class MigrationManager implements IEndpointStateChangeSubscriber
{
    private static final Logger logger = LoggerFactory.getLogger(MigrationManager.class);

    // try that many times to send migration request to the node before giving up
    static final int MIGRATION_REQUEST_RETRIES = 3;
    private static final ByteBuffer LAST_MIGRATION_KEY = ByteBufferUtil.bytes("Last Migration");

    public void onJoin(InetAddress endpoint, EndpointState epState)
    {}

    public void onChange(InetAddress endpoint, ApplicationState state, VersionedValue value)
    {
        if (state != ApplicationState.SCHEMA || endpoint.equals(FBUtilities.getBroadcastAddress()))
            return;

        rectifySchema(UUID.fromString(value.value), endpoint);
    }

    public void onAlive(InetAddress endpoint, EndpointState state)
    {
        VersionedValue value = state.getApplicationState(ApplicationState.SCHEMA);

        if (value != null)
            rectifySchema(UUID.fromString(value.value), endpoint);
    }

    public void onDead(InetAddress endpoint, EndpointState state)
    {}

    public void onRestart(InetAddress endpoint, EndpointState state)
    {}

    public void onRemove(InetAddress endpoint)
    {}

    private static void rectifySchema(UUID theirVersion, final InetAddress endpoint)
    {
        // Can't request migrations from nodes with versions younger than 1.1
        if (Gossiper.instance.getVersion(endpoint) < MessagingService.VERSION_11)
            return;

        if (Schema.instance.getVersion().equals(theirVersion))
            return;

        /**
         * if versions differ this node sends request with local migration list to the endpoint
         * and expecting to receive a list of migrations to apply locally.
         *
         * Do not de-ref the future because that causes distributed deadlock (CASSANDRA-3832) because we are
         * running in the gossip stage.
         */
        StageManager.getStage(Stage.MIGRATION).submit(new MigrationTask(endpoint));
    }

    public static boolean isReadyForBootstrap()
    {
        return StageManager.getStage(Stage.MIGRATION).getActiveCount() == 0;
    }

    public static void announceNewKeyspace(KSMetaData ksm) throws ConfigurationException
    {
        ksm.validate();

        if (Schema.instance.getTableDefinition(ksm.name) != null)
            throw new ConfigurationException(String.format("Cannot add already existing keyspace '%s'.", ksm.name));

        announce(ksm.toSchema(System.nanoTime()));
    }

    public static void announceNewColumnFamily(CFMetaData cfm) throws ConfigurationException
    {
        cfm.validate();

        KSMetaData ksm = Schema.instance.getTableDefinition(cfm.ksName);
        if (ksm == null)
            throw new ConfigurationException(String.format("Cannot add column family '%s' to non existing keyspace '%s'.", cfm.cfName, cfm.ksName));
        else if (ksm.cfMetaData().containsKey(cfm.cfName))
            throw new ConfigurationException(String.format("Cannot add already existing column family '%s' to keyspace '%s'.", cfm.cfName, cfm.ksName));

        announce(cfm.toSchema(System.nanoTime()));
    }

    public static void announceKeyspaceUpdate(KSMetaData ksm) throws ConfigurationException
    {
        ksm.validate();

        KSMetaData oldKsm = Schema.instance.getKSMetaData(ksm.name);
        if (oldKsm == null)
            throw new ConfigurationException(String.format("Cannot update non existing keyspace '%s'.", ksm.name));

        announce(oldKsm.toSchemaUpdate(ksm, System.nanoTime()));
    }

    public static void announceColumnFamilyUpdate(CFMetaData cfm) throws ConfigurationException
    {
        cfm.validate();

        CFMetaData oldCfm = Schema.instance.getCFMetaData(cfm.ksName, cfm.cfName);
        if (oldCfm == null)
            throw new ConfigurationException(String.format("Cannot update non existing column family '%s' in keyspace '%s'.", cfm.cfName, cfm.ksName));

        announce(oldCfm.toSchemaUpdate(cfm, System.nanoTime()));
    }

    public static void announceKeyspaceDrop(String ksName) throws ConfigurationException
    {
        KSMetaData oldKsm = Schema.instance.getKSMetaData(ksName);
        if (oldKsm == null)
            throw new ConfigurationException(String.format("Cannot drop non existing keyspace '%s'.", ksName));

        announce(oldKsm.dropFromSchema(System.nanoTime()));
    }

    public static void announceColumnFamilyDrop(String ksName, String cfName) throws ConfigurationException
    {
        CFMetaData oldCfm = Schema.instance.getCFMetaData(ksName, cfName);
        if (oldCfm == null)
            throw new ConfigurationException(String.format("Cannot drop non existing column family '%s' in keyspace '%s'.", cfName, ksName));

        announce(oldCfm.dropFromSchema(System.nanoTime()));
    }

    /**
     * actively announce a new version to active hosts via rpc
     * @param schema The schema mutation to be applied
     */
    private static void announce(RowMutation schema)
    {
        FBUtilities.waitOnFuture(announce(Collections.singletonList(schema)));
    }

    private static void pushSchemaMutation(InetAddress endpoint, Collection<RowMutation> schema)
    {
        MessageOut<Collection<RowMutation>> msg = new MessageOut<Collection<RowMutation>>(MessagingService.Verb.DEFINITIONS_UPDATE,
                                                                                          schema,
                                                                                          MigrationsSerializer.instance);
        MessagingService.instance().sendOneWay(msg, endpoint);
    }

    // Returns a future on the local application of the schema
    private static Future<?> announce(final Collection<RowMutation> schema)
    {
        Future<?> f = StageManager.getStage(Stage.MIGRATION).submit(new Callable<Object>()
        {
            public Object call() throws Exception
            {
                DefsTable.mergeSchema(schema);
                return null;
            }
        });

        for (InetAddress endpoint : Gossiper.instance.getLiveMembers())
        {
            if (endpoint.equals(FBUtilities.getBroadcastAddress()))
                continue; // we've delt with localhost already

            // don't send migrations to the nodes with the versions older than < 1.1
            if (Gossiper.instance.getVersion(endpoint) < MessagingService.VERSION_11)
                continue;

            pushSchemaMutation(endpoint, schema);
        }
        return f;
    }

    /**
     * Announce my version passively over gossip.
     * Used to notify nodes as they arrive in the cluster.
     *
     * @param version The schema version to announce
     */
    public static void passiveAnnounce(UUID version)
    {
        assert Gossiper.instance.isEnabled();
        Gossiper.instance.addLocalApplicationState(ApplicationState.SCHEMA, StorageService.instance.valueFactory.migration(version));
        logger.debug("Gossiping my schema version " + version);
    }

    /**
     * Clear all locally stored schema information and reset schema to initial state.
     * Called by user (via JMX) who wants to get rid of schema disagreement.
     *
     * @throws IOException if schema tables truncation fails
     */
    public static void resetLocalSchema() throws IOException
    {
        logger.info("Starting local schema reset...");

        try
        {
            if (logger.isDebugEnabled())
                logger.debug("Truncating schema tables...");

            // truncate schema tables
            FBUtilities.waitOnFutures(new ArrayList<Future<?>>(3)
            {{
                SystemTable.schemaCFS(SystemTable.SCHEMA_KEYSPACES_CF).truncate();
                SystemTable.schemaCFS(SystemTable.SCHEMA_COLUMNFAMILIES_CF).truncate();
                SystemTable.schemaCFS(SystemTable.SCHEMA_COLUMNS_CF).truncate();
            }});

            if (logger.isDebugEnabled())
                logger.debug("Clearing local schema keyspace definitions...");

            Schema.instance.clear();

            Set<InetAddress> liveEndpoints = Gossiper.instance.getLiveMembers();
            liveEndpoints.remove(FBUtilities.getBroadcastAddress());

            // force migration is there are nodes around, first of all
            // check if there are nodes with versions >= 1.1 to request migrations from,
            // because migration format of the nodes with versions < 1.1 is incompatible with older versions
            for (InetAddress node : liveEndpoints)
            {
                if (Gossiper.instance.getVersion(node) >= MessagingService.VERSION_11)
                {
                    if (logger.isDebugEnabled())
                        logger.debug("Requesting schema from " + node);

                    FBUtilities.waitOnFuture(StageManager.getStage(Stage.MIGRATION).submit(new MigrationTask(node)));
                    break;
                }
            }

            logger.info("Local schema reset is complete.");
        }
        catch (InterruptedException e)
        {
            throw new RuntimeException(e);
        }
        catch (ExecutionException e)
        {
            throw new RuntimeException(e);
        }
    }

    /**
     * Used only in case node has old style migration schema (newly updated)
     * @return the UUID identifying version of the last applied migration
     */
    @Deprecated
    public static UUID getLastMigrationId()
    {
        DecoratedKey dkey = StorageService.getPartitioner().decorateKey(LAST_MIGRATION_KEY);
        Table defs = Table.open(Table.SYSTEM_TABLE);
        ColumnFamilyStore cfStore = defs.getColumnFamilyStore(DefsTable.OLD_SCHEMA_CF);
        QueryFilter filter = QueryFilter.getNamesFilter(dkey, new QueryPath(DefsTable.OLD_SCHEMA_CF), LAST_MIGRATION_KEY);
        ColumnFamily cf = cfStore.getColumnFamily(filter);
        if (cf == null || cf.getColumnNames().size() == 0)
            return null;
        else
            return UUIDGen.getUUID(cf.getColumn(LAST_MIGRATION_KEY).value());
    }

    public static class MigrationsSerializer implements IVersionedSerializer<Collection<RowMutation>>
    {
        public static MigrationsSerializer instance = new MigrationsSerializer();

        public void serialize(Collection<RowMutation> schema, DataOutput out, int version) throws IOException
        {
            out.writeInt(schema.size());
            for (RowMutation rm : schema)
                RowMutation.serializer.serialize(rm, out, version);
        }

        public Collection<RowMutation> deserialize(DataInput in, int version) throws IOException
        {
            int count = in.readInt();
            Collection<RowMutation> schema = new ArrayList<RowMutation>(count);

<<<<<<< HEAD
            for (int i = 0; i < count; i++)
                schema.add(RowMutation.serializer.deserialize(in, version));

            return schema;
        }

        public long serializedSize(Collection<RowMutation> schema, int version)
        {
            int size = TypeSizes.NATIVE.sizeof(schema.size());
            for (RowMutation rm : schema)
                size += RowMutation.serializer.serializedSize(rm, version);
            return size;
=======
            if (!FailureDetector.instance.isAlive(endpoint))
            {
                logger.error("Can't send migration request: node {} is down.", endpoint);
                return;
            }

            IAsyncCallback cb = new IAsyncCallback()
            {
                @Override
                public void response(Message message)
                {
                    try
                    {
                        DefsTable.mergeRemoteSchema(message.getMessageBody(), message.getVersion());
                    }
                    catch (IOException e)
                    {
                        logger.error("IOException merging remote schema", e);
                    }
                    catch (ConfigurationException e)
                    {
                        logger.error("Configuration exception merging remote schema", e);
                    }
                }

                @Override
                public boolean isLatencyForSnitch()
                {
                    return false;
                }
            };

            MessagingService.instance().sendRR(message, endpoint, cb);
>>>>>>> 2247054a
        }
    }
}<|MERGE_RESOLUTION|>--- conflicted
+++ resolved
@@ -41,15 +41,8 @@
 import org.apache.cassandra.db.filter.QueryFilter;
 import org.apache.cassandra.db.filter.QueryPath;
 import org.apache.cassandra.gms.*;
-<<<<<<< HEAD
 import org.apache.cassandra.io.IVersionedSerializer;
 import org.apache.cassandra.net.MessageOut;
-=======
-import org.apache.cassandra.io.util.FastByteArrayInputStream;
-import org.apache.cassandra.io.util.FastByteArrayOutputStream;
-import org.apache.cassandra.net.IAsyncCallback;
-import org.apache.cassandra.net.Message;
->>>>>>> 2247054a
 import org.apache.cassandra.net.MessagingService;
 import org.apache.cassandra.utils.ByteBufferUtil;
 import org.apache.cassandra.utils.FBUtilities;
@@ -59,8 +52,6 @@
 {
     private static final Logger logger = LoggerFactory.getLogger(MigrationManager.class);
 
-    // try that many times to send migration request to the node before giving up
-    static final int MIGRATION_REQUEST_RETRIES = 3;
     private static final ByteBuffer LAST_MIGRATION_KEY = ByteBufferUtil.bytes("Last Migration");
 
     public void onJoin(InetAddress endpoint, EndpointState epState)
@@ -326,7 +317,6 @@
             int count = in.readInt();
             Collection<RowMutation> schema = new ArrayList<RowMutation>(count);
 
-<<<<<<< HEAD
             for (int i = 0; i < count; i++)
                 schema.add(RowMutation.serializer.deserialize(in, version));
 
@@ -339,41 +329,6 @@
             for (RowMutation rm : schema)
                 size += RowMutation.serializer.serializedSize(rm, version);
             return size;
-=======
-            if (!FailureDetector.instance.isAlive(endpoint))
-            {
-                logger.error("Can't send migration request: node {} is down.", endpoint);
-                return;
-            }
-
-            IAsyncCallback cb = new IAsyncCallback()
-            {
-                @Override
-                public void response(Message message)
-                {
-                    try
-                    {
-                        DefsTable.mergeRemoteSchema(message.getMessageBody(), message.getVersion());
-                    }
-                    catch (IOException e)
-                    {
-                        logger.error("IOException merging remote schema", e);
-                    }
-                    catch (ConfigurationException e)
-                    {
-                        logger.error("Configuration exception merging remote schema", e);
-                    }
-                }
-
-                @Override
-                public boolean isLatencyForSnitch()
-                {
-                    return false;
-                }
-            };
-
-            MessagingService.instance().sendRR(message, endpoint, cb);
->>>>>>> 2247054a
         }
     }
 }