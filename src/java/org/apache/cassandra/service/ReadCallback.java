/*
 * Licensed to the Apache Software Foundation (ASF) under one
 * or more contributor license agreements.  See the NOTICE file
 * distributed with this work for additional information
 * regarding copyright ownership.  The ASF licenses this file
 * to you under the Apache License, Version 2.0 (the
 * "License"); you may not use this file except in compliance
 * with the License.  You may obtain a copy of the License at
 *
 *     http://www.apache.org/licenses/LICENSE-2.0
 *
 * Unless required by applicable law or agreed to in writing, software
 * distributed under the License is distributed on an "AS IS" BASIS,
 * WITHOUT WARRANTIES OR CONDITIONS OF ANY KIND, either express or implied.
 * See the License for the specific language governing permissions and
 * limitations under the License.
 */
package org.apache.cassandra.service;

import java.net.InetAddress;
import java.util.Collections;
import java.util.List;
import java.util.Map;
import java.util.concurrent.ConcurrentHashMap;
import java.util.concurrent.TimeUnit;
import java.util.concurrent.atomic.AtomicIntegerFieldUpdater;

import org.apache.commons.lang3.StringUtils;
import org.slf4j.Logger;
import org.slf4j.LoggerFactory;

import org.apache.cassandra.concurrent.Stage;
import org.apache.cassandra.concurrent.StageManager;
import org.apache.cassandra.config.DatabaseDescriptor;
import org.apache.cassandra.db.*;
import org.apache.cassandra.db.partitions.PartitionIterator;
import org.apache.cassandra.exceptions.RequestFailureReason;
import org.apache.cassandra.db.transform.DuplicateRowChecker;
import org.apache.cassandra.exceptions.ReadFailureException;
import org.apache.cassandra.exceptions.ReadTimeoutException;
import org.apache.cassandra.exceptions.UnavailableException;
import org.apache.cassandra.metrics.ReadRepairMetrics;
import org.apache.cassandra.net.IAsyncCallbackWithFailure;
import org.apache.cassandra.net.MessageIn;
import org.apache.cassandra.net.MessageOut;
import org.apache.cassandra.net.MessagingService;
import org.apache.cassandra.db.ConsistencyLevel;
import org.apache.cassandra.tracing.TraceState;
import org.apache.cassandra.tracing.Tracing;
import org.apache.cassandra.utils.FBUtilities;
import org.apache.cassandra.utils.concurrent.SimpleCondition;

public class ReadCallback implements IAsyncCallbackWithFailure<ReadResponse>
{
    protected static final Logger logger = LoggerFactory.getLogger( ReadCallback.class );

    public final ResponseResolver resolver;
    private final SimpleCondition condition = new SimpleCondition();
    private final long queryStartNanoTime;
    final int blockfor;
    final List<InetAddress> endpoints;
    private final ReadCommand command;
    private final ConsistencyLevel consistencyLevel;
    private static final AtomicIntegerFieldUpdater<ReadCallback> recievedUpdater
            = AtomicIntegerFieldUpdater.newUpdater(ReadCallback.class, "received");
    private volatile int received = 0;
    private static final AtomicIntegerFieldUpdater<ReadCallback> failuresUpdater
            = AtomicIntegerFieldUpdater.newUpdater(ReadCallback.class, "failures");
    private volatile int failures = 0;
    private final Map<InetAddress, RequestFailureReason> failureReasonByEndpoint;

    private final Keyspace keyspace; // TODO push this into ConsistencyLevel?

    /**
     * Constructor when response count has to be calculated and blocked for.
     */
    public ReadCallback(ResponseResolver resolver, ConsistencyLevel consistencyLevel, ReadCommand command, List<InetAddress> filteredEndpoints, long queryStartNanoTime)
    {
        this(resolver,
             consistencyLevel,
             consistencyLevel.blockFor(Keyspace.open(command.metadata().ksName)),
             command,
             Keyspace.open(command.metadata().ksName),
             filteredEndpoints,
             queryStartNanoTime);
    }

    public ReadCallback(ResponseResolver resolver, ConsistencyLevel consistencyLevel, int blockfor, ReadCommand command, Keyspace keyspace, List<InetAddress> endpoints, long queryStartNanoTime)
    {
        this.command = command;
        this.keyspace = keyspace;
        this.blockfor = blockfor;
        this.consistencyLevel = consistencyLevel;
        this.resolver = resolver;
        this.queryStartNanoTime = queryStartNanoTime;
        this.endpoints = endpoints;
        this.failureReasonByEndpoint = new ConcurrentHashMap<>();
        // we don't support read repair (or rapid read protection) for range scans yet (CASSANDRA-6897)
        assert !(command instanceof PartitionRangeReadCommand) || blockfor >= endpoints.size();

        if (logger.isTraceEnabled())
            logger.trace("Blockfor is {}; setting up requests to {}", blockfor, StringUtils.join(this.endpoints, ","));
    }

    public boolean await(long timePastStart, TimeUnit unit)
    {
        long time = unit.toNanos(timePastStart) - (System.nanoTime() - queryStartNanoTime);
        try
        {
            return condition.await(time, TimeUnit.NANOSECONDS);
        }
        catch (InterruptedException ex)
        {
            throw new AssertionError(ex);
        }
    }

    public void awaitResults() throws ReadFailureException, ReadTimeoutException
    {
        boolean signaled = await(command.getTimeout(), TimeUnit.MILLISECONDS);
        boolean failed = blockfor + failures > endpoints.size();
        if (signaled && !failed)
            return;

        if (Tracing.isTracing())
        {
            String gotData = received > 0 ? (resolver.isDataPresent() ? " (including data)" : " (only digests)") : "";
            Tracing.trace("{}; received {} of {} responses{}", new Object[]{ (failed ? "Failed" : "Timed out"), received, blockfor, gotData });
        }
        else if (logger.isDebugEnabled())
        {
            String gotData = received > 0 ? (resolver.isDataPresent() ? " (including data)" : " (only digests)") : "";
            logger.debug("{}; received {} of {} responses{}", new Object[]{ (failed ? "Failed" : "Timed out"), received, blockfor, gotData });
        }

        // Same as for writes, see AbstractWriteResponseHandler
        throw failed
            ? new ReadFailureException(consistencyLevel, received, blockfor, resolver.isDataPresent(), failureReasonByEndpoint)
            : new ReadTimeoutException(consistencyLevel, received, blockfor, resolver.isDataPresent());
    }


    public PartitionIterator get() throws ReadFailureException, ReadTimeoutException, DigestMismatchException
    {
        awaitResults();

        PartitionIterator result = blockfor == 1 ? resolver.getData() : resolver.resolve();
        if (logger.isTraceEnabled())
            logger.trace("Read: {} ms.", TimeUnit.NANOSECONDS.toMillis(System.nanoTime() - queryStartNanoTime));
        return DuplicateRowChecker.duringRead(result, endpoints);
    }

    public int blockFor()
    {
        return blockfor;
    }

    public void response(MessageIn<ReadResponse> message)
    {
        resolver.preprocess(message);
        int n = waitingFor(message.from)
              ? recievedUpdater.incrementAndGet(this)
              : received;
        if (n >= blockfor && resolver.isDataPresent())
        {
            condition.signalAll();
            // kick off a background digest comparison if this is a result that (may have) arrived after
            // the original resolve that get() kicks off as soon as the condition is signaled
            if (blockfor < endpoints.size() && n == endpoints.size())
            {
                TraceState traceState = Tracing.instance.get();
                if (traceState != null)
                    traceState.trace("Initiating read-repair");
                StageManager.getStage(Stage.READ_REPAIR).execute(new AsyncRepairRunner(traceState, queryStartNanoTime));
            }
        }
    }

    /**
     * @return true if the message counts towards the blockfor threshold
     */
    private boolean waitingFor(InetAddress from)
    {
        return consistencyLevel.isDatacenterLocal()
             ? DatabaseDescriptor.getLocalDataCenter().equals(DatabaseDescriptor.getEndpointSnitch().getDatacenter(from))
             : true;
    }

    /**
     * @return the current number of received responses
     */
    public int getReceivedCount()
    {
        return received;
    }

    public void response(ReadResponse result)
    {
        MessageIn<ReadResponse> message = MessageIn.create(FBUtilities.getBroadcastAddress(),
                                                           result,
                                                           Collections.<String, byte[]>emptyMap(),
                                                           MessagingService.Verb.INTERNAL_RESPONSE,
                                                           MessagingService.current_version);
        response(message);
    }

    public void assureSufficientLiveNodes() throws UnavailableException
    {
        consistencyLevel.assureSufficientLiveNodes(keyspace, endpoints);
    }

    public boolean isLatencyForSnitch()
    {
        return true;
    }

    private class AsyncRepairRunner implements Runnable
    {
        private final TraceState traceState;
        private final long queryStartNanoTime;

        public AsyncRepairRunner(TraceState traceState, long queryStartNanoTime)
        {
            this.traceState = traceState;
            this.queryStartNanoTime = queryStartNanoTime;
        }

        public void run()
        {
            // If the resolver is a DigestResolver, we need to do a full data read if there is a mismatch.
            // Otherwise, resolve will send the repairs directly if needs be (and in that case we should never
            // get a digest mismatch).
            try
            {
                resolver.compareResponses();
            }
            catch (DigestMismatchException e)
            {
                assert resolver instanceof DigestResolver;

                if (traceState != null)
                    traceState.trace("Digest mismatch: {}", e.toString());
<<<<<<< HEAD
                if (logger.isDebugEnabled())
                    logger.debug("Digest mismatch:", e);
=======
>>>>>>> 3d59557a

                ReadRepairMetrics.repairedBackground.mark();

                final DataResolver repairResolver = new DataResolver(keyspace, command, consistencyLevel, endpoints.size(), queryStartNanoTime);
                AsyncRepairCallback repairHandler = new AsyncRepairCallback(repairResolver, endpoints.size());

                for (InetAddress endpoint : endpoints)
                {
                    MessageOut<ReadCommand> message = command.createMessage(MessagingService.instance().getVersion(endpoint));
                    MessagingService.instance().sendRR(message, endpoint, repairHandler);
                }
            }
        }
    }

    @Override
    public void onFailure(InetAddress from, RequestFailureReason failureReason)
    {
        int n = waitingFor(from)
              ? failuresUpdater.incrementAndGet(this)
              : failures;

        failureReasonByEndpoint.put(from, failureReason);

        if (blockfor + n > endpoints.size())
            condition.signalAll();
    }
}<|MERGE_RESOLUTION|>--- conflicted
+++ resolved
@@ -240,11 +240,6 @@
 
                 if (traceState != null)
                     traceState.trace("Digest mismatch: {}", e.toString());
-<<<<<<< HEAD
-                if (logger.isDebugEnabled())
-                    logger.debug("Digest mismatch:", e);
-=======
->>>>>>> 3d59557a
 
                 ReadRepairMetrics.repairedBackground.mark();
 
