/*
 * Licensed to the Apache Software Foundation (ASF) under one
 * or more contributor license agreements.  See the NOTICE file
 * distributed with this work for additional information
 * regarding copyright ownership.  The ASF licenses this file
 * to you under the Apache License, Version 2.0 (the
 * "License"); you may not use this file except in compliance
 * with the License.  You may obtain a copy of the License at
 *
 *     http://www.apache.org/licenses/LICENSE-2.0
 *
 * Unless required by applicable law or agreed to in writing, software
 * distributed under the License is distributed on an "AS IS" BASIS,
 * WITHOUT WARRANTIES OR CONDITIONS OF ANY KIND, either express or implied.
 * See the License for the specific language governing permissions and
 * limitations under the License.
 */
package org.apache.cassandra.db;

import java.io.IOException;
import java.nio.ByteBuffer;
import java.util.*;
import java.util.concurrent.TimeUnit;

import com.google.common.annotations.VisibleForTesting;
import com.google.common.collect.Sets;

import org.apache.cassandra.cache.IRowCacheEntry;
import org.apache.cassandra.cache.RowCacheKey;
import org.apache.cassandra.cache.RowCacheSentinel;
import org.apache.cassandra.config.DatabaseDescriptor;
import org.apache.cassandra.db.filter.*;
import org.apache.cassandra.db.lifecycle.*;
import org.apache.cassandra.db.partitions.*;
import org.apache.cassandra.db.rows.*;
import org.apache.cassandra.db.transform.RTBoundValidator;
import org.apache.cassandra.db.transform.Transformation;
import org.apache.cassandra.exceptions.RequestExecutionException;
import org.apache.cassandra.io.sstable.format.SSTableReader;
import org.apache.cassandra.io.sstable.format.SSTableReadsListener;
import org.apache.cassandra.io.util.DataInputPlus;
import org.apache.cassandra.io.util.DataOutputPlus;
import org.apache.cassandra.metrics.TableMetrics;
import org.apache.cassandra.net.Verb;
import org.apache.cassandra.schema.ColumnMetadata;
import org.apache.cassandra.schema.IndexMetadata;
import org.apache.cassandra.schema.TableMetadata;
import org.apache.cassandra.service.*;
import org.apache.cassandra.tracing.Tracing;
import org.apache.cassandra.utils.FBUtilities;
import org.apache.cassandra.utils.btree.BTreeSet;

/**
 * A read command that selects a (part of a) single partition.
 */
public class SinglePartitionReadCommand extends ReadCommand implements SinglePartitionReadQuery
{
    protected static final SelectionDeserializer selectionDeserializer = new Deserializer();

    private final DecoratedKey partitionKey;
    private final ClusteringIndexFilter clusteringIndexFilter;

    @VisibleForTesting
    protected SinglePartitionReadCommand(boolean isDigest,
                                         int digestVersion,
                                         boolean acceptsTransient,
                                         TableMetadata metadata,
                                         int nowInSec,
                                         ColumnFilter columnFilter,
                                         RowFilter rowFilter,
                                         DataLimits limits,
                                         DecoratedKey partitionKey,
                                         ClusteringIndexFilter clusteringIndexFilter,
                                         IndexMetadata index)
    {
        super(Kind.SINGLE_PARTITION, isDigest, digestVersion, acceptsTransient, metadata, nowInSec, columnFilter, rowFilter, limits, index);
        assert partitionKey.getPartitioner() == metadata.partitioner;
        this.partitionKey = partitionKey;
        this.clusteringIndexFilter = clusteringIndexFilter;
    }

    /**
     * Creates a new read command on a single partition.
     *
     * @param metadata the table to query.
     * @param nowInSec the time in seconds to use are "now" for this query.
     * @param columnFilter the column filter to use for the query.
     * @param rowFilter the row filter to use for the query.
     * @param limits the limits to use for the query.
     * @param partitionKey the partition key for the partition to query.
     * @param clusteringIndexFilter the clustering index filter to use for the query.
     * @param indexMetadata explicitly specified index to use for the query
     *
     * @return a newly created read command.
     */
    public static SinglePartitionReadCommand create(TableMetadata metadata,
                                                    int nowInSec,
                                                    ColumnFilter columnFilter,
                                                    RowFilter rowFilter,
                                                    DataLimits limits,
                                                    DecoratedKey partitionKey,
                                                    ClusteringIndexFilter clusteringIndexFilter,
                                                    IndexMetadata indexMetadata)
    {
        return new SinglePartitionReadCommand(false,
                                              0,
                                              false,
                                              metadata,
                                              nowInSec,
                                              columnFilter,
                                              rowFilter,
                                              limits,
                                              partitionKey,
                                              clusteringIndexFilter,
                                              indexMetadata);
    }

    /**
     * Creates a new read command on a single partition.
     *
     * @param metadata the table to query.
     * @param nowInSec the time in seconds to use are "now" for this query.
     * @param columnFilter the column filter to use for the query.
     * @param rowFilter the row filter to use for the query.
     * @param limits the limits to use for the query.
     * @param partitionKey the partition key for the partition to query.
     * @param clusteringIndexFilter the clustering index filter to use for the query.
     *
     * @return a newly created read command.
     */
    public static SinglePartitionReadCommand create(TableMetadata metadata,
                                                    int nowInSec,
                                                    ColumnFilter columnFilter,
                                                    RowFilter rowFilter,
                                                    DataLimits limits,
                                                    DecoratedKey partitionKey,
                                                    ClusteringIndexFilter clusteringIndexFilter)
    {
        return create(metadata,
                      nowInSec,
                      columnFilter,
                      rowFilter,
                      limits,
                      partitionKey,
                      clusteringIndexFilter,
                      findIndex(metadata, rowFilter));
    }

    /**
     * Creates a new read command on a single partition.
     *
     * @param metadata the table to query.
     * @param nowInSec the time in seconds to use are "now" for this query.
     * @param key the partition key for the partition to query.
     * @param columnFilter the column filter to use for the query.
     * @param filter the clustering index filter to use for the query.
     *
     * @return a newly created read command. The returned command will use no row filter and have no limits.
     */
    public static SinglePartitionReadCommand create(TableMetadata metadata,
                                                    int nowInSec,
                                                    DecoratedKey key,
                                                    ColumnFilter columnFilter,
                                                    ClusteringIndexFilter filter)
    {
        return create(metadata, nowInSec, columnFilter, RowFilter.NONE, DataLimits.NONE, key, filter);
    }

    /**
     * Creates a new read command that queries a single partition in its entirety.
     *
     * @param metadata the table to query.
     * @param nowInSec the time in seconds to use are "now" for this query.
     * @param key the partition key for the partition to query.
     *
     * @return a newly created read command that queries all the rows of {@code key}.
     */
    public static SinglePartitionReadCommand fullPartitionRead(TableMetadata metadata, int nowInSec, DecoratedKey key)
    {
        return create(metadata, nowInSec, key, Slices.ALL);
    }

    /**
     * Creates a new read command that queries a single partition in its entirety.
     *
     * @param metadata the table to query.
     * @param nowInSec the time in seconds to use are "now" for this query.
     * @param key the partition key for the partition to query.
     *
     * @return a newly created read command that queries all the rows of {@code key}.
     */
    public static SinglePartitionReadCommand fullPartitionRead(TableMetadata metadata, int nowInSec, ByteBuffer key)
    {
        return create(metadata, nowInSec, metadata.partitioner.decorateKey(key), Slices.ALL);
    }

    /**
     * Creates a new single partition slice command for the provided single slice.
     *
     * @param metadata the table to query.
     * @param nowInSec the time in seconds to use are "now" for this query.
     * @param key the partition key for the partition to query.
     * @param slice the slice of rows to query.
     *
     * @return a newly created read command that queries {@code slice} in {@code key}. The returned query will
     * query every columns for the table (without limit or row filtering) and be in forward order.
     */
    public static SinglePartitionReadCommand create(TableMetadata metadata, int nowInSec, DecoratedKey key, Slice slice)
    {
        return create(metadata, nowInSec, key, Slices.with(metadata.comparator, slice));
    }

    /**
     * Creates a new single partition slice command for the provided slices.
     *
     * @param metadata the table to query.
     * @param nowInSec the time in seconds to use are "now" for this query.
     * @param key the partition key for the partition to query.
     * @param slices the slices of rows to query.
     *
     * @return a newly created read command that queries the {@code slices} in {@code key}. The returned query will
     * query every columns for the table (without limit or row filtering) and be in forward order.
     */
    public static SinglePartitionReadCommand create(TableMetadata metadata, int nowInSec, DecoratedKey key, Slices slices)
    {
        ClusteringIndexSliceFilter filter = new ClusteringIndexSliceFilter(slices, false);
        return create(metadata, nowInSec, ColumnFilter.all(metadata), RowFilter.NONE, DataLimits.NONE, key, filter);
    }

    /**
     * Creates a new single partition slice command for the provided slices.
     *
     * @param metadata the table to query.
     * @param nowInSec the time in seconds to use are "now" for this query.
     * @param key the partition key for the partition to query.
     * @param slices the slices of rows to query.
     *
     * @return a newly created read command that queries the {@code slices} in {@code key}. The returned query will
     * query every columns for the table (without limit or row filtering) and be in forward order.
     */
    public static SinglePartitionReadCommand create(TableMetadata metadata, int nowInSec, ByteBuffer key, Slices slices)
    {
        return create(metadata, nowInSec, metadata.partitioner.decorateKey(key), slices);
    }

    /**
     * Creates a new single partition name command for the provided rows.
     *
     * @param metadata the table to query.
     * @param nowInSec the time in seconds to use are "now" for this query.
     * @param key the partition key for the partition to query.
     * @param names the clustering for the rows to query.
     *
     * @return a newly created read command that queries the {@code names} in {@code key}. The returned query will
     * query every columns (without limit or row filtering) and be in forward order.
     */
    public static SinglePartitionReadCommand create(TableMetadata metadata, int nowInSec, DecoratedKey key, NavigableSet<Clustering<?>> names)
    {
        ClusteringIndexNamesFilter filter = new ClusteringIndexNamesFilter(names, false);
        return create(metadata, nowInSec, ColumnFilter.all(metadata), RowFilter.NONE, DataLimits.NONE, key, filter);
    }

    /**
     * Creates a new single partition name command for the provided row.
     *
     * @param metadata the table to query.
     * @param nowInSec the time in seconds to use are "now" for this query.
     * @param key the partition key for the partition to query.
     * @param name the clustering for the row to query.
     *
     * @return a newly created read command that queries {@code name} in {@code key}. The returned query will
     * query every columns (without limit or row filtering).
     */
    public static SinglePartitionReadCommand create(TableMetadata metadata, int nowInSec, DecoratedKey key, Clustering<?> name)
    {
        return create(metadata, nowInSec, key, FBUtilities.singleton(name, metadata.comparator));
    }

    public SinglePartitionReadCommand copy()
    {
        return new SinglePartitionReadCommand(isDigestQuery(),
                                              digestVersion(),
                                              acceptsTransient(),
                                              metadata(),
                                              nowInSec(),
                                              columnFilter(),
                                              rowFilter(),
                                              limits(),
                                              partitionKey(),
                                              clusteringIndexFilter(),
                                              indexMetadata());
    }

    @Override
    protected SinglePartitionReadCommand copyAsDigestQuery()
    {
        return new SinglePartitionReadCommand(true,
                                              digestVersion(),
                                              acceptsTransient(),
                                              metadata(),
                                              nowInSec(),
                                              columnFilter(),
                                              rowFilter(),
                                              limits(),
                                              partitionKey(),
                                              clusteringIndexFilter(),
                                              indexMetadata());
    }

    @Override
    protected SinglePartitionReadCommand copyAsTransientQuery()
    {
        return new SinglePartitionReadCommand(false,
                                              0,
                                              true,
                                              metadata(),
                                              nowInSec(),
                                              columnFilter(),
                                              rowFilter(),
                                              limits(),
                                              partitionKey(),
                                              clusteringIndexFilter(),
                                              indexMetadata());
    }

    @Override
    public SinglePartitionReadCommand withUpdatedLimit(DataLimits newLimits)
    {
        return new SinglePartitionReadCommand(isDigestQuery(),
                                              digestVersion(),
                                              acceptsTransient(),
                                              metadata(),
                                              nowInSec(),
                                              columnFilter(),
                                              rowFilter(),
                                              newLimits,
                                              partitionKey(),
                                              clusteringIndexFilter(),
                                              indexMetadata());
    }

    @Override
    public DecoratedKey partitionKey()
    {
        return partitionKey;
    }

    @Override
    public ClusteringIndexFilter clusteringIndexFilter()
    {
        return clusteringIndexFilter;
    }

    public ClusteringIndexFilter clusteringIndexFilter(DecoratedKey key)
    {
        return clusteringIndexFilter;
    }

    public long getTimeout(TimeUnit unit)
    {
        return DatabaseDescriptor.getReadRpcTimeout(unit);
    }

    public boolean isReversed()
    {
        return clusteringIndexFilter.isReversed();
    }

    @Override
    public SinglePartitionReadCommand forPaging(Clustering<?> lastReturned, DataLimits limits)
    {
        // We shouldn't have set digest yet when reaching that point
        assert !isDigestQuery();
        return create(metadata(),
                      nowInSec(),
                      columnFilter(),
                      rowFilter(),
                      limits,
                      partitionKey(),
                      lastReturned == null ? clusteringIndexFilter() : clusteringIndexFilter.forPaging(metadata().comparator, lastReturned, false));
    }

    public PartitionIterator execute(ConsistencyLevel consistency, ClientState clientState, long queryStartNanoTime) throws RequestExecutionException
    {
        if (clusteringIndexFilter.isEmpty(metadata().comparator))
            return EmptyIterators.partition();

        return StorageProxy.read(Group.one(this), consistency, clientState, queryStartNanoTime);
    }

    protected void recordLatency(TableMetrics metric, long latencyNanos)
    {
        metric.readLatency.addNano(latencyNanos);
    }

    @SuppressWarnings("resource") // we close the created iterator through closing the result of this method (and SingletonUnfilteredPartitionIterator ctor cannot fail)
    protected UnfilteredPartitionIterator queryStorage(final ColumnFamilyStore cfs, ReadExecutionController executionController)
    {
        // skip the row cache and go directly to sstables/memtable if repaired status of
        // data is being tracked. This is only requested after an initial digest mismatch
        UnfilteredRowIterator partition = cfs.isRowCacheEnabled() && !isTrackingRepairedStatus()
                                        ? getThroughCache(cfs, executionController)
                                        : queryMemtableAndDisk(cfs, executionController);
        return new SingletonUnfilteredPartitionIterator(partition);
    }

    /**
     * Fetch the rows requested if in cache; if not, read it from disk and cache it.
     * <p>
     * If the partition is cached, and the filter given is within its bounds, we return
     * from cache, otherwise from disk.
     * <p>
     * If the partition is is not cached, we figure out what filter is "biggest", read
     * that from disk, then filter the result and either cache that or return it.
     */
    @SuppressWarnings("resource")
    private UnfilteredRowIterator getThroughCache(ColumnFamilyStore cfs, ReadExecutionController executionController)
    {
        assert !cfs.isIndex(); // CASSANDRA-5732
        assert cfs.isRowCacheEnabled() : String.format("Row cache is not enabled on table [%s]", cfs.name);

        RowCacheKey key = new RowCacheKey(metadata(), partitionKey());

        // Attempt a sentinel-read-cache sequence.  if a write invalidates our sentinel, we'll return our
        // (now potentially obsolete) data, but won't cache it. see CASSANDRA-3862
        // TODO: don't evict entire partitions on writes (#2864)
        IRowCacheEntry cached = CacheService.instance.rowCache.get(key);
        if (cached != null)
        {
            if (cached instanceof RowCacheSentinel)
            {
                // Some other read is trying to cache the value, just do a normal non-caching read
                Tracing.trace("Row cache miss (race)");
                cfs.metric.rowCacheMiss.inc();
                return queryMemtableAndDisk(cfs, executionController);
            }

            CachedPartition cachedPartition = (CachedPartition)cached;
            if (cfs.isFilterFullyCoveredBy(clusteringIndexFilter(), limits(), cachedPartition, nowInSec(), metadata().enforceStrictLiveness()))
            {
                cfs.metric.rowCacheHit.inc();
                Tracing.trace("Row cache hit");
                UnfilteredRowIterator unfilteredRowIterator = clusteringIndexFilter().getUnfilteredRowIterator(columnFilter(), cachedPartition);
                cfs.metric.updateSSTableIterated(0);
                return unfilteredRowIterator;
            }

            cfs.metric.rowCacheHitOutOfRange.inc();
            Tracing.trace("Ignoring row cache as cached value could not satisfy query");
            return queryMemtableAndDisk(cfs, executionController);
        }

        cfs.metric.rowCacheMiss.inc();
        Tracing.trace("Row cache miss");

        // Note that on tables with no clustering keys, any positive value of
        // rowsToCache implies caching the full partition
        boolean cacheFullPartitions = metadata().clusteringColumns().size() > 0 ?
                                      metadata().params.caching.cacheAllRows() :
                                      metadata().params.caching.cacheRows();

        // To be able to cache what we read, what we read must at least covers what the cache holds, that
        // is the 'rowsToCache' first rows of the partition. We could read those 'rowsToCache' first rows
        // systematically, but we'd have to "extend" that to whatever is needed for the user query that the
        // 'rowsToCache' first rows don't cover and it's not trivial with our existing filters. So currently
        // we settle for caching what we read only if the user query does query the head of the partition since
        // that's the common case of when we'll be able to use the cache anyway. One exception is if we cache
        // full partitions, in which case we just always read it all and cache.
        if (cacheFullPartitions || clusteringIndexFilter().isHeadFilter())
        {
            RowCacheSentinel sentinel = new RowCacheSentinel();
            boolean sentinelSuccess = CacheService.instance.rowCache.putIfAbsent(key, sentinel);
            boolean sentinelReplaced = false;

            try
            {
                final int rowsToCache = metadata().params.caching.rowsPerPartitionToCache();
                final boolean enforceStrictLiveness = metadata().enforceStrictLiveness();

                @SuppressWarnings("resource") // we close on exception or upon closing the result of this method
                UnfilteredRowIterator iter = fullPartitionRead(metadata(), nowInSec(), partitionKey()).queryMemtableAndDisk(cfs, executionController);
                try
                {
                    // Use a custom iterator instead of DataLimits to avoid stopping the original iterator
                    UnfilteredRowIterator toCacheIterator = new WrappingUnfilteredRowIterator(iter)
                    {
                        private int rowsCounted = 0;

                        @Override
                        public boolean hasNext()
                        {
                            return rowsCounted < rowsToCache && super.hasNext();
                        }

                        @Override
                        public Unfiltered next()
                        {
                            Unfiltered unfiltered = super.next();
                            if (unfiltered.isRow())
                            {
                                Row row = (Row) unfiltered;
                                if (row.hasLiveData(nowInSec(), enforceStrictLiveness))
                                    rowsCounted++;
                            }
                            return unfiltered;
                        }
                    };

                    // We want to cache only rowsToCache rows
                    CachedPartition toCache = CachedBTreePartition.create(toCacheIterator, nowInSec());
                    if (sentinelSuccess && !toCache.isEmpty())
                    {
                        Tracing.trace("Caching {} rows", toCache.rowCount());
                        CacheService.instance.rowCache.replace(key, sentinel, toCache);
                        // Whether or not the previous replace has worked, our sentinel is not in the cache anymore
                        sentinelReplaced = true;
                    }

                    // We then re-filter out what this query wants.
                    // Note that in the case where we don't cache full partitions, it's possible that the current query is interested in more
                    // than what we've cached, so we can't just use toCache.
                    UnfilteredRowIterator cacheIterator = clusteringIndexFilter().getUnfilteredRowIterator(columnFilter(), toCache);
                    if (cacheFullPartitions)
                    {
                        // Everything is guaranteed to be in 'toCache', we're done with 'iter'
                        assert !iter.hasNext();
                        iter.close();
                        return cacheIterator;
                    }
                    return UnfilteredRowIterators.concat(cacheIterator, clusteringIndexFilter().filterNotIndexed(columnFilter(), iter));
                }
                catch (RuntimeException | Error e)
                {
                    iter.close();
                    throw e;
                }
            }
            finally
            {
                if (sentinelSuccess && !sentinelReplaced)
                    cfs.invalidateCachedPartition(key);
            }
        }

        Tracing.trace("Fetching data but not populating cache as query does not query from the start of the partition");
        return queryMemtableAndDisk(cfs, executionController);
    }

    /**
     * Queries both memtable and sstables to fetch the result of this query.
     * <p>
     * Please note that this method:
     *   1) does not check the row cache.
     *   2) does not apply the query limit, nor the row filter (and so ignore 2ndary indexes).
     *      Those are applied in {@link ReadCommand#executeLocally}.
     *   3) does not record some of the read metrics (latency, scanned cells histograms) nor
     *      throws TombstoneOverwhelmingException.
     * It is publicly exposed because there is a few places where that is exactly what we want,
     * but it should be used only where you know you don't need thoses things.
     * <p>
     * Also note that one must have created a {@code ReadExecutionController} on the queried table and we require it as
     * a parameter to enforce that fact, even though it's not explicitlly used by the method.
     */
    public UnfilteredRowIterator queryMemtableAndDisk(ColumnFamilyStore cfs, ReadExecutionController executionController)
    {
        assert executionController != null && executionController.validForReadOn(cfs);
        Tracing.trace("Executing single-partition query on {}", cfs.name);

        return queryMemtableAndDiskInternal(cfs);
    }

    private UnfilteredRowIterator queryMemtableAndDiskInternal(ColumnFamilyStore cfs)
    {
        /*
         * We have 2 main strategies:
         *   1) We query memtables and sstables simulateneously. This is our most generic strategy and the one we use
         *      unless we have a names filter that we know we can optimize futher.
         *   2) If we have a name filter (so we query specific rows), we can make a bet: that all column for all queried row
         *      will have data in the most recent sstable(s), thus saving us from reading older ones. This does imply we
         *      have a way to guarantee we have all the data for what is queried, which is only possible for name queries
         *      and if we have neither non-frozen collections/UDTs nor counters (indeed, for a non-frozen collection or UDT,
         *      we can't guarantee an older sstable won't have some elements that weren't in the most recent sstables,
         *      and counters are intrinsically a collection of shards and so have the same problem).
         *      Also, if tracking repaired data then we skip this optimization so we can collate the repaired sstables
         *      and generate a digest over their merge, which procludes an early return.
         */
        if (clusteringIndexFilter() instanceof ClusteringIndexNamesFilter && !queriesMulticellType() && !isTrackingRepairedStatus())
            return queryMemtableAndSSTablesInTimestampOrder(cfs, (ClusteringIndexNamesFilter)clusteringIndexFilter());

        Tracing.trace("Acquiring sstable references");
        ColumnFamilyStore.ViewFragment view = cfs.select(View.select(SSTableSet.LIVE, partitionKey()));
        Collections.sort(view.sstables, SSTableReader.maxTimestampDescending);
        ClusteringIndexFilter filter = clusteringIndexFilter();
        long minTimestamp = Long.MAX_VALUE;
        long mostRecentPartitionTombstone = Long.MIN_VALUE;
        InputCollector<UnfilteredRowIterator> inputCollector = iteratorsForPartition(view);
        try
        {
            for (Memtable memtable : view.memtables)
            {
                Partition partition = memtable.getPartition(partitionKey());
                if (partition == null)
                    continue;

                minTimestamp = Math.min(minTimestamp, memtable.getMinTimestamp());

                @SuppressWarnings("resource") // 'iter' is added to iterators which is closed on exception, or through the closing of the final merged iterator
                UnfilteredRowIterator iter = filter.getUnfilteredRowIterator(columnFilter(), partition);

                // Memtable data is always considered unrepaired
                oldestUnrepairedTombstone = Math.min(oldestUnrepairedTombstone, partition.stats().minLocalDeletionTime);
                inputCollector.addMemtableIterator(RTBoundValidator.validate(iter, RTBoundValidator.Stage.MEMTABLE, false));

                mostRecentPartitionTombstone = Math.max(mostRecentPartitionTombstone,
                                                        iter.partitionLevelDeletion().markedForDeleteAt());
            }

            /*
             * We can't eliminate full sstables based on the timestamp of what we've already read like
             * in collectTimeOrderedData, but we still want to eliminate sstable whose maxTimestamp < mostRecentTombstone
             * we've read. We still rely on the sstable ordering by maxTimestamp since if
             *   maxTimestamp_s1 < maxTimestamp_s0,
             * we're guaranteed that s1 cannot have a row tombstone such that
             *   timestamp(tombstone) > maxTimestamp_s0
             * since we necessarily have
             *   timestamp(tombstone) <= maxTimestamp_s1
             * In other words, iterating in descending maxTimestamp order allow to do our mostRecentPartitionTombstone
             * elimination in one pass, and minimize the number of sstables for which we read a partition tombstone.
            */
            Collections.sort(view.sstables, SSTableReader.maxTimestampDescending);
            int nonIntersectingSSTables = 0;
            int includedDueToTombstones = 0;

            SSTableReadMetricsCollector metricsCollector = new SSTableReadMetricsCollector();

            if (isTrackingRepairedStatus())
                Tracing.trace("Collecting data from sstables and tracking repaired status");

            for (SSTableReader sstable : view.sstables)
            {
                // if we've already seen a partition tombstone with a timestamp greater
                // than the most recent update to this sstable, we can skip it
                // if we're tracking repaired status, we mark the repaired digest inconclusive
                // as other replicas may not have seen this partition delete and so could include
                // data from this sstable (or others) in their digests
                if (sstable.getMaxTimestamp() < mostRecentPartitionTombstone)
                {
                    inputCollector.markInconclusive();
                    break;
                }

                if (shouldInclude(sstable))
                {
                    if (!sstable.isRepaired())
                        oldestUnrepairedTombstone = Math.min(oldestUnrepairedTombstone, sstable.getMinLocalDeletionTime());

                    // 'iter' is added to iterators which is closed on exception, or through the closing of the final merged iterator
                    @SuppressWarnings("resource")
                    UnfilteredRowIteratorWithLowerBound iter = makeIterator(cfs, sstable, metricsCollector);
                    inputCollector.addSSTableIterator(sstable, iter);
                    mostRecentPartitionTombstone = Math.max(mostRecentPartitionTombstone,
                                                            iter.partitionLevelDeletion().markedForDeleteAt());
                }
                else
                {
                    nonIntersectingSSTables++;
                    // sstable contains no tombstone if maxLocalDeletionTime == Integer.MAX_VALUE, so we can safely skip those entirely
                    if (sstable.mayHaveTombstones())
                    {
                        // 'iter' is added to iterators which is closed on exception, or through the closing of the final merged iterator
                        @SuppressWarnings("resource")
                        UnfilteredRowIteratorWithLowerBound iter = makeIterator(cfs, sstable, metricsCollector);
                        // if the sstable contains a partition delete, then we must include it regardless of whether it
                        // shadows any other data seen locally as we can't guarantee that other replicas have seen it
                        if (!iter.partitionLevelDeletion().isLive())
                        {
                            if (!sstable.isRepaired())
                                oldestUnrepairedTombstone = Math.min(oldestUnrepairedTombstone, sstable.getMinLocalDeletionTime());
                            inputCollector.addSSTableIterator(sstable, iter);
                            includedDueToTombstones++;
                            mostRecentPartitionTombstone = Math.max(mostRecentPartitionTombstone,
                                                                    iter.partitionLevelDeletion().markedForDeleteAt());
                        }
                        else
                        {
                            iter.close();
                        }
                    }
                }
            }

            if (Tracing.isTracing())
                Tracing.trace("Skipped {}/{} non-slice-intersecting sstables, included {} due to tombstones",
                               nonIntersectingSSTables, view.sstables.size(), includedDueToTombstones);

            if (inputCollector.isEmpty())
                return EmptyIterators.unfilteredRow(cfs.metadata(), partitionKey(), filter.isReversed());

            StorageHook.instance.reportRead(cfs.metadata().id, partitionKey());

            return withSSTablesIterated(inputCollector.finalizeIterators(cfs, nowInSec(), oldestUnrepairedTombstone), cfs.metric, metricsCollector);
        }
        catch (RuntimeException | Error e)
        {
            try
            {
                inputCollector.close();
            }
            catch (Exception e1)
            {
                e.addSuppressed(e1);
            }
            throw e;
        }
    }

    private boolean shouldInclude(SSTableReader sstable)
    {
        // If some static columns are queried, we should always include the sstable: the clustering values stats of the sstable
        // don't tell us if the sstable contains static values in particular.
        // TODO: we could record if a sstable contains any static value at all.
        if (!columnFilter().fetchedColumns().statics.isEmpty())
            return true;

        return clusteringIndexFilter().shouldInclude(sstable);
    }

    private UnfilteredRowIteratorWithLowerBound makeIterator(ColumnFamilyStore cfs,
                                                             SSTableReader sstable,
                                                             SSTableReadsListener listener)
    {
        return StorageHook.instance.makeRowIteratorWithLowerBound(cfs,
                                                                  partitionKey(),
                                                                  sstable,
                                                                  clusteringIndexFilter(),
                                                                  columnFilter(),
                                                                  listener);

    }

    /**
     * Return a wrapped iterator that when closed will update the sstables iterated and READ sample metrics.
     * Note that we cannot use the Transformations framework because they greedily get the static row, which
     * would cause all iterators to be initialized and hence all sstables to be accessed.
     */
    @SuppressWarnings("resource")
    private UnfilteredRowIterator withSSTablesIterated(List<UnfilteredRowIterator> iterators,
                                                       TableMetrics metrics,
                                                       SSTableReadMetricsCollector metricsCollector)
    {
        @SuppressWarnings("resource") //  Closed through the closing of the result of the caller method.
        UnfilteredRowIterator merged = UnfilteredRowIterators.merge(iterators);

        if (!merged.isEmpty())
        {
            DecoratedKey key = merged.partitionKey();
            metrics.topReadPartitionFrequency.addSample(key.getKey(), 1);
        }

        class UpdateSstablesIterated extends Transformation
        {
           public void onPartitionClose()
           {
               int mergedSSTablesIterated = metricsCollector.getMergedSSTables();
               metrics.updateSSTableIterated(mergedSSTablesIterated);
               Tracing.trace("Merged data from memtables and {} sstables", mergedSSTablesIterated);
           }
        };
        return Transformation.apply(merged, new UpdateSstablesIterated());
    }

    private boolean queriesMulticellType()
    {
        for (ColumnMetadata column : columnFilter().fetchedColumns())
        {
            if (column.type.isMultiCell() || column.type.isCounter())
                return true;
        }
        return false;
    }

    /**
     * Do a read by querying the memtable(s) first, and then each relevant sstables sequentially by order of the sstable
     * max timestamp.
     *
     * This is used for names query in the hope of only having to query the 1 or 2 most recent query and then knowing nothing
     * more recent could be in the older sstables (which we can only guarantee if we know exactly which row we queries, and if
     * no collection or counters are included).
     * This method assumes the filter is a {@code ClusteringIndexNamesFilter}.
     */
    private UnfilteredRowIterator queryMemtableAndSSTablesInTimestampOrder(ColumnFamilyStore cfs, ClusteringIndexNamesFilter filter)
    {
        Tracing.trace("Acquiring sstable references");
        ColumnFamilyStore.ViewFragment view = cfs.select(View.select(SSTableSet.LIVE, partitionKey()));

        ImmutableBTreePartition result = null;

        Tracing.trace("Merging memtable contents");
        for (Memtable memtable : view.memtables)
        {
            Partition partition = memtable.getPartition(partitionKey());
            if (partition == null)
                continue;

            try (UnfilteredRowIterator iter = filter.getUnfilteredRowIterator(columnFilter(), partition))
            {
                if (iter.isEmpty())
                    continue;

                result = add(
                    RTBoundValidator.validate(iter, RTBoundValidator.Stage.MEMTABLE, false),
                    result,
                    filter,
                    false
                );
            }
        }

        /* add the SSTables on disk */
        Collections.sort(view.sstables, SSTableReader.maxTimestampDescending);
        // read sorted sstables
        SSTableReadMetricsCollector metricsCollector = new SSTableReadMetricsCollector();
        for (SSTableReader sstable : view.sstables)
        {
            // if we've already seen a partition tombstone with a timestamp greater
            // than the most recent update to this sstable, we're done, since the rest of the sstables
            // will also be older
            if (result != null && sstable.getMaxTimestamp() < result.partitionLevelDeletion().markedForDeleteAt())
                break;

            long currentMaxTs = sstable.getMaxTimestamp();
            filter = reduceFilter(filter, result, currentMaxTs);
            if (filter == null)
                break;

            if (!shouldInclude(sstable))
            {
                // This mean that nothing queried by the filter can be in the sstable. One exception is the top-level partition deletion
                // however: if it is set, it impacts everything and must be included. Getting that top-level partition deletion costs us
                // some seek in general however (unless the partition is indexed and is in the key cache), so we first check if the sstable
                // has any tombstone at all as a shortcut.
                if (!sstable.mayHaveTombstones())
                    continue; // no tombstone at all, we can skip that sstable

                // We need to get the partition deletion and include it if it's live. In any case though, we're done with that sstable.
                try (UnfilteredRowIterator iter = StorageHook.instance.makeRowIterator(cfs,
                                                                                       sstable,
                                                                                       partitionKey(),
                                                                                       filter.getSlices(metadata()),
                                                                                       columnFilter(),
                                                                                       filter.isReversed(),
                                                                                       metricsCollector))
                {
                    if (!iter.partitionLevelDeletion().isLive())
                    {
                        result = add(
                            UnfilteredRowIterators.noRowsIterator(iter.metadata(),
                                                                  iter.partitionKey(),
                                                                  Rows.EMPTY_STATIC_ROW,
                                                                  iter.partitionLevelDeletion(),
                                                                  filter.isReversed()),
                            result,
                            filter,
                            sstable.isRepaired()
                        );
                    }
                    else
                    {
                        result = add(
                            RTBoundValidator.validate(iter, RTBoundValidator.Stage.SSTABLE, false),
                            result,
                            filter,
                            sstable.isRepaired()
                        );
                    }
                }

                continue;
            }

            try (UnfilteredRowIterator iter = StorageHook.instance.makeRowIterator(cfs,
                                                                                   sstable,
                                                                                   partitionKey(),
                                                                                   filter.getSlices(metadata()),
                                                                                   columnFilter(),
                                                                                   filter.isReversed(),
                                                                                   metricsCollector))
            {
                if (iter.isEmpty())
                    continue;

                result = add(
                    RTBoundValidator.validate(iter, RTBoundValidator.Stage.SSTABLE, false),
                    result,
                    filter,
                    sstable.isRepaired()
                );
            }
        }

        cfs.metric.updateSSTableIterated(metricsCollector.getMergedSSTables());

        if (result == null || result.isEmpty())
            return EmptyIterators.unfilteredRow(metadata(), partitionKey(), false);

        DecoratedKey key = result.partitionKey();
        cfs.metric.topReadPartitionFrequency.addSample(key.getKey(), 1);
        StorageHook.instance.reportRead(cfs.metadata.id, partitionKey());

        return result.unfilteredIterator(columnFilter(), Slices.ALL, clusteringIndexFilter().isReversed());
    }

    private ImmutableBTreePartition add(UnfilteredRowIterator iter, ImmutableBTreePartition result, ClusteringIndexNamesFilter filter, boolean isRepaired)
    {
        if (!isRepaired)
            oldestUnrepairedTombstone = Math.min(oldestUnrepairedTombstone, iter.stats().minLocalDeletionTime);

        int maxRows = Math.max(filter.requestedRows().size(), 1);
        if (result == null)
            return ImmutableBTreePartition.create(iter, maxRows);

        try (UnfilteredRowIterator merged = UnfilteredRowIterators.merge(Arrays.asList(iter, result.unfilteredIterator(columnFilter(), Slices.ALL, filter.isReversed()))))
        {
            return ImmutableBTreePartition.create(merged, maxRows);
        }
    }

    private ClusteringIndexNamesFilter reduceFilter(ClusteringIndexNamesFilter filter, Partition result, long sstableTimestamp)
    {
        if (result == null)
            return filter;

        RegularAndStaticColumns columns = columnFilter().fetchedColumns();
        NavigableSet<Clustering<?>> clusterings = filter.requestedRows();

        // We want to remove rows for which we have values for all requested columns. We have to deal with both static and regular rows.

        boolean removeStatic = false;
        if (!columns.statics.isEmpty())
        {
            Row staticRow = result.getRow(Clustering.STATIC_CLUSTERING);
            removeStatic = staticRow != null && isRowComplete(staticRow, columns.statics, sstableTimestamp);
        }

        NavigableSet<Clustering<?>> toRemove = null;
        try (UnfilteredRowIterator iterator = result.unfilteredIterator(columnFilter(), clusterings, false))
        {
            while (iterator.hasNext())
            {
                Unfiltered unfiltered = iterator.next();
                if (unfiltered == null || !unfiltered.isRow())
                    continue;

                Row row = (Row) unfiltered;
                if (!isRowComplete(row, columns.regulars, sstableTimestamp))
                    continue;

                if (toRemove == null)
                    toRemove = new TreeSet<>(result.metadata().comparator);
                toRemove.add(row.clustering());
            }
        }

        if (!removeStatic && toRemove == null)
            return filter;

        // Check if we have everything we need
        boolean hasNoMoreStatic = columns.statics.isEmpty() || removeStatic;
        boolean hasNoMoreClusterings = clusterings.isEmpty() || (toRemove != null && toRemove.size() == clusterings.size());
        if (hasNoMoreStatic && hasNoMoreClusterings)
            return null;

        if (toRemove != null)
        {
            BTreeSet.Builder<Clustering<?>> newClusterings = BTreeSet.builder(result.metadata().comparator);
            newClusterings.addAll(Sets.difference(clusterings, toRemove));
            clusterings = newClusterings.build();
        }
        return new ClusteringIndexNamesFilter(clusterings, filter.isReversed());
    }

    /**
     * We can stop reading row data from disk if what we've already read is more recent than the max timestamp
     * of the next newest SSTable that might have data for the query. We care about 1.) the row timestamp (since
     * every query cares if the row exists or not), 2.) the timestamps of the requested cells, and 3.) whether or
     * not any of the cells we've read have actual data.
     *
     * @param row a potentially incomplete {@link Row}
     * @param requestedColumns the columns requested by the query
     * @param sstableTimestamp the max timestamp of the next newest SSTable to read
     *
     * @return true if the supplied {@link Row} is complete and its data more recent than the supplied timestamp
     */
    private boolean isRowComplete(Row row, Columns requestedColumns, long sstableTimestamp)
    {

        // Note that compact tables will always have an empty primary key liveness info.
        if (metadata().isCQLTable() && (row.primaryKeyLivenessInfo().isEmpty() || row.primaryKeyLivenessInfo().timestamp() <= sstableTimestamp))
            return false;

<<<<<<< HEAD
        boolean hasLiveCell = false;

        for (ColumnMetadata column : requestedColumns)
=======
        for (ColumnDefinition column : requestedColumns)
>>>>>>> 5a7326da
        {
            Cell<?> cell = row.getCell(column);

            if (cell == null || cell.timestamp() <= sstableTimestamp)
                return false;
        }

<<<<<<< HEAD
        // If we've gotten here w/ a compact table or at least one non-tombstone cell, the row is considered
        // complete and we can avoid any further searching of older SSTables.
        return hasLiveCell || metadata().isCompactTable();
=======
        return true;
>>>>>>> 5a7326da
    }

    @Override
    public boolean selectsFullPartition()
    {
        if (metadata().isStaticCompactTable())
            return true;

        return clusteringIndexFilter.selectsAllPartition() && !rowFilter().hasExpressionOnClusteringOrRegularColumns();
    }

    @Override
    public String toString()
    {
        return String.format("Read(%s columns=%s rowFilter=%s limits=%s key=%s filter=%s, nowInSec=%d)",
                             metadata().toString(),
                             columnFilter(),
                             rowFilter(),
                             limits(),
                             metadata().partitionKeyType.getString(partitionKey().getKey()),
                             clusteringIndexFilter.toString(metadata()),
                             nowInSec());
    }

    @Override
    public Verb verb()
    {
        return Verb.READ_REQ;
    }

    protected void appendCQLWhereClause(StringBuilder sb)
    {
        sb.append(" WHERE ");

        sb.append(ColumnMetadata.toCQLString(metadata().partitionKeyColumns())).append(" = ");
        DataRange.appendKeyString(sb, metadata().partitionKeyType, partitionKey().getKey());

        // We put the row filter first because the clustering index filter can end by "ORDER BY"
        if (!rowFilter().isEmpty())
            sb.append(" AND ").append(rowFilter());

        String filterString = clusteringIndexFilter().toCQLString(metadata());
        if (!filterString.isEmpty())
            sb.append(" AND ").append(filterString);
    }

    protected void serializeSelection(DataOutputPlus out, int version) throws IOException
    {
        metadata().partitionKeyType.writeValue(partitionKey().getKey(), out);
        ClusteringIndexFilter.serializer.serialize(clusteringIndexFilter(), out, version);
    }

    protected long selectionSerializedSize(int version)
    {
        return metadata().partitionKeyType.writtenLength(partitionKey().getKey())
             + ClusteringIndexFilter.serializer.serializedSize(clusteringIndexFilter(), version);
    }

    public boolean isLimitedToOnePartition()
    {
        return true;
    }

    public boolean isRangeRequest()
    {
        return false;
    }

    /**
     * Groups multiple single partition read commands.
     */
    public static class Group extends SinglePartitionReadQuery.Group<SinglePartitionReadCommand>
    {
        public static Group create(TableMetadata metadata,
                                   int nowInSec,
                                   ColumnFilter columnFilter,
                                   RowFilter rowFilter,
                                   DataLimits limits,
                                   List<DecoratedKey> partitionKeys,
                                   ClusteringIndexFilter clusteringIndexFilter)
        {
            List<SinglePartitionReadCommand> commands = new ArrayList<>(partitionKeys.size());
            for (DecoratedKey partitionKey : partitionKeys)
            {
                commands.add(SinglePartitionReadCommand.create(metadata,
                                                               nowInSec,
                                                               columnFilter,
                                                               rowFilter,
                                                               limits,
                                                               partitionKey,
                                                               clusteringIndexFilter));
            }

            return new Group(commands, limits);
        }

        public Group(List<SinglePartitionReadCommand> commands, DataLimits limits)
        {
            super(commands, limits);
        }

        public static Group one(SinglePartitionReadCommand command)
        {
            return new Group(Collections.singletonList(command), command.limits());
        }

        public PartitionIterator execute(ConsistencyLevel consistency, ClientState clientState, long queryStartNanoTime) throws RequestExecutionException
        {
            return StorageProxy.read(this, consistency, clientState, queryStartNanoTime);
        }
    }

    private static class Deserializer extends SelectionDeserializer
    {
        public ReadCommand deserialize(DataInputPlus in,
                                       int version,
                                       boolean isDigest,
                                       int digestVersion,
                                       boolean acceptsTransient,
                                       TableMetadata metadata,
                                       int nowInSec,
                                       ColumnFilter columnFilter,
                                       RowFilter rowFilter,
                                       DataLimits limits,
                                       IndexMetadata index)
        throws IOException
        {
            DecoratedKey key = metadata.partitioner.decorateKey(metadata.partitionKeyType.readBuffer(in, DatabaseDescriptor.getMaxValueSize()));
            ClusteringIndexFilter filter = ClusteringIndexFilter.serializer.deserialize(in, version, metadata);
            return new SinglePartitionReadCommand(isDigest, digestVersion, acceptsTransient, metadata, nowInSec, columnFilter, rowFilter, limits, key, filter, index);
        }
    }

    /**
     * {@code SSTableReaderListener} used to collect metrics about SSTable read access.
     */
    private static final class SSTableReadMetricsCollector implements SSTableReadsListener
    {
        /**
         * The number of SSTables that need to be merged. This counter is only updated for single partition queries
         * since this has been the behavior so far.
         */
        private int mergedSSTables;

        @Override
        public void onSSTableSelected(SSTableReader sstable, RowIndexEntry<?> indexEntry, SelectionReason reason)
        {
            sstable.incrementReadCount();
            mergedSSTables++;
        }

        /**
         * Returns the number of SSTables that need to be merged.
         * @return the number of SSTables that need to be merged.
         */
        public int getMergedSSTables()
        {
            return mergedSSTables;
        }
    }
}<|MERGE_RESOLUTION|>--- conflicted
+++ resolved
@@ -995,16 +995,10 @@
     {
 
         // Note that compact tables will always have an empty primary key liveness info.
-        if (metadata().isCQLTable() && (row.primaryKeyLivenessInfo().isEmpty() || row.primaryKeyLivenessInfo().timestamp() <= sstableTimestamp))
+        if (!metadata().isCompactTable() && (row.primaryKeyLivenessInfo().isEmpty() || row.primaryKeyLivenessInfo().timestamp() <= sstableTimestamp))
             return false;
 
-<<<<<<< HEAD
-        boolean hasLiveCell = false;
-
         for (ColumnMetadata column : requestedColumns)
-=======
-        for (ColumnDefinition column : requestedColumns)
->>>>>>> 5a7326da
         {
             Cell<?> cell = row.getCell(column);
 
@@ -1012,13 +1006,7 @@
                 return false;
         }
 
-<<<<<<< HEAD
-        // If we've gotten here w/ a compact table or at least one non-tombstone cell, the row is considered
-        // complete and we can avoid any further searching of older SSTables.
-        return hasLiveCell || metadata().isCompactTable();
-=======
         return true;
->>>>>>> 5a7326da
     }
 
     @Override
