/**
 * Licensed to the Apache Software Foundation (ASF) under one
 * or more contributor license agreements.  See the NOTICE file
 * distributed with this work for additional information
 * regarding copyright ownership.  The ASF licenses this file
 * to you under the Apache License, Version 2.0 (the
 * "License"); you may not use this file except in compliance
 * with the License.  You may obtain a copy of the License at
 *
 *     http://www.apache.org/licenses/LICENSE-2.0
 *
 * Unless required by applicable law or agreed to in writing, software
 * distributed under the License is distributed on an "AS IS" BASIS,
 * WITHOUT WARRANTIES OR CONDITIONS OF ANY KIND, either express or implied.
 * See the License for the specific language governing permissions and
 * limitations under the License.
 */

package org.apache.cassandra.db;

import java.io.DataOutput;
import java.io.File;
import java.io.IOError;
import java.io.IOException;
import java.lang.management.ManagementFactory;
import java.nio.ByteBuffer;
import java.security.MessageDigest;
import java.util.*;
import java.util.Map.Entry;
import java.util.concurrent.*;
import java.util.concurrent.locks.Lock;
import java.util.concurrent.locks.ReentrantLock;
import javax.management.MBeanServer;
import javax.management.ObjectName;

import org.apache.commons.collections.PredicateUtils;
import org.apache.commons.collections.iterators.FilterIterator;
import org.apache.commons.lang.StringUtils;
import org.slf4j.Logger;
import org.slf4j.LoggerFactory;

import org.apache.cassandra.concurrent.DebuggableThreadPoolExecutor;
import org.apache.cassandra.config.DatabaseDescriptor;
import org.apache.cassandra.dht.Range;
import org.apache.cassandra.io.*;
import org.apache.cassandra.io.sstable.*;
import org.apache.cassandra.io.util.BufferedRandomAccessFile;
import org.apache.cassandra.io.util.FileUtils;
import org.apache.cassandra.service.AntiEntropyService;
import org.apache.cassandra.service.StorageService;
import org.apache.cassandra.streaming.OperationType;
import org.apache.cassandra.utils.ByteBufferUtil;
import org.apache.cassandra.utils.Pair;
import org.apache.cassandra.utils.WrappedRunnable;
import org.apache.cassandra.utils.NodeId;
import org.cliffc.high_scale_lib.NonBlockingHashMap;

public class CompactionManager implements CompactionManagerMBean
{
    public static final String MBEAN_OBJECT_NAME = "org.apache.cassandra.db:type=CompactionManager";
    private static final Logger logger = LoggerFactory.getLogger(CompactionManager.class);
    public static final CompactionManager instance;
    private final ReentrantLock compactionLock = new ReentrantLock();
    // todo: should provide a way to unlock in mbean?

    static
    {
        instance = new CompactionManager();
        MBeanServer mbs = ManagementFactory.getPlatformMBeanServer();
        try
        {
            mbs.registerMBean(instance, new ObjectName(MBEAN_OBJECT_NAME));
        }
        catch (Exception e)
        {
            throw new RuntimeException(e);
        }
    }

    private CompactionExecutor executor = new CompactionExecutor();
    private Map<ColumnFamilyStore, Integer> estimatedCompactions = new NonBlockingHashMap<ColumnFamilyStore, Integer>();

    public Lock getCompactionLock()
    {
        return compactionLock;
    }

    /**
     * Call this whenever a compaction might be needed on the given columnfamily.
     * It's okay to over-call (within reason) since the compactions are single-threaded,
     * and if a call is unnecessary, it will just be no-oped in the bucketing phase.
     */
    public Future<Integer> submitMinorIfNeeded(final ColumnFamilyStore cfs)
    {
        Callable<Integer> callable = new Callable<Integer>()
        {
            public Integer call() throws IOException
            {
                compactionLock.lock();
                try
                {
                    if (cfs.isInvalid())
                        return 0;
                    Integer minThreshold = cfs.getMinimumCompactionThreshold();
                    Integer maxThreshold = cfs.getMaximumCompactionThreshold();
    
                    if (minThreshold == 0 || maxThreshold == 0)
                    {
                        logger.debug("Compaction is currently disabled.");
                        return 0;
                    }
                    logger.debug("Checking to see if compaction of " + cfs.columnFamily + " would be useful");
                    Set<List<SSTableReader>> buckets = getBuckets(convertSSTablesToPairs(cfs.getSSTables()), 50L * 1024L * 1024L);
                    updateEstimateFor(cfs, buckets);
                    
                    for (List<SSTableReader> sstables : buckets)
                    {
                        if (sstables.size() >= minThreshold)
                        {
                            // if we have too many to compact all at once, compact older ones first -- this avoids
                            // re-compacting files we just created.
                            Collections.sort(sstables);
                            int gcBefore = cfs.isIndex()
                                         ? Integer.MAX_VALUE
                                         : getDefaultGcBefore(cfs);
                            return doCompaction(cfs,
                                                sstables.subList(0, Math.min(sstables.size(), maxThreshold)),
                                                gcBefore);
                        }
                    }
                }
                finally 
                {
                    compactionLock.unlock();
                }
                return 0;
            }
        };
        return executor.submit(callable);
    }

    private void updateEstimateFor(ColumnFamilyStore cfs, Set<List<SSTableReader>> buckets)
    {
        Integer minThreshold = cfs.getMinimumCompactionThreshold();
        Integer maxThreshold = cfs.getMaximumCompactionThreshold();

        if (minThreshold > 0 && maxThreshold > 0)
        {
            int n = 0;
            for (List<SSTableReader> sstables : buckets)
            {
                if (sstables.size() >= minThreshold)
                {
                    n += Math.ceil((double)sstables.size() / maxThreshold);
                }
            }
            estimatedCompactions.put(cfs, n);
        }
        else
        {
            logger.debug("Compaction is currently disabled.");
        }
    }

    public void performCleanup(final ColumnFamilyStore cfStore, final NodeId.OneShotRenewer renewer) throws InterruptedException, ExecutionException
    {
        Callable<Object> runnable = new Callable<Object>()
        {
            public Object call() throws IOException
            {
                compactionLock.lock();
                try 
                {
                    if (!cfStore.isInvalid())
                        doCleanupCompaction(cfStore, renewer);
                    return this;
                }
                finally 
                {
                    compactionLock.unlock();
                }
            }
        };
        executor.submit(runnable).get();
    }

    public void performScrub(final ColumnFamilyStore cfStore) throws InterruptedException, ExecutionException
    {
        Callable<Object> runnable = new Callable<Object>()
        {
            public Object call() throws IOException
            {
                compactionLock.lock();
                try
                {
                    if (!cfStore.isInvalid())
                        doScrub(cfStore);
                    return this;
                }
                finally
                {
                    compactionLock.unlock();
                }
            }
        };
        executor.submit(runnable).get();
    }

    public void performMajor(final ColumnFamilyStore cfStore) throws InterruptedException, ExecutionException
    {
        submitMajor(cfStore, 0, getDefaultGcBefore(cfStore)).get();
    }

    public Future<Object> submitMajor(final ColumnFamilyStore cfStore, final long skip, final int gcBefore)
    {
        Callable<Object> callable = new Callable<Object>()
        {
            public Object call() throws IOException
            {
                compactionLock.lock();
                try
                {
                    if (cfStore.isInvalid())
                        return this;
                    Collection<SSTableReader> sstables;
                    if (skip > 0)
                    {
                        sstables = new ArrayList<SSTableReader>();
                        for (SSTableReader sstable : cfStore.getSSTables())
                        {
                            if (sstable.length() < skip * 1024L * 1024L * 1024L)
                            {
                                sstables.add(sstable);
                            }
                        }
                    }
                    else
                    {
                        sstables = cfStore.getSSTables();
                    }
    
                    doCompaction(cfStore, sstables, gcBefore);
                    return this;
                }
                finally 
                {
                    compactionLock.unlock();
                }
            }
        };
        return executor.submit(callable);
    }

    public void forceUserDefinedCompaction(String ksname, String dataFiles)
    {
        if (!DatabaseDescriptor.getTables().contains(ksname))
            throw new IllegalArgumentException("Unknown keyspace " + ksname);

        File directory = new File(ksname);
        String[] filenames = dataFiles.split(",");
        Collection<Descriptor> descriptors = new ArrayList<Descriptor>(filenames.length);

        String cfname = null;
        for (String filename : filenames)
        {
            Pair<Descriptor, String> p = Descriptor.fromFilename(directory, filename.trim());
            if (!p.right.equals(Component.DATA.name()))
            {
                throw new IllegalArgumentException(filename + " does not appear to be a data file");
            }
            if (cfname == null)
            {
                cfname = p.left.cfname;
            }
            else if (!cfname.equals(p.left.cfname))
            {
                throw new IllegalArgumentException("All provided sstables should be for the same column family");
            }

            descriptors.add(p.left);
        }

        ColumnFamilyStore cfs = Table.open(ksname).getColumnFamilyStore(cfname);
        submitUserDefined(cfs, descriptors, getDefaultGcBefore(cfs));
    }

    private Future<Object> submitUserDefined(final ColumnFamilyStore cfs, final Collection<Descriptor> dataFiles, final int gcBefore)
    {
        Callable<Object> callable = new Callable<Object>()
        {
            public Object call() throws IOException
            {
                compactionLock.lock();
                try
                {
                    if (cfs.isInvalid())
                        return this;

                    // look up the sstables now that we're on the compaction executor, so we don't try to re-compact
                    // something that was already being compacted earlier.
                    Collection<SSTableReader> sstables = new ArrayList<SSTableReader>();
                    for (Descriptor desc : dataFiles)
                    {
                        // inefficient but not in a performance sensitive path
                        SSTableReader sstable = lookupSSTable(cfs, desc);
                        if (sstable == null)
                        {
                            logger.info("Will not compact {}: it is not an active sstable", desc);
                        }
                        else
                        {
                            sstables.add(sstable);
                        }
                    }

                    if (sstables.isEmpty())
                    {
                        logger.error("No file to compact for user defined compaction");
                    }
                    else
                    {
                        doCompaction(cfs, sstables, gcBefore);
                    }

                    return this;
                }
                finally
                {
                    compactionLock.unlock();
                }
            }
        };
        return executor.submit(callable);
    }

    private SSTableReader lookupSSTable(final ColumnFamilyStore cfs, Descriptor descriptor)
    {
        for (SSTableReader sstable : cfs.getSSTables())
        {
            // .equals() with no other changes won't work because in sstable.descriptor, the directory is an absolute path.
            // We could construct descriptor with an absolute path too but I haven't found any satisfying way to do that
            // (DB.getDataFileLocationForTable() may not return the right path if you have multiple volumes). Hence the
            // endsWith.
            if (sstable.descriptor.toString().endsWith(descriptor.toString()))
                return sstable;
        }
        return null;
    }

    public Future<Object> submitValidation(final ColumnFamilyStore cfStore, final AntiEntropyService.Validator validator)
    {
        Callable<Object> callable = new Callable<Object>()
        {
            public Object call() throws IOException
            {
                compactionLock.lock();
                try
                {
                    if (!cfStore.isInvalid())
                        doValidationCompaction(cfStore, validator);
                    return this;
                }
                finally
                {
                    compactionLock.unlock();
                }
            }
        };
        return executor.submit(callable);
    }

    /* Used in tests. */
    public void disableAutoCompaction()
    {
        for (String ksname : DatabaseDescriptor.getNonSystemTables())
        {
            Table ks = Table.open(ksname);
            for (ColumnFamilyStore cfs : ks.columnFamilyStores.values())
                cfs.disableAutoCompaction();
        }
    }

    /**
     * For internal use and testing only.  The rest of the system should go through the submit* methods,
     * which are properly serialized.
     */
    int doCompaction(ColumnFamilyStore cfs, Collection<SSTableReader> sstables, int gcBefore) throws IOException
    {
        // The collection of sstables passed may be empty (but not null); even if
        // it is not empty, it may compact down to nothing if all rows are deleted.
        assert sstables != null;

        Table table = cfs.table;
        if (DatabaseDescriptor.isSnapshotBeforeCompaction())
            table.snapshot("compact-" + cfs.columnFamily);

        // sanity check: all sstables must belong to the same cfs
        logger.info("Compacting [" + StringUtils.join(sstables, ",") + "]");
        for (SSTableReader sstable : sstables)
            assert sstable.descriptor.cfname.equals(cfs.columnFamily);

        String compactionFileLocation = table.getDataFileLocation(cfs.getExpectedCompactedFileSize(sstables));
        // If the compaction file path is null that means we have no space left for this compaction.
        // try again w/o the largest one.
        List<SSTableReader> smallerSSTables = new ArrayList<SSTableReader>(sstables);
        while (compactionFileLocation == null && smallerSSTables.size() > 1)
        {
            logger.warn("insufficient space to compact all requested files " + StringUtils.join(smallerSSTables, ", "));
            smallerSSTables.remove(cfs.getMaxSizeFile(smallerSSTables));
            compactionFileLocation = table.getDataFileLocation(cfs.getExpectedCompactedFileSize(smallerSSTables));
        }
        if (compactionFileLocation == null)
        {
            logger.error("insufficient space to compact even the two smallest files, aborting");
            return 0;
        }
        sstables = smallerSSTables;

        // new sstables from flush can be added during a compaction, but only the compaction can remove them,
        // so in our single-threaded compaction world this is a valid way of determining if we're compacting
        // all the sstables (that existed when we started)
        boolean major = cfs.isCompleteSSTables(sstables);

        long startTime = System.currentTimeMillis();
        long totalkeysWritten = 0;

        // TODO the int cast here is potentially buggy
        int expectedBloomFilterSize = Math.max(DatabaseDescriptor.getIndexInterval(), (int)SSTableReader.getApproximateKeyCount(sstables));
        if (logger.isDebugEnabled())
          logger.debug("Expected bloom filter size : " + expectedBloomFilterSize);

        SSTableWriter writer;
        CompactionIterator ci = new CompactionIterator(cfs, sstables, gcBefore, major); // retain a handle so we can call close()
        Iterator<AbstractCompactedRow> nni = new FilterIterator(ci, PredicateUtils.notNullPredicate());
        executor.beginCompaction(cfs.columnFamily, ci);

        Map<DecoratedKey, Long> cachedKeys = new HashMap<DecoratedKey, Long>();

        try
        {
            if (!nni.hasNext())
            {
                // don't mark compacted in the finally block, since if there _is_ nondeleted data,
                // we need to sync it (via closeAndOpen) first, so there is no period during which
                // a crash could cause data loss.
                cfs.markCompacted(sstables);
                return 0;
            }

            writer = cfs.createCompactionWriter(expectedBloomFilterSize, compactionFileLocation);
            while (nni.hasNext())
            {
                AbstractCompactedRow row = nni.next();
                long position = writer.append(row);
                totalkeysWritten++;

                if (DatabaseDescriptor.getPreheatKeyCache())
                {
                    for (SSTableReader sstable : sstables)
                    {
                        if (sstable.getCachedPosition(row.key) != null)
                        {
                            cachedKeys.put(row.key, position);
                            break;
                        }
                    }
                }
            }
        }
        finally
        {
            ci.close();
        }

        SSTableReader ssTable = writer.closeAndOpenReader(getMaxDataAge(sstables));
        cfs.replaceCompactedSSTables(sstables, Arrays.asList(ssTable));
        for (Entry<DecoratedKey, Long> entry : cachedKeys.entrySet()) // empty if preheat is off
            ssTable.cacheKey(entry.getKey(), entry.getValue());
        submitMinorIfNeeded(cfs);

        long dTime = System.currentTimeMillis() - startTime;
        long startsize = SSTable.getTotalBytes(sstables);
        long endsize = ssTable.length();
        double ratio = (double)endsize / (double)startsize;
        logger.info(String.format("Compacted to %s.  %,d to %,d (~%d%% of original) bytes for %,d keys.  Time: %,dms.",
                                  writer.getFilename(), startsize, endsize, (int) (ratio * 100), totalkeysWritten, dTime));
        return sstables.size();
    }

    private static long getMaxDataAge(Collection<SSTableReader> sstables)
    {
        long max = 0;
        for (SSTableReader sstable : sstables)
        {
            if (sstable.maxDataAge > max)
                max = sstable.maxDataAge;
        }
        return max;
    }

    /**
     * Deserialize everything in the CFS and re-serialize w/ the newest version.  Also attempts to recover
     * from bogus row keys / sizes using data from the index, and skips rows with garbage columns that resulted
     * from early ByteBuffer bugs.
     *
     * @throws IOException
     */
    private void doScrub(ColumnFamilyStore cfs) throws IOException
    {
        assert !cfs.isIndex();

        for (final SSTableReader sstable : cfs.getSSTables())
        {
            logger.info("Scrubbing " + sstable);

            // Calculate the expected compacted filesize
            String compactionFileLocation = cfs.table.getDataFileLocation(sstable.length());
            if (compactionFileLocation == null)
                throw new IOException("disk full");
            int expectedBloomFilterSize = Math.max(DatabaseDescriptor.getIndexInterval(),
                                                   (int)(SSTableReader.getApproximateKeyCount(Arrays.asList(sstable))));

            // loop through each row, deserializing to check for damage.
            // we'll also loop through the index at the same time, using the position from the index to recover if the
            // row header (key or data size) is corrupt. (This means our position in the index file will be one row
            // "ahead" of the data file.)
            final BufferedRandomAccessFile dataFile = BufferedRandomAccessFile.getUncachingReader(sstable.getFilename());
            String indexFilename = sstable.descriptor.filenameFor(Component.PRIMARY_INDEX);
            BufferedRandomAccessFile indexFile = BufferedRandomAccessFile.getUncachingReader(indexFilename);
            ByteBuffer nextIndexKey = ByteBufferUtil.readWithShortLength(indexFile);
            {
                // throw away variable so we don't have a side effect in the assert
                long firstRowPositionFromIndex = indexFile.readLong();
                assert firstRowPositionFromIndex == 0 : firstRowPositionFromIndex;
            }

            SSTableWriter writer = maybeCreateWriter(cfs, compactionFileLocation, expectedBloomFilterSize, null);
            executor.beginCompaction(cfs.columnFamily, new ScrubInfo(dataFile, sstable));
            int goodRows = 0, badRows = 0, emptyRows = 0;

            while (!dataFile.isEOF())
            {
                long rowStart = dataFile.getFilePointer();
                if (logger.isDebugEnabled())
                    logger.debug("Reading row at " + rowStart);

                DecoratedKey key = null;
                long dataSize = -1;
                try
                {
                    key = SSTableReader.decodeKey(sstable.partitioner, sstable.descriptor, ByteBufferUtil.readWithShortLength(dataFile));
                    dataSize = sstable.descriptor.hasIntRowSize ? dataFile.readInt() : dataFile.readLong();
                    if (logger.isDebugEnabled())
                        logger.debug(String.format("row %s is %s bytes", ByteBufferUtil.bytesToHex(key.key), dataSize));
                }
                catch (Throwable th)
                {
                    throwIfFatal(th);
                    // check for null key below
                }

                ByteBuffer currentIndexKey = nextIndexKey;
                long nextRowPositionFromIndex;
                try
                {
                    nextIndexKey = indexFile.isEOF() ? null : ByteBufferUtil.readWithShortLength(indexFile);
                    nextRowPositionFromIndex = indexFile.isEOF() ? dataFile.length() : indexFile.readLong();
                }
                catch (Throwable th)
                {
                    logger.warn("Error reading index file", th);
                    nextIndexKey = null;
                    nextRowPositionFromIndex = dataFile.length();
                }

                long dataStart = dataFile.getFilePointer();
                long dataStartFromIndex = currentIndexKey == null
                                        ? -1
                                        : rowStart + 2 + currentIndexKey.remaining() + (sstable.descriptor.hasIntRowSize ? 4 : 8);
                long dataSizeFromIndex = nextRowPositionFromIndex - dataStartFromIndex;
                assert currentIndexKey != null || indexFile.isEOF();
                if (logger.isDebugEnabled() && currentIndexKey != null)
                    logger.debug(String.format("Index doublecheck: row %s is %s bytes", ByteBufferUtil.bytesToHex(currentIndexKey),  dataSizeFromIndex));

                writer.mark();
                try
                {
                    if (key == null)
                        throw new IOError(new IOException("Unable to read row key from data file"));
                    if (dataSize > dataFile.length())
                        throw new IOError(new IOException("Impossible row size " + dataSize));
                    SSTableIdentityIterator row = new SSTableIdentityIterator(sstable, dataFile, key, dataStart, dataSize, true);
                    AbstractCompactedRow compactedRow = getCompactedRow(row, cfs, sstable.descriptor, true);
                    if (compactedRow.isEmpty())
                    {
                        emptyRows++;
                    }
                    else
                    {
                        writer.append(compactedRow);
                        goodRows++;
                    }
                    if (!key.key.equals(currentIndexKey) || dataStart != dataStartFromIndex)
                        logger.warn("Row scrubbed successfully but index file contains a different key or row size; consider rebuilding the index as described in http://www.mail-archive.com/user@cassandra.apache.org/msg03325.html");
                }
                catch (Throwable th)
                {
                    throwIfFatal(th);
                    logger.warn("Non-fatal error reading row (stacktrace follows)", th);
                    writer.reset();

                    if (currentIndexKey != null
                        && (key == null || !key.key.equals(currentIndexKey) || dataStart != dataStartFromIndex || dataSize != dataSizeFromIndex))
                    {
                        logger.info(String.format("Retrying from row index; data is %s bytes starting at %s",
                                                  dataSizeFromIndex, dataStartFromIndex));
                        key = SSTableReader.decodeKey(sstable.partitioner, sstable.descriptor, currentIndexKey);
                        try
                        {
                            SSTableIdentityIterator row = new SSTableIdentityIterator(sstable, dataFile, key, dataStartFromIndex, dataSizeFromIndex, true);
                            AbstractCompactedRow compactedRow = getCompactedRow(row, cfs, sstable.descriptor, true);
                            if (compactedRow.isEmpty())
                            {
                                emptyRows++;
                            }
                            else
                            {
                                writer.append(compactedRow);
                                goodRows++;
                            }
                        }
                        catch (Throwable th2)
                        {
                            throwIfFatal(th2);
                            logger.warn("Retry failed too.  Skipping to next row (retry's stacktrace follows)", th2);
                            writer.reset();
                            dataFile.seek(nextRowPositionFromIndex);
                            badRows++;
                        }
                    }
                    else
                    {
                        logger.warn("Row at " + dataStart + " is unreadable; skipping to next");
                        if (currentIndexKey != null)
                            dataFile.seek(nextRowPositionFromIndex);
                        badRows++;
                    }
                }
            }

            if (writer.getFilePointer() > 0)
            {
                SSTableReader newSstable = writer.closeAndOpenReader(sstable.maxDataAge);
                cfs.replaceCompactedSSTables(Arrays.asList(sstable), Arrays.asList(newSstable));
                logger.info("Scrub of " + sstable + " complete: " + goodRows + " rows in new sstable and " + emptyRows + " empty (tombstoned) rows dropped");
                if (badRows > 0)
                    logger.warn("Unable to recover " + badRows + " rows that were skipped.  You can attempt manual recovery from the pre-scrub snapshot.  You can also run nodetool repair to transfer the data from a healthy replica, if any");
            }
            else
            {
                cfs.markCompacted(Arrays.asList(sstable));
                if (badRows > 0)
                    logger.warn("No valid rows found while scrubbing " + sstable + "; it is marked for deletion now. If you want to attempt manual recovery, you can find a copy in the pre-scrub snapshot");
                else
                    logger.info("Scrub of " + sstable + " complete; looks like all " + emptyRows + " rows were tombstoned");
            }
        }
    }

    private void throwIfFatal(Throwable th)
    {
        if (th instanceof Error && !(th instanceof AssertionError || th instanceof IOError))
            throw (Error) th;
    }

    /**
     * This function goes over each file and removes the keys that the node is not responsible for
     * and only keeps keys that this node is responsible for.
     *
     * @throws IOException
     */
    private void doCleanupCompaction(ColumnFamilyStore cfs, NodeId.OneShotRenewer renewer) throws IOException
    {
        assert !cfs.isIndex();
        Table table = cfs.table;
        Collection<Range> ranges = StorageService.instance.getLocalRanges(table.name);
        boolean isCommutative = cfs.metadata.getDefaultValidator().isCommutative();

        for (SSTableReader sstable : cfs.getSSTables())
        {
            logger.info("Cleaning up " + sstable);
            // Calculate the expected compacted filesize
            long expectedRangeFileSize = cfs.getExpectedCompactedFileSize(Arrays.asList(sstable)) / 2;
            String compactionFileLocation = table.getDataFileLocation(expectedRangeFileSize);
            if (compactionFileLocation == null)
                throw new IOException("disk full");

            long startTime = System.currentTimeMillis();
            long totalkeysWritten = 0;

            int expectedBloomFilterSize = Math.max(DatabaseDescriptor.getIndexInterval(),
                                                   (int)(SSTableReader.getApproximateKeyCount(Arrays.asList(sstable))));
            if (logger.isDebugEnabled())
              logger.debug("Expected bloom filter size : " + expectedBloomFilterSize);

            SSTableWriter writer = null;
            SSTableScanner scanner = sstable.getDirectScanner(CompactionIterator.FILE_BUFFER_SIZE);
            SortedSet<ByteBuffer> indexedColumns = cfs.getIndexedColumns();
            executor.beginCompaction(cfs.columnFamily, new CleanupInfo(sstable, scanner));
            try
            {
                while (scanner.hasNext())
                {
                    SSTableIdentityIterator row = (SSTableIdentityIterator) scanner.next();
                    if (Range.isTokenInRanges(row.getKey().token, ranges))
                    {
                        writer = maybeCreateWriter(cfs, compactionFileLocation, expectedBloomFilterSize, writer);
                        writer.append(getCompactedRow(row, cfs, sstable.descriptor, false));
                        totalkeysWritten++;
                    }
                    else
                    {
                        if (!indexedColumns.isEmpty() || isCommutative)
                        {
                            while (row.hasNext())
                            {
                                IColumn column = row.next();
                                if (column instanceof CounterColumn)
                                    renewer.maybeRenew((CounterColumn)column);
                                if (indexedColumns.contains(column.name()))
                                    Table.cleanupIndexEntry(cfs, row.getKey().key, column);
                            }
                        }
                    }
                }
            }
            finally
            {
                scanner.close();
            }

            List<SSTableReader> results = new ArrayList<SSTableReader>();
            if (writer != null)
            {
                SSTableReader newSstable = writer.closeAndOpenReader(sstable.maxDataAge);
                results.add(newSstable);

                String format = "Cleaned up to %s.  %,d to %,d (~%d%% of original) bytes for %,d keys.  Time: %,dms.";
                long dTime = System.currentTimeMillis() - startTime;
                long startsize = sstable.length();
                long endsize = newSstable.length();
                double ratio = (double)endsize / (double)startsize;
                logger.info(String.format(format, writer.getFilename(), startsize, endsize, (int)(ratio*100), totalkeysWritten, dTime));
            }

            // flush to ensure we don't lose the tombstones on a restart, since they are not commitlog'd
            for (ByteBuffer columnName : cfs.getIndexedColumns())
            {
                try
                {
                    cfs.getIndexedColumnFamilyStore(columnName).forceBlockingFlush();
                }
                catch (ExecutionException e)
                {
                    throw new RuntimeException(e);
                }
                catch (InterruptedException e)
                {
                    throw new AssertionError(e);
                }
            }
            cfs.replaceCompactedSSTables(Arrays.asList(sstable), results);
        }
    }

    /**
     * @return an AbstractCompactedRow implementation to write the row in question.
     * If the data is from a current-version sstable, write it unchanged.  Otherwise,
     * re-serialize it in the latest version.
     */
    private AbstractCompactedRow getCompactedRow(SSTableIdentityIterator row, ColumnFamilyStore cfs, Descriptor descriptor, boolean forceDeserialize)
    {
        if (descriptor.isLatestVersion && !forceDeserialize)
            return new EchoedRow(row);

        return row.dataSize > DatabaseDescriptor.getInMemoryCompactionLimit()
               ? new LazilyCompactedRow(cfs, Arrays.asList(row), false, getDefaultGcBefore(cfs), forceDeserialize)
               : new PrecompactedRow(cfs, Arrays.asList(row), false, getDefaultGcBefore(cfs), forceDeserialize);
    }

    private SSTableWriter maybeCreateWriter(ColumnFamilyStore cfs, String compactionFileLocation, int expectedBloomFilterSize, SSTableWriter writer)
            throws IOException
    {
        if (writer == null)
        {
            FileUtils.createDirectory(compactionFileLocation);
            writer = cfs.createCompactionWriter(expectedBloomFilterSize, compactionFileLocation);
        }
        return writer;
    }

    /**
     * Performs a readonly "compaction" of all sstables in order to validate complete rows,
     * but without writing the merge result
     */
    private void doValidationCompaction(ColumnFamilyStore cfs, AntiEntropyService.Validator validator) throws IOException
    {
        // flush first so everyone is validating data that is as similar as possible
        try
        {
            StorageService.instance.forceTableFlush(cfs.table.name, cfs.getColumnFamilyName());
        }
        catch (ExecutionException e)
        {
            throw new IOException(e);
        }
        catch (InterruptedException e)
        {
            throw new AssertionError(e);
        }

        CompactionIterator ci = new ValidationCompactionIterator(cfs);
        executor.beginCompaction(cfs.columnFamily, ci);
        try
        {
            Iterator<AbstractCompactedRow> nni = new FilterIterator(ci, PredicateUtils.notNullPredicate());

            // validate the CF as we iterate over it
            validator.prepare(cfs);
            while (nni.hasNext())
            {
                AbstractCompactedRow row = nni.next();
                validator.add(row);
            }
            validator.complete();
        }
        finally
        {
            ci.close();
        }
    }

    /*
    * Group files of similar size into buckets.
    */
    static <T> Set<List<T>> getBuckets(Collection<Pair<T, Long>> files, long min)
    {
        // Sort the list in order to get deterministic results during the grouping below
        List<Pair<T, Long>> sortedFiles = new ArrayList<Pair<T, Long>>(files);
        Collections.sort(sortedFiles, new Comparator<Pair<T, Long>>()
        {
            public int compare(Pair<T, Long> p1, Pair<T, Long> p2)
            {
                return p1.right.compareTo(p2.right);
            }
        });

        Map<List<T>, Long> buckets = new HashMap<List<T>, Long>();

        for (Pair<T, Long> pair: sortedFiles)
        {
            long size = pair.right;

            boolean bFound = false;
            // look for a bucket containing similar-sized files:
            // group in the same bucket if it's w/in 50% of the average for this bucket,
            // or this file and the bucket are all considered "small" (less than `min`)
            for (Entry<List<T>, Long> entry : buckets.entrySet())
            {
                List<T> bucket = entry.getKey();
                long averageSize = entry.getValue();
                if ((size > (averageSize / 2) && size < (3 * averageSize) / 2)
                    || (size < min && averageSize < min))
                {
                    // remove and re-add because adding changes the hash
                    buckets.remove(bucket);
                    long totalSize = bucket.size() * averageSize;
                    averageSize = (totalSize + size) / (bucket.size() + 1);
                    bucket.add(pair.left);
                    buckets.put(bucket, averageSize);
                    bFound = true;
                    break;
                }
            }
            // no similar bucket found; put it in a new one
            if (!bFound)
            {
                ArrayList<T> bucket = new ArrayList<T>();
                bucket.add(pair.left);
                buckets.put(bucket, size);
            }
        }

        return buckets.keySet();
    }

    private static Collection<Pair<SSTableReader, Long>> convertSSTablesToPairs(Collection<SSTableReader> collection)
    {
        Collection<Pair<SSTableReader, Long>> tablePairs = new ArrayList<Pair<SSTableReader, Long>>();
        for(SSTableReader table: collection)
        {
            tablePairs.add(new Pair<SSTableReader, Long>(table, table.length()));
        }
        return tablePairs;
    }
    
    public Future submitIndexBuild(final ColumnFamilyStore cfs, final Table.IndexBuilder builder)
    {
        Runnable runnable = new Runnable()
        {
            public void run()
            {
                compactionLock.lock();
                try
                {
                    if (cfs.isInvalid())
                        return;
                    executor.beginCompaction(cfs.columnFamily, builder);
                    builder.build();
                }
                finally
                {
                    compactionLock.unlock();
                }
            }
        };
        
        // don't submit to the executor if the compaction lock is held by the current thread. Instead return a simple
        // future that will be immediately immediately get()ed and executed. Happens during a migration, which locks
        // the compaction thread and then reinitializes a ColumnFamilyStore. Under normal circumstances, CFS spawns
        // index jobs to the compaction manager (this) and blocks on them.
        if (compactionLock.isHeldByCurrentThread())
            return new SimpleFuture(runnable);
        else
            return executor.submit(runnable);
    }
<<<<<<< HEAD

    public Future<SSTableReader> submitSSTableBuild(Descriptor desc, OperationType type)
=======
    
    public Future<SSTableReader> submitSSTableBuild(final Descriptor desc)
>>>>>>> 7bc35b88
    {
        // invalid descriptions due to missing or dropped CFS are handled by SSTW and StreamInSession.
        final SSTableWriter.Builder builder = SSTableWriter.createBuilder(desc, type);
        Callable<SSTableReader> callable = new Callable<SSTableReader>()
        {
            public SSTableReader call() throws IOException
            {
                compactionLock.lock();
                try
                {
                    executor.beginCompaction(desc.cfname, builder);
                    return builder.build();
                }
                finally
                {
                    compactionLock.unlock();
                }
            }
        };
        return executor.submit(callable);
    }

    public Future<?> submitCacheWrite(final CacheWriter writer)
    {
        Runnable runnable = new WrappedRunnable()
        {
            public void runMayThrow() throws IOException
            {
                executor.beginCompaction(writer.getColumnFamily(), writer);
                writer.saveCache();
            }
        };
        return executor.submit(runnable);
    }

    private static int getDefaultGcBefore(ColumnFamilyStore cfs)
    {
        return (int) (System.currentTimeMillis() / 1000) - cfs.metadata.getGcGraceSeconds();
    }

    private static class ValidationCompactionIterator extends CompactionIterator
    {
        public ValidationCompactionIterator(ColumnFamilyStore cfs) throws IOException
        {
            super(cfs, cfs.getSSTables(), getDefaultGcBefore(cfs), true);
        }

        @Override
        public String getTaskType()
        {
            return "Validation";
        }
    }

    public void checkAllColumnFamilies() throws IOException
    {
        // perform estimates
        for (final ColumnFamilyStore cfs : ColumnFamilyStore.all())
        {
            Runnable runnable = new Runnable()
            {
                public void run ()
                {
                    logger.debug("Estimating compactions for " + cfs.columnFamily);
                    final Set<List<SSTableReader>> buckets = getBuckets(convertSSTablesToPairs(cfs.getSSTables()), 50L * 1024L * 1024L);
                    updateEstimateFor(cfs, buckets);
                }
            };
            executor.submit(runnable);
        }

        // actually schedule compactions.  done in a second pass so all the estimates occur before we
        // bog down the executor in actual compactions.
        for (ColumnFamilyStore cfs : ColumnFamilyStore.all())
        {
            submitMinorIfNeeded(cfs);
        }
    }

    private static class CompactionExecutor extends DebuggableThreadPoolExecutor
    {
        private volatile String columnFamily;
        private volatile ICompactionInfo ci;

        public CompactionExecutor()
        {
            super("CompactionExecutor", DatabaseDescriptor.getCompactionThreadPriority());
        }

        @Override
        public void afterExecute(Runnable r, Throwable t)
        {
            super.afterExecute(r, t);
            columnFamily = null;
            ci = null;
        }

        void beginCompaction(String columnFamily, ICompactionInfo ci)
        {
            this.columnFamily = columnFamily;
            this.ci = ci;
        }

        public String getColumnFamilyName()
        {
            return columnFamily == null ? null : columnFamily;
        }

        public Long getBytesTotal()
        {
            return ci == null ? null : ci.getTotalBytes();
        }

        public Long getBytesCompleted()
        {
            return ci == null ? null : ci.getBytesComplete();
        }

        public String getType()
        {
            return ci == null ? null : ci.getTaskType();
        }
    }

    public String getColumnFamilyInProgress()
    {
        return executor.getColumnFamilyName();
    }

    public Long getBytesTotalInProgress()
    {
        return executor.getBytesTotal();
    }

    public Long getBytesCompacted()
    {
        return executor.getBytesCompleted();
    }

    public String getCompactionType()
    {
        return executor.getType();
    }

    public int getPendingTasks()
    {
        int n = 0;
        for (Integer i : estimatedCompactions.values())
            n += i;
        return (int) (executor.getTaskCount() - executor.getCompletedTaskCount()) + n;
    }

    public long getCompletedTasks()
    {
        return executor.getCompletedTaskCount();
    }
    
    private static class SimpleFuture implements Future
    {
        private Runnable runnable;
        
        private SimpleFuture(Runnable r) 
        {
            runnable = r;
        }
        
        public boolean cancel(boolean mayInterruptIfRunning)
        {
            throw new IllegalStateException("May not call SimpleFuture.cancel()");
        }

        public boolean isCancelled()
        {
            return false;
        }

        public boolean isDone()
        {
            return runnable == null;
        }

        public Object get() throws InterruptedException, ExecutionException
        {
            runnable.run();
            runnable = null;
            return runnable;
        }

        public Object get(long timeout, TimeUnit unit) throws InterruptedException, ExecutionException, TimeoutException
        {
            throw new IllegalStateException("May not call SimpleFuture.get(long, TimeUnit)");
        }
    }

    private static class EchoedRow extends AbstractCompactedRow
    {
        private final SSTableIdentityIterator row;

        public EchoedRow(SSTableIdentityIterator row)
        {
            super(row.getKey());
            this.row = row;
        }

        public void write(DataOutput out) throws IOException
        {
            assert row.dataSize > 0;
            out.writeLong(row.dataSize);
            row.echoData(out);
        }

        public void update(MessageDigest digest)
        {
            // EchoedRow is not used in anti-entropy validation
            throw new UnsupportedOperationException();
        }

        public boolean isEmpty()
        {
            return !row.hasNext();
        }

        public int columnCount()
        {
            return row.columnCount;
        }
    }

    private static class CleanupInfo implements ICompactionInfo
    {
        private final SSTableReader sstable;
        private final SSTableScanner scanner;

        public CleanupInfo(SSTableReader sstable, SSTableScanner scanner)
        {
            this.sstable = sstable;
            this.scanner = scanner;
        }

        public long getTotalBytes()
        {
            return scanner.getFileLength();
        }

        public long getBytesComplete()
        {
            return scanner.getFilePointer();
        }

        public String getTaskType()
        {
            return "Cleanup of " + sstable.getColumnFamilyName();
        }
    }

    private static class ScrubInfo implements ICompactionInfo
    {
        private final BufferedRandomAccessFile dataFile;
        private final SSTableReader sstable;

        public ScrubInfo(BufferedRandomAccessFile dataFile, SSTableReader sstable)
        {
            this.dataFile = dataFile;
            this.sstable = sstable;
        }

        public long getTotalBytes()
        {
            try
            {
                return dataFile.length();
            }
            catch (IOException e)
            {
                throw new RuntimeException(e);
            }
        }

        public long getBytesComplete()
        {
            return dataFile.getFilePointer();
        }

        public String getTaskType()
        {
            return "Scrub " + sstable;
        }
    }
}<|MERGE_RESOLUTION|>--- conflicted
+++ resolved
@@ -934,13 +934,8 @@
         else
             return executor.submit(runnable);
     }
-<<<<<<< HEAD
-
-    public Future<SSTableReader> submitSSTableBuild(Descriptor desc, OperationType type)
-=======
-    
-    public Future<SSTableReader> submitSSTableBuild(final Descriptor desc)
->>>>>>> 7bc35b88
+
+    public Future<SSTableReader> submitSSTableBuild(final Descriptor desc, OperationType type)
     {
         // invalid descriptions due to missing or dropped CFS are handled by SSTW and StreamInSession.
         final SSTableWriter.Builder builder = SSTableWriter.createBuilder(desc, type);
