/*
 * Licensed to the Apache Software Foundation (ASF) under one
 * or more contributor license agreements.  See the NOTICE file
 * distributed with this work for additional information
 * regarding copyright ownership.  The ASF licenses this file
 * to you under the Apache License, Version 2.0 (the
 * "License"); you may not use this file except in compliance
 * with the License.  You may obtain a copy of the License at
 *
 *     http://www.apache.org/licenses/LICENSE-2.0
 *
 * Unless required by applicable law or agreed to in writing, software
 * distributed under the License is distributed on an "AS IS" BASIS,
 * WITHOUT WARRANTIES OR CONDITIONS OF ANY KIND, either express or implied.
 * See the License for the specific language governing permissions and
 * limitations under the License.
 */
package org.apache.cassandra.db.context;

import java.nio.ByteBuffer;
import java.security.MessageDigest;
import java.util.ArrayList;
import java.util.List;

import com.google.common.annotations.VisibleForTesting;
import org.slf4j.Logger;
import org.slf4j.LoggerFactory;

import org.apache.cassandra.db.TypeSizes;
import org.apache.cassandra.db.compaction.CompactionManager;
import org.apache.cassandra.serializers.MarshalException;
import org.apache.cassandra.utils.*;

/**
 * An implementation of a partitioned counter context.
 *
 * A context is primarily a list of tuples (counter id, clock, count) -- called
 * shards, with some shards flagged as global or local (with
 * special resolution rules in merge()).
 *
 * The data structure has two parts:
 *   a) a header containing the lists of global and local shard indexes in the body
 *   b) a list of shards -- (counter id, logical clock, count) tuples -- (the so-called 'body' below)
 *
 * The exact layout is:
 *            | header  |   body   |
 * context :  |--|------|----------|
 *             ^     ^
 *             |   list of indices in the body list (2*#elt bytes)
 *    #elt in rest of header (2 bytes)
 *
 * Non-negative indices refer to local shards. Global shard indices are encoded as [idx + Short.MIN_VALUE],
 * and are thus always negative.
 *
 * The body layout being:
 *
 * body:     |----|----|----|----|----|----|....
 *             ^    ^    ^     ^   ^    ^
 *             |    |  count_1 |   |   count_2
 *             |  clock_1      |  clock_2
 *       counterid_1         counterid_2
 *
 * The rules when merging two shard with the same counter id are:
 *   - global + global = keep the shard with the highest logical clock
 *   - global + local  = keep the global one
 *   - global + remote = keep the global one
 *   - local  + local  = sum counts (and logical clocks)
 *   - local  + remote = keep the local one
 *   - remote + remote = keep the shard with the highest logical clock
 *
 * For a detailed description of the meaning of a local and why the merging
 * rules work this way, see CASSANDRA-1938 - specifically the 1938_discussion
 * attachment (doesn't cover global shards, see CASSANDRA-4775 for that).
 */
public class CounterContext implements IContext
{
    private static final int HEADER_SIZE_LENGTH = TypeSizes.NATIVE.sizeof(Short.MAX_VALUE);
    private static final int HEADER_ELT_LENGTH = TypeSizes.NATIVE.sizeof(Short.MAX_VALUE);
    private static final int CLOCK_LENGTH = TypeSizes.NATIVE.sizeof(Long.MAX_VALUE);
    private static final int COUNT_LENGTH = TypeSizes.NATIVE.sizeof(Long.MAX_VALUE);
    private static final int STEP_LENGTH = CounterId.LENGTH + CLOCK_LENGTH + COUNT_LENGTH;

    private static final Logger logger = LoggerFactory.getLogger(CounterContext.class);

    // lazy-load singleton
    private static class LazyHolder
    {
        private static final CounterContext counterContext = new CounterContext();
    }

    public static CounterContext instance()
    {
        return LazyHolder.counterContext;
    }

    /**
     * Creates a counter context with a single local shard.
     */
    public ByteBuffer createLocal(long count, Allocator allocator)
    {
        ContextState state = ContextState.allocate(0, 1, 0, allocator);
        state.writeLocal(CounterId.getLocalId(), 1L, count);
        return state.context;
    }

    /**
     * Creates a counter context with a single remote shard.
     */
    public ByteBuffer createRemote(CounterId id, long clock, long count, Allocator allocator)
    {
        ContextState state = ContextState.allocate(0, 0, 1, allocator);
        state.writeRemote(id, clock, count);
        return state.context;
    }

    private static int headerLength(ByteBuffer context)
    {
        return HEADER_SIZE_LENGTH + Math.abs(context.getShort(context.position())) * HEADER_ELT_LENGTH;
    }

    private static int compareId(ByteBuffer bb1, int pos1, ByteBuffer bb2, int pos2)
    {
        return ByteBufferUtil.compareSubArrays(bb1, pos1, bb2, pos2, CounterId.LENGTH);
    }

    /**
     * Determine the count relationship between two contexts.
     *
     * EQUAL:        Equal set of nodes and every count is equal.
     * GREATER_THAN: Superset of nodes and every count is equal or greater than its corollary.
     * LESS_THAN:    Subset of nodes and every count is equal or less than its corollary.
     * DISJOINT:     Node sets are not equal and/or counts are not all greater or less than.
     *
     * Strategy: compare node logical clocks (like a version vector).
     *
     * @param left counter context.
     * @param right counter context.
     * @return the ContextRelationship between the contexts.
     */
    public ContextRelationship diff(ByteBuffer left, ByteBuffer right)
    {
        ContextRelationship relationship = ContextRelationship.EQUAL;
        ContextState leftState = ContextState.wrap(left);
        ContextState rightState = ContextState.wrap(right);

        while (leftState.hasRemaining() && rightState.hasRemaining())
        {
            // compare id bytes
            int compareId = leftState.compareIdTo(rightState);
            if (compareId == 0)
            {
                long leftClock  = leftState.getClock();
                long rightClock = rightState.getClock();
                long leftCount = leftState.getCount();
                long rightCount = rightState.getCount();

                // advance
                leftState.moveToNext();
                rightState.moveToNext();

                // process clock comparisons
                if (leftClock == rightClock)
                {
                    if (leftCount != rightCount)
                    {
                        // Inconsistent shard (see the corresponding code in merge()). We return DISJOINT in this
                        // case so that it will be treated as a difference, allowing read-repair to work.
                        return ContextRelationship.DISJOINT;
                    }
                    else
                    {
                        continue;
                    }
                }
                else if ((leftClock >= 0 && rightClock > 0 && leftClock > rightClock)
                      || (leftClock < 0 && (rightClock > 0 || leftClock < rightClock)))
                {
                    if (relationship == ContextRelationship.EQUAL)
                    {
                        relationship = ContextRelationship.GREATER_THAN;
                    }
                    else if (relationship == ContextRelationship.GREATER_THAN)
                    {
                        continue;
                    }
                    else
                    {
                        // relationship == ContextRelationship.LESS_THAN
                        return ContextRelationship.DISJOINT;
                    }
                }
                else
                {
                    if (relationship == ContextRelationship.EQUAL)
                    {
                        relationship = ContextRelationship.LESS_THAN;
                    }
                    else if (relationship == ContextRelationship.GREATER_THAN)
                    {
                        return ContextRelationship.DISJOINT;
                    }
                    else
                    {
                        // relationship == ContextRelationship.LESS_THAN
                        continue;
                    }
                }
            }
            else if (compareId > 0)
            {
                // only advance the right context
                rightState.moveToNext();

                if (relationship == ContextRelationship.EQUAL)
                {
                    relationship = ContextRelationship.LESS_THAN;
                }
                else if (relationship == ContextRelationship.GREATER_THAN)
                {
                    return ContextRelationship.DISJOINT;
                }
                else
                {
                    // relationship == ContextRelationship.LESS_THAN
                    continue;
                }
            }
            else // compareId < 0
            {
                // only advance the left context
                leftState.moveToNext();

                if (relationship == ContextRelationship.EQUAL)
                {
                    relationship = ContextRelationship.GREATER_THAN;
                }
                else if (relationship == ContextRelationship.GREATER_THAN)
                {
                    continue;
                }
                else
                // relationship == ContextRelationship.LESS_THAN
                {
                    return ContextRelationship.DISJOINT;
                }
            }
        }

        // check final lengths
        if (leftState.hasRemaining())
        {
            if (relationship == ContextRelationship.EQUAL)
            {
                return ContextRelationship.GREATER_THAN;
            }
            else if (relationship == ContextRelationship.LESS_THAN)
            {
                return ContextRelationship.DISJOINT;
            }
        }
        else if (rightState.hasRemaining())
        {
            if (relationship == ContextRelationship.EQUAL)
            {
                return ContextRelationship.LESS_THAN;
            }
            else if (relationship == ContextRelationship.GREATER_THAN)
            {
                return ContextRelationship.DISJOINT;
            }
        }

        return relationship;
    }

    /**
     * Return a context w/ an aggregated count for each counter id.
     *
     * @param left counter context.
     * @param right counter context.
     * @param allocator An allocator for the merged value.
     */
    public ByteBuffer merge(ByteBuffer left, ByteBuffer right, Allocator allocator)
    {
        int globalCount = 0;
        int localCount = 0;
        int remoteCount = 0;

        ContextState leftState = ContextState.wrap(left);
        ContextState rightState = ContextState.wrap(right);

        while (leftState.hasRemaining() && rightState.hasRemaining())
        {
            int cmp = leftState.compareIdTo(rightState);
            if (cmp == 0)
            {
                if (leftState.isGlobal() || rightState.isGlobal())
                    globalCount += 1;
                else if (leftState.isLocal() || rightState.isLocal())
                    localCount += 1;
                else
                    remoteCount += 1;

                leftState.moveToNext();
                rightState.moveToNext();
            }
            else if (cmp > 0)
            {
                if (rightState.isGlobal())
                    globalCount += 1;
                else if (rightState.isLocal())
                    localCount += 1;
                else
                    remoteCount += 1;

                rightState.moveToNext();
            }
            else // cmp < 0
            {
                if (leftState.isGlobal())
                    globalCount += 1;
                else if (leftState.isLocal())
                    localCount += 1;
                else
                    remoteCount += 1;

                leftState.moveToNext();
            }
        }

        while (leftState.hasRemaining())
        {
            if (leftState.isGlobal())
                globalCount += 1;
            else if (leftState.isLocal())
                localCount += 1;
            else
                remoteCount += 1;

            leftState.moveToNext();
        }

        while (rightState.hasRemaining())
        {
            if (rightState.isGlobal())
                globalCount += 1;
            else if (rightState.isLocal())
                localCount += 1;
            else
                remoteCount += 1;

            rightState.moveToNext();
        }

        leftState.reset();
        rightState.reset();

        return merge(ContextState.allocate(globalCount, localCount, remoteCount, allocator), leftState, rightState);
    }

    private ByteBuffer merge(ContextState mergedState, ContextState leftState, ContextState rightState)
    {
        while (leftState.hasRemaining() && rightState.hasRemaining())
        {
            int cmp = leftState.compareIdTo(rightState);
            if (cmp == 0)
            {
                mergeTie(mergedState, leftState, rightState);
                rightState.moveToNext();
                leftState.moveToNext();
            }
            else if (cmp > 0)
            {
                rightState.copyTo(mergedState);
                rightState.moveToNext();
            }
            else // cmp < 0
            {
                leftState.copyTo(mergedState);
                leftState.moveToNext();
            }
        }

        while (leftState.hasRemaining())
        {
            leftState.copyTo(mergedState);
            leftState.moveToNext();
        }

        while (rightState.hasRemaining())
        {
            rightState.copyTo(mergedState);
            rightState.moveToNext();
        }

        return mergedState.context;
    }

    private void mergeTie(ContextState mergedState, ContextState leftState, ContextState rightState)
    {
        if (leftState.isGlobal() || rightState.isGlobal())
        {
            if (leftState.isGlobal() && rightState.isGlobal())
            {
                long leftClock = leftState.getClock();
                long rightClock = rightState.getClock();

                if (leftClock == rightClock)
                {
                    long leftCount = leftState.getCount();
                    long rightCount = rightState.getCount();

                    // Can happen if an sstable gets lost and disk failure policy is set to 'best effort'
                    if (leftCount != rightCount && CompactionManager.isCompactionManager.get())
                    {
                        logger.warn("invalid global counter shard detected; ({}, {}, {}) and ({}, {}, {}) differ only in "
                                    + "count; will pick highest to self-heal on compaction",
                                    leftState.getCounterId(), leftClock, leftCount,
                                    rightState.getCounterId(), rightClock, rightCount);
                    }

                    if (leftCount > rightCount)
                        leftState.copyTo(mergedState);
                    else
                        rightState.copyTo(mergedState);
                }
                else
                {
                    (leftClock > rightClock ? leftState : rightState).copyTo(mergedState);
                }
            }
            else // only one is global - keep that one
            {
                (leftState.isGlobal() ? leftState : rightState).copyTo(mergedState);
            }
        }
        else if (leftState.isLocal() || rightState.isLocal())
        {
            // Local id and at least one is a local shard.
            if (leftState.isLocal() && rightState.isLocal())
            {
                // both local - sum
                long clock = leftState.getClock() + rightState.getClock();
                long count = leftState.getCount() + rightState.getCount();
                mergedState.writeLocal(leftState.getCounterId(), clock, count);
            }
            else // only one is local - keep that one
            {
                (leftState.isLocal() ? leftState : rightState).copyTo(mergedState);
            }
        }
        else // both are remote shards
        {
            long leftClock = leftState.getClock();
            long rightClock = rightState.getClock();

            if (leftClock == rightClock)
            {
                // We should never see non-local shards w/ same id+clock but different counts. However, if we do
                // we should "heal" the problem by being deterministic in our selection of shard - and
                // log the occurrence so that the operator will know something is wrong.
                long leftCount = leftState.getCount();
                long rightCount = rightState.getCount();

                if (leftCount != rightCount && CompactionManager.isCompactionManager.get())
                {
                    logger.warn("invalid remote counter shard detected; ({}, {}, {}) and ({}, {}, {}) differ only in "
                                + "count; will pick highest to self-heal on compaction",
                                leftState.getCounterId(), leftClock, leftCount,
                                rightState.getCounterId(), rightClock, rightCount);
                }

                if (leftCount > rightCount)
                    leftState.copyTo(mergedState);
                else
                    rightState.copyTo(mergedState);
            }
            else
            {
                if ((leftClock >= 0 && rightClock > 0 && leftClock >= rightClock)
                        || (leftClock < 0 && (rightClock > 0 || leftClock < rightClock)))
                    leftState.copyTo(mergedState);
                else
                    rightState.copyTo(mergedState);
            }
        }
    }

    /**
     * Human-readable String from context.
     *
     * @param context counter context.
     * @return a human-readable String of the context.
     */
    public String toString(ByteBuffer context)
    {
        ContextState state = ContextState.wrap(context);
        StringBuilder sb = new StringBuilder();
        sb.append("[");

        while (state.hasRemaining())
        {
            if (state.getElementIndex() > 0)
                sb.append(",");
            sb.append("{");
            sb.append(state.getCounterId().toString()).append(", ");
            sb.append(state.getClock()).append(", ");
            sb.append(state.getCount());
            sb.append("}");
            if (state.isGlobal())
                sb.append("$");
            else if (state.isLocal())
                sb.append("*");
            state.moveToNext();
        }

        sb.append("]");
        return sb.toString();
    }

    /**
     * Returns the aggregated count across all counter ids.
     *
     * @param context a counter context
     * @return the aggregated count represented by {@code context}
     */
    public long total(ByteBuffer context)
    {
        long total = 0L;

        // we could use a ContextState but it is easy enough that we avoid the object creation
        for (int offset = context.position() + headerLength(context); offset < context.limit(); offset += STEP_LENGTH)
        {
            long count = context.getLong(offset + CounterId.LENGTH + CLOCK_LENGTH);
            total += count;
        }

        return total;
    }

    public boolean shouldClearLocal(ByteBuffer context)
    {
        // #elt being negative means we have to clean local shards.
        return context.getShort(context.position()) < 0;
    }

    /**
     * Mark context to delete local references afterward.
     * Marking is done by multiply #elt by -1 to preserve header length
     * and #elt count in order to clear all local refs later.
     *
     * @param context a counter context
     * @return context that marked to delete local refs
     */
    public ByteBuffer markLocalToBeCleared(ByteBuffer context)
    {
        short count = context.getShort(context.position());
        if (count <= 0)
            return context; // already marked or all are remote.

        boolean hasLocalShards = false;
        for (int i = 0; i < count; i++)
        {
            if (context.getShort(context.position() + HEADER_SIZE_LENGTH + i * HEADER_ELT_LENGTH) >= 0)
            {
                hasLocalShards = true;
                break;
            }
        }

        if (!hasLocalShards)
            return context; // all shards are global or remote.

        ByteBuffer marked = ByteBuffer.allocate(context.remaining());
        marked.putShort(marked.position(), (short) (count * -1));
        ByteBufferUtil.arrayCopy(context,
                                 context.position() + HEADER_SIZE_LENGTH,
                                 marked,
                                 marked.position() + HEADER_SIZE_LENGTH,
                                 context.remaining() - HEADER_SIZE_LENGTH);
        return marked;
    }

    /**
     * Remove all the local of a context (but keep global).
     *
     * @param context a counter context
     * @return a version of {@code context} where no shards are local.
     */
    public ByteBuffer clearAllLocal(ByteBuffer context)
    {
        int count = Math.abs(context.getShort(context.position()));
        if (count == 0)
            return context; // no local or global shards present.

        List<Short> globalShardIndexes = new ArrayList<>(count);
        for (int i = 0; i < count; i++)
        {
            short elt = context.getShort(context.position() + HEADER_SIZE_LENGTH + i * HEADER_ELT_LENGTH);
            if (elt < 0)
                globalShardIndexes.add(elt);
        }

        if (count == globalShardIndexes.size())
            return context; // no local shards detected.

        // allocate a smaller BB for the cleared context - with no local header elts.
        ByteBuffer cleared = ByteBuffer.allocate(context.remaining() - (count - globalShardIndexes.size()) * HEADER_ELT_LENGTH);

        cleared.putShort(cleared.position(), (short) globalShardIndexes.size());
        for (int i = 0; i < globalShardIndexes.size(); i++)
            cleared.putShort(cleared.position() + HEADER_SIZE_LENGTH + i * HEADER_ELT_LENGTH, globalShardIndexes.get(i));

        int origHeaderLength = headerLength(context);
        ByteBufferUtil.arrayCopy(context,
                                 context.position() + origHeaderLength,
                                 cleared,
                                 cleared.position() + headerLength(cleared),
                                 context.remaining() - origHeaderLength);

        return cleared;
    }

    public void validateContext(ByteBuffer context) throws MarshalException
    {
        if ((context.remaining() - headerLength(context)) % STEP_LENGTH != 0)
            throw new MarshalException("Invalid size for a counter context");
    }

    /**
     * Update a MessageDigest with the content of a context.
     * Note that this skips the header entirely since the header information
     * has local meaning only, while digests are meant for comparison across
     * nodes. This means in particular that we always have:
     *  updateDigest(ctx) == updateDigest(clearAllLocal(ctx))
     */
    public void updateDigest(MessageDigest message, ByteBuffer context)
    {
        ByteBuffer dup = context.duplicate();
        dup.position(context.position() + headerLength(context));
        message.update(dup);
    }

    /**
     * Checks whether the provided context has a count for the provided
     * CounterId.
     *
     * TODO: since the context is sorted, we could implement a binary search.
     * This is however not called in any critical path and contexts will be
     * fairly small so it doesn't matter much.
     */
    public boolean hasCounterId(ByteBuffer context, CounterId id)
    {
        // we could use a ContextState but it is easy enough that we avoid the object creation
        for (int offset = context.position() + headerLength(context); offset < context.limit(); offset += STEP_LENGTH)
        {
            if (id.equals(CounterId.wrap(context, offset)))
            {
                return true;
            }
        }
        return false;
    }

    /**
<<<<<<< HEAD
     * Compute a new context such that if applied to context yields the same
     * total but with old local counter ids nulified and there content merged to
     * the current localCounterId.
     */
    public ByteBuffer computeOldShardMerger(ByteBuffer context, List<CounterId.CounterIdRecord> oldIds, long mergeBefore)
    {
        long now = System.currentTimeMillis();
        int hlength = headerLength(context);
        CounterId localId = CounterId.getLocalId();

        Iterator<CounterId.CounterIdRecord> recordIterator = oldIds.iterator();
        CounterId.CounterIdRecord currRecord = recordIterator.hasNext() ? recordIterator.next() : null;

        ContextState state = new ContextState(context, hlength);

        List<CounterId> toMerge = new ArrayList<CounterId>();
        long mergeTotal = 0;
        while (state.hasRemaining() && currRecord != null)
        {
            assert !currRecord.id.equals(localId);

            CounterId counterId = state.getCounterId();
            int c = counterId.compareTo(currRecord.id);

            if (c > 0)
            {
                currRecord = recordIterator.hasNext() ? recordIterator.next() : null;
                continue;
            }

            if (state.isDelta())
            {
                if (state.getClock() < 0)
                {
                    // Already merged shard, waiting to be collected

                    if (counterId.equals(localId))
                        // we should not get there, but we have been creating problematic context prior to #2968
                        throw new RuntimeException("Current counterId with a negative clock (likely due to #2968). You need to restart this node with -Dcassandra.renew_counter_id=true to fix.");

                    if (state.getCount() != 0)
                    {
                        // This should not happen, but previous bugs have generated this (#2968 in particular) so fixing it.
                        logger.error(String.format("Invalid counter context (clock is %d and count is %d for CounterId %s), will fix", state.getCount(), state.getCount(), counterId.toString()));
                        toMerge.add(counterId);
                        mergeTotal += state.getCount();
                    }
                }
                else if (c == 0)
                {
                    // Found an old id. However, merging an oldId that has just been renewed isn't safe, so
                    // we check that it has been renewed before mergeBefore.
                    if (currRecord.timestamp < mergeBefore)
                    {
                        toMerge.add(counterId);
                        mergeTotal += state.getCount();
                    }
                }
            }

            if (c == 0)
                currRecord = recordIterator.hasNext() ? recordIterator.next() : null;

            state.moveToNext();
        }
        // Continuing the iteration so that we can repair invalid shards
        while (state.hasRemaining())
        {
            CounterId counterId = state.getCounterId();
            if (state.isDelta() && state.getClock() < 0)
            {
                if (counterId.equals(localId))
                    // we should not get there, but we have been creating problematic context prior to #2968
                    throw new RuntimeException("Current counterId with a negative clock (likely due to #2968). You need to restart this node with -Dcassandra.renew_counter_id=true to fix.");

                if (state.getCount() != 0)
                {
                    // This should not happen, but previous bugs have generated this (#2968 in particular) so fixing it.
                    logger.error(String.format("Invalid counter context (clock is %d and count is %d for CounterId %s), will fix", state.getClock(), state.getCount(), counterId.toString()));
                    toMerge.add(counterId);
                    mergeTotal += state.getCount();
                }
            }
            state.moveToNext();
        }

        if (toMerge.isEmpty())
            return null;

        ContextState merger = ContextState.allocate(toMerge.size() + 1, toMerge.size() + 1);
        state.reset();
        int i = 0;
        int removedTotal = 0;
        boolean localWritten = false;
        while (state.hasRemaining())
        {
            CounterId counterId = state.getCounterId();
            if (counterId.compareTo(localId) > 0)
            {
                merger.writeElement(localId, 1L, mergeTotal, true);
                localWritten = true;
            }
            else if (i < toMerge.size() && counterId.compareTo(toMerge.get(i)) == 0)
            {
                long count = state.getCount();
                removedTotal += count;
                merger.writeElement(counterId, -now - state.getClock(), -count, true);
                ++i;
            }
            state.moveToNext();
        }
        if (!localWritten)
            merger.writeElement(localId, 1L, mergeTotal, true);

        // sanity check
        assert mergeTotal == removedTotal;
        return merger.context;
    }

    /**
     * Remove shards that have been canceled through computeOldShardMerger
     * since a time older than gcBefore.
     * Used by compaction to strip context of unecessary information,
     * shrinking them.
     */
    public ByteBuffer removeOldShards(ByteBuffer context, int gcBefore)
    {
        int hlength = headerLength(context);
        ContextState state = new ContextState(context, hlength);
        int removedShards = 0;
        int removedDelta = 0;
        while (state.hasRemaining())
        {
            long clock = state.getClock();
            if (clock < 0)
            {
                // We should never have a count != 0 when clock < 0.
                // We know that previous may have created those situation though, so:
                //   * for delta shard: we throw an exception since computeOldShardMerger should
                //     have corrected that situation
                //   * for non-delta shard: it is a much more crappier situation because there is
                //     not much we can do since we are not responsible for that shard. So we simply
                //     ignore the shard.
                if (state.getCount() != 0)
                {
                    if (state.isDelta())
                    {
                        throw new IllegalStateException("Counter shard with negative clock but count != 0; context = " + toString(context));
                    }
                    else
                    {
                        logger.debug("Ignoring non-removable non-delta corrupted shard in context {}", toString(context));
                        state.moveToNext();
                        continue;
                    }
                }

                if (-((int)(clock / 1000)) < gcBefore)
                {
                    removedShards++;
                    if (state.isDelta())
                        removedDelta++;
                }
            }
            state.moveToNext();
        }

        if (removedShards == 0)
            return context;

        int removedHeaderSize = removedDelta * HEADER_ELT_LENGTH;
        int removedBodySize = removedShards * STEP_LENGTH;
        int newSize = context.remaining() - removedHeaderSize - removedBodySize;
        int newHlength = hlength - removedHeaderSize;
        ByteBuffer cleanedContext = HeapAllocator.instance.allocate(newSize);
        cleanedContext.putShort(cleanedContext.position(), (short) ((newHlength - HEADER_SIZE_LENGTH) / HEADER_ELT_LENGTH));
        ContextState cleaned = new ContextState(cleanedContext, newHlength);

        state.reset();
        while (state.hasRemaining())
        {
            long clock = state.getClock();
            if (clock >= 0 || state.getCount() != 0 || -((int)(clock / 1000)) >= gcBefore)
            {
                state.copyTo(cleaned);
            }

            state.moveToNext();
        }
        return cleanedContext;
    }

    /**
=======
>>>>>>> 83cd80b2
     * Helper class to work on contexts (works by iterating over them).
     * A context being abstractly a list of tuple (counterid, clock, count), a
     * ContextState encapsulate a context and a position to one of the tuple.
     * It also allow to create new context iteratively.
     *
     * Note: this is intrinsically a private class intended for use by the
     * methods of CounterContext only. It is however public because it is
     * convenient to create handcrafted context for unit tests.
     */
    public static class ContextState
    {
        public final ByteBuffer context;
        public final int headerLength;

        private int headerOffset;        // offset from context.position()
        private int bodyOffset;          // offset from context.position()
        private boolean currentIsGlobal;
        private boolean currentIsLocal;

        private ContextState(ByteBuffer context)
        {
            this.context = context;
            this.headerLength = this.bodyOffset = headerLength(context);
            this.headerOffset = HEADER_SIZE_LENGTH;
            updateIsGlobalOrLocal();
        }

        public static ContextState wrap(ByteBuffer context)
        {
            return new ContextState(context);
        }

        /**
         * Allocate a new context big enough for globalCount + localCount + remoteCount elements
         * and return the initial corresponding ContextState.
         */
        public static ContextState allocate(int globalCount, int localCount, int remoteCount, Allocator allocator)
        {
            int headerLength = HEADER_SIZE_LENGTH + (globalCount + localCount) * HEADER_ELT_LENGTH;
            int bodyLength = (globalCount + localCount + remoteCount) * STEP_LENGTH;

            ByteBuffer buffer = allocator.allocate(headerLength + bodyLength);
            buffer.putShort(buffer.position(), (short) (globalCount + localCount));

            return ContextState.wrap(buffer);
        }

        public boolean isGlobal()
        {
            return currentIsGlobal;
        }

        public boolean isLocal()
        {
            return currentIsLocal;
        }

        public boolean isRemote()
        {
            return !(currentIsGlobal || currentIsLocal);
        }

        private void updateIsGlobalOrLocal()
        {
            if (headerOffset >= headerLength)
            {
                currentIsGlobal = currentIsLocal = false;
            }
            else
            {
                short headerElt = context.getShort(context.position() + headerOffset);
                currentIsGlobal = headerElt == getElementIndex() + Short.MIN_VALUE;
                currentIsLocal = headerElt == getElementIndex();
            }
        }

        public boolean hasRemaining()
        {
            return bodyOffset < context.remaining();
        }

        public void moveToNext()
        {
            bodyOffset += STEP_LENGTH;
            if (currentIsGlobal || currentIsLocal)
                headerOffset += HEADER_ELT_LENGTH;
            updateIsGlobalOrLocal();
        }

        public void copyTo(ContextState other)
        {
            ByteBufferUtil.arrayCopy(context,
                                     context.position() + bodyOffset,
                                     other.context,
                                     other.context.position() + other.bodyOffset,
                                     STEP_LENGTH);

            if (currentIsGlobal)
                other.context.putShort(other.context.position() + other.headerOffset, (short) (other.getElementIndex() + Short.MIN_VALUE));
            else if (currentIsLocal)
                context.putShort(other.context.position() + other.headerOffset, (short) other.getElementIndex());

            other.currentIsGlobal = currentIsGlobal;
            other.currentIsLocal = currentIsLocal;
            other.moveToNext();
        }

        public int compareIdTo(ContextState other)
        {
            return compareId(context, context.position() + bodyOffset, other.context, other.context.position() + other.bodyOffset);
        }

        public void reset()
        {
            this.headerOffset = HEADER_SIZE_LENGTH;
            this.bodyOffset = headerLength;
            updateIsGlobalOrLocal();
        }

        public int getElementIndex()
        {
            return (bodyOffset - headerLength) / STEP_LENGTH;
        }

        public CounterId getCounterId()
        {
            return CounterId.wrap(context, context.position() + bodyOffset);
        }

        public long getClock()
        {
            return context.getLong(context.position() + bodyOffset + CounterId.LENGTH);
        }

        public long getCount()
        {
            return context.getLong(context.position() + bodyOffset + CounterId.LENGTH + CLOCK_LENGTH);
        }

        // In 2.0 only used by the unit tests.
        public void writeGlobal(CounterId id, long clock, long count)
        {
            writeElement(id, clock, count, true, false);
        }

        public void writeLocal(CounterId id, long clock, long count)
        {
            writeElement(id, clock, count, false, true);
        }

        public void writeRemote(CounterId id, long clock, long count)
        {
            writeElement(id, clock, count, false, false);
        }

        private void writeElement(CounterId id, long clock, long count, boolean isGlobal, boolean isLocal)
        {
            writeElementAtOffset(context, context.position() + bodyOffset, id, clock, count);

            if (isGlobal)
                context.putShort(context.position() + headerOffset, (short) (getElementIndex() + Short.MIN_VALUE));
            else if (isLocal)
                context.putShort(context.position() + headerOffset, (short) getElementIndex());

            currentIsGlobal = isGlobal;
            currentIsLocal = isLocal;
            moveToNext();
        }

        // write a tuple (counter id, clock, count) at an absolute (bytebuffer-wise) offset
        private void writeElementAtOffset(ByteBuffer ctx, int offset, CounterId id, long clock, long count)
        {
            ctx = ctx.duplicate();
            ctx.position(offset);
            ctx.put(id.bytes().duplicate());
            ctx.putLong(clock);
            ctx.putLong(count);
        }
    }
}<|MERGE_RESOLUTION|>--- conflicted
+++ resolved
@@ -663,202 +663,6 @@
     }
 
     /**
-<<<<<<< HEAD
-     * Compute a new context such that if applied to context yields the same
-     * total but with old local counter ids nulified and there content merged to
-     * the current localCounterId.
-     */
-    public ByteBuffer computeOldShardMerger(ByteBuffer context, List<CounterId.CounterIdRecord> oldIds, long mergeBefore)
-    {
-        long now = System.currentTimeMillis();
-        int hlength = headerLength(context);
-        CounterId localId = CounterId.getLocalId();
-
-        Iterator<CounterId.CounterIdRecord> recordIterator = oldIds.iterator();
-        CounterId.CounterIdRecord currRecord = recordIterator.hasNext() ? recordIterator.next() : null;
-
-        ContextState state = new ContextState(context, hlength);
-
-        List<CounterId> toMerge = new ArrayList<CounterId>();
-        long mergeTotal = 0;
-        while (state.hasRemaining() && currRecord != null)
-        {
-            assert !currRecord.id.equals(localId);
-
-            CounterId counterId = state.getCounterId();
-            int c = counterId.compareTo(currRecord.id);
-
-            if (c > 0)
-            {
-                currRecord = recordIterator.hasNext() ? recordIterator.next() : null;
-                continue;
-            }
-
-            if (state.isDelta())
-            {
-                if (state.getClock() < 0)
-                {
-                    // Already merged shard, waiting to be collected
-
-                    if (counterId.equals(localId))
-                        // we should not get there, but we have been creating problematic context prior to #2968
-                        throw new RuntimeException("Current counterId with a negative clock (likely due to #2968). You need to restart this node with -Dcassandra.renew_counter_id=true to fix.");
-
-                    if (state.getCount() != 0)
-                    {
-                        // This should not happen, but previous bugs have generated this (#2968 in particular) so fixing it.
-                        logger.error(String.format("Invalid counter context (clock is %d and count is %d for CounterId %s), will fix", state.getCount(), state.getCount(), counterId.toString()));
-                        toMerge.add(counterId);
-                        mergeTotal += state.getCount();
-                    }
-                }
-                else if (c == 0)
-                {
-                    // Found an old id. However, merging an oldId that has just been renewed isn't safe, so
-                    // we check that it has been renewed before mergeBefore.
-                    if (currRecord.timestamp < mergeBefore)
-                    {
-                        toMerge.add(counterId);
-                        mergeTotal += state.getCount();
-                    }
-                }
-            }
-
-            if (c == 0)
-                currRecord = recordIterator.hasNext() ? recordIterator.next() : null;
-
-            state.moveToNext();
-        }
-        // Continuing the iteration so that we can repair invalid shards
-        while (state.hasRemaining())
-        {
-            CounterId counterId = state.getCounterId();
-            if (state.isDelta() && state.getClock() < 0)
-            {
-                if (counterId.equals(localId))
-                    // we should not get there, but we have been creating problematic context prior to #2968
-                    throw new RuntimeException("Current counterId with a negative clock (likely due to #2968). You need to restart this node with -Dcassandra.renew_counter_id=true to fix.");
-
-                if (state.getCount() != 0)
-                {
-                    // This should not happen, but previous bugs have generated this (#2968 in particular) so fixing it.
-                    logger.error(String.format("Invalid counter context (clock is %d and count is %d for CounterId %s), will fix", state.getClock(), state.getCount(), counterId.toString()));
-                    toMerge.add(counterId);
-                    mergeTotal += state.getCount();
-                }
-            }
-            state.moveToNext();
-        }
-
-        if (toMerge.isEmpty())
-            return null;
-
-        ContextState merger = ContextState.allocate(toMerge.size() + 1, toMerge.size() + 1);
-        state.reset();
-        int i = 0;
-        int removedTotal = 0;
-        boolean localWritten = false;
-        while (state.hasRemaining())
-        {
-            CounterId counterId = state.getCounterId();
-            if (counterId.compareTo(localId) > 0)
-            {
-                merger.writeElement(localId, 1L, mergeTotal, true);
-                localWritten = true;
-            }
-            else if (i < toMerge.size() && counterId.compareTo(toMerge.get(i)) == 0)
-            {
-                long count = state.getCount();
-                removedTotal += count;
-                merger.writeElement(counterId, -now - state.getClock(), -count, true);
-                ++i;
-            }
-            state.moveToNext();
-        }
-        if (!localWritten)
-            merger.writeElement(localId, 1L, mergeTotal, true);
-
-        // sanity check
-        assert mergeTotal == removedTotal;
-        return merger.context;
-    }
-
-    /**
-     * Remove shards that have been canceled through computeOldShardMerger
-     * since a time older than gcBefore.
-     * Used by compaction to strip context of unecessary information,
-     * shrinking them.
-     */
-    public ByteBuffer removeOldShards(ByteBuffer context, int gcBefore)
-    {
-        int hlength = headerLength(context);
-        ContextState state = new ContextState(context, hlength);
-        int removedShards = 0;
-        int removedDelta = 0;
-        while (state.hasRemaining())
-        {
-            long clock = state.getClock();
-            if (clock < 0)
-            {
-                // We should never have a count != 0 when clock < 0.
-                // We know that previous may have created those situation though, so:
-                //   * for delta shard: we throw an exception since computeOldShardMerger should
-                //     have corrected that situation
-                //   * for non-delta shard: it is a much more crappier situation because there is
-                //     not much we can do since we are not responsible for that shard. So we simply
-                //     ignore the shard.
-                if (state.getCount() != 0)
-                {
-                    if (state.isDelta())
-                    {
-                        throw new IllegalStateException("Counter shard with negative clock but count != 0; context = " + toString(context));
-                    }
-                    else
-                    {
-                        logger.debug("Ignoring non-removable non-delta corrupted shard in context {}", toString(context));
-                        state.moveToNext();
-                        continue;
-                    }
-                }
-
-                if (-((int)(clock / 1000)) < gcBefore)
-                {
-                    removedShards++;
-                    if (state.isDelta())
-                        removedDelta++;
-                }
-            }
-            state.moveToNext();
-        }
-
-        if (removedShards == 0)
-            return context;
-
-        int removedHeaderSize = removedDelta * HEADER_ELT_LENGTH;
-        int removedBodySize = removedShards * STEP_LENGTH;
-        int newSize = context.remaining() - removedHeaderSize - removedBodySize;
-        int newHlength = hlength - removedHeaderSize;
-        ByteBuffer cleanedContext = HeapAllocator.instance.allocate(newSize);
-        cleanedContext.putShort(cleanedContext.position(), (short) ((newHlength - HEADER_SIZE_LENGTH) / HEADER_ELT_LENGTH));
-        ContextState cleaned = new ContextState(cleanedContext, newHlength);
-
-        state.reset();
-        while (state.hasRemaining())
-        {
-            long clock = state.getClock();
-            if (clock >= 0 || state.getCount() != 0 || -((int)(clock / 1000)) >= gcBefore)
-            {
-                state.copyTo(cleaned);
-            }
-
-            state.moveToNext();
-        }
-        return cleanedContext;
-    }
-
-    /**
-=======
->>>>>>> 83cd80b2
      * Helper class to work on contexts (works by iterating over them).
      * A context being abstractly a list of tuple (counterid, clock, count), a
      * ContextState encapsulate a context and a position to one of the tuple.
