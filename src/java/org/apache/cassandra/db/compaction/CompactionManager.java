--- conflicted
+++ resolved
@@ -1097,24 +1097,9 @@
                     gcBefore = getDefaultGcBefore(cfs, nowInSec);
             }
 
-<<<<<<< HEAD
             // Create Merkle trees suitable to hold estimated partitions for the given ranges.
             // We blindly assume that a partition is evenly distributed on all sstables for now.
-            // determine tree depth from number of partitions, but cap at 20 to prevent large tree.
             MerkleTrees tree = createMerkleTrees(sstables, validator.desc.ranges, cfs);
-=======
-            // Create Merkle tree suitable to hold estimated partitions for given range.
-            // We blindly assume that partition is evenly distributed on all sstables for now.
-            long numPartitions = 0;
-            for (SSTableReader sstable : sstables)
-            {
-                numPartitions += sstable.estimatedKeysForRanges(singleton(validator.desc.range));
-            }
-            // determine tree depth from number of partitions, but cap at 20 to prevent large tree (CASSANDRA-5263)
-            int depth = numPartitions > 0 ? (int) Math.min(Math.ceil(Math.log(numPartitions) / Math.log(2)), 20) : 0;
-            MerkleTree tree = new MerkleTree(cfs.partitioner, validator.desc.range, MerkleTree.RECOMMENDED_DEPTH, (int) Math.pow(2, depth));
-
->>>>>>> c70ce630
             long start = System.nanoTime();
             try (AbstractCompactionStrategy.ScannerList scanners = cfs.getCompactionStrategyManager().getScanners(sstables, validator.desc.ranges);
                  ValidationCompactionController controller = new ValidationCompactionController(cfs, gcBefore);
@@ -1176,8 +1161,11 @@
         {
             long numPartitions = rangePartitionCounts.get(range);
             double rangeOwningRatio = allPartitions > 0 ? (double)numPartitions / allPartitions : 0;
+            // determine max tree depth proportional to range size to avoid blowing up memory with multiple tress,
+            // capping at 20 to prevent large tree (CASSANDRA-11390)
             int maxDepth = rangeOwningRatio > 0 ? (int) Math.floor(20 - Math.log(1 / rangeOwningRatio) / Math.log(2)) : 0;
-            int depth = numPartitions > 0 ? (int) Math.min(Math.floor(Math.log(numPartitions)), maxDepth) : 0;
+            // determine tree depth from number of partitions, capping at max tree depth (CASSANDRA-5263)
+            int depth = numPartitions > 0 ? (int) Math.min(Math.ceil(Math.log(numPartitions) / Math.log(2)), maxDepth) : 0;
             tree.addMerkleTree((int) Math.pow(2, depth), range);
         }
         if (logger.isDebugEnabled())
