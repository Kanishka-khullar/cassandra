--- conflicted
+++ resolved
@@ -361,7 +361,6 @@
 
     public IColumn deserialize(DataInput dis) throws IOException
     {
-<<<<<<< HEAD
         return deserialize(dis, null, false);
     }
 
@@ -371,12 +370,11 @@
     }
 
     public IColumn deserialize(DataInput dis, ColumnFamilyStore interner, boolean fromRemote) throws IOException
-=======
-        return deserialize(dis, (int)(System.currentTimeMillis() / 1000));
-    }
-
-    public IColumn deserialize(DataInput dis, int expireBefore) throws IOException
->>>>>>> 4b646596
+    {
+        return deserialize(dis, interner, fromRemote, (int)(System.currentTimeMillis() / 1000));
+    }
+
+    public IColumn deserialize(DataInput dis, ColumnFamilyStore interner, boolean fromRemote, int expireBefore) throws IOException
     {
         ByteBuffer name = ByteBufferUtil.readWithShortLength(dis);
         int localDeleteTime = dis.readInt();
@@ -389,11 +387,7 @@
         /* read the number of columns */
         int size = dis.readInt();
         ColumnSerializer serializer = Column.serializer();
-<<<<<<< HEAD
-        ColumnSortedMap preSortedMap = new ColumnSortedMap(comparator, serializer, dis, interner, size, fromRemote);
-=======
-        ColumnSortedMap preSortedMap = new ColumnSortedMap(comparator, serializer, dis, size, expireBefore);
->>>>>>> 4b646596
+        ColumnSortedMap preSortedMap = new ColumnSortedMap(comparator, serializer, dis, interner, size, fromRemote, expireBefore);
         SuperColumn superColumn = new SuperColumn(name, new ConcurrentSkipListMap<ByteBuffer,IColumn>(preSortedMap));
         if (localDeleteTime != Integer.MIN_VALUE && localDeleteTime <= 0)
         {
