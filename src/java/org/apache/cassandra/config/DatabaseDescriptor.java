--- conflicted
+++ resolved
@@ -1384,11 +1384,11 @@
         }
     }
 
-<<<<<<< HEAD
     public static int getIndexSummaryResizeIntervalInMinutes()
     {
         return conf.index_summary_resize_interval_in_minutes;
-=======
+    }
+
     public static boolean hasLargeAddressSpace()
     {
         // currently we just check if it's a 64bit arch, but any we only really care if the address space is large
@@ -1403,6 +1403,5 @@
         }
         String arch = System.getProperty("os.arch");
         return arch.contains("64") || arch.contains("sparcv9");
->>>>>>> 039e9b9a
     }
 }