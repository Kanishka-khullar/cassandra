--- conflicted
+++ resolved
@@ -28,10 +28,6 @@
 import java.util.Map;
 import java.util.Set;
 
-<<<<<<< HEAD
-=======
-import com.google.common.base.Joiner;
->>>>>>> db583212
 import com.google.common.collect.Lists;
 import com.google.common.collect.Maps;
 import com.google.common.collect.Sets;
@@ -42,13 +38,9 @@
 import org.apache.cassandra.exceptions.ConfigurationException;
 import org.yaml.snakeyaml.TypeDescription;
 import org.yaml.snakeyaml.Yaml;
-<<<<<<< HEAD
-import org.yaml.snakeyaml.constructor.Constructor;
-=======
 import org.yaml.snakeyaml.composer.Composer;
 import org.yaml.snakeyaml.constructor.Constructor;
 import org.yaml.snakeyaml.constructor.CustomClassLoaderConstructor;
->>>>>>> db583212
 import org.yaml.snakeyaml.error.YAMLException;
 import org.yaml.snakeyaml.introspector.MissingProperty;
 import org.yaml.snakeyaml.introspector.Property;
@@ -136,13 +128,6 @@
         }
     }
 
-<<<<<<< HEAD
-    static class CustomConstructor extends Constructor
-    {
-        CustomConstructor(Class<?> theRoot)
-        {
-            super(theRoot);
-=======
     @SuppressWarnings("unchecked") //getSingleData returns Object, not T
     public static <T> T fromMap(Map<String,Object> map, Class<T> klass)
     {
@@ -164,10 +149,14 @@
 
     static class CustomConstructor extends CustomClassLoaderConstructor
     {
+        CustomConstructor(Class<?> theRoot)
+        {
+            this(theRoot, Yaml.class.getClassLoader());
+        }
+
         CustomConstructor(Class<?> theRoot, ClassLoader classLoader)
         {
             super(theRoot, classLoader);
->>>>>>> db583212
 
             TypeDescription seedDesc = new TypeDescription(ParameterizedClass.class);
             seedDesc.putMapPropertyType("parameters", String.class, String.class);
