# Licensed to the Apache Software Foundation (ASF) under one
# or more contributor license agreements.  See the NOTICE file
# distributed with this work for additional information
# regarding copyright ownership.  The ASF licenses this file
# to you under the Apache License, Version 2.0 (the
# "License"); you may not use this file except in compliance
# with the License.  You may obtain a copy of the License at
#
#     http://www.apache.org/licenses/LICENSE-2.0
#
# Unless required by applicable law or agreed to in writing, software
# distributed under the License is distributed on an "AS IS" BASIS,
# WITHOUT WARRANTIES OR CONDITIONS OF ANY KIND, either express or implied.
# See the License for the specific language governing permissions and
# limitations under the License.

calculate_heap_sizes()
{
    case "`uname`" in
        Linux)
            system_memory_in_mb=`free -m | awk '/Mem:/ {print $2}'`
            system_cpu_cores=`egrep -c 'processor([[:space:]]+):.*' /proc/cpuinfo`
        ;;
        FreeBSD)
            system_memory_in_bytes=`sysctl hw.physmem | awk '{print $2}'`
            system_memory_in_mb=`expr $system_memory_in_bytes / 1024 / 1024`
            system_cpu_cores=`sysctl hw.ncpu | awk '{print $2}'`
        ;;
        SunOS)
            system_memory_in_mb=`prtconf | awk '/Memory size:/ {print $3}'`
            system_cpu_cores=`psrinfo | wc -l`
        ;;
        Darwin)
            system_memory_in_bytes=`sysctl hw.memsize | awk '{print $2}'`
            system_memory_in_mb=`expr $system_memory_in_bytes / 1024 / 1024`
            system_cpu_cores=`sysctl hw.ncpu | awk '{print $2}'`
        ;;
        *)
            # assume reasonable defaults for e.g. a modern desktop or
            # cheap server
            system_memory_in_mb="2048"
            system_cpu_cores="2"
        ;;
    esac

    # some systems like the raspberry pi don't report cores, use at least 1
    if [ "$system_cpu_cores" -lt "1" ]
    then
        system_cpu_cores="1"
    fi

    # set max heap size based on the following
    # max(min(1/2 ram, 1024MB), min(1/4 ram, 8GB))
    # calculate 1/2 ram and cap to 1024MB
    # calculate 1/4 ram and cap to 8192MB
    # pick the max
    half_system_memory_in_mb=`expr $system_memory_in_mb / 2`
    quarter_system_memory_in_mb=`expr $half_system_memory_in_mb / 2`
    if [ "$half_system_memory_in_mb" -gt "1024" ]
    then
        half_system_memory_in_mb="1024"
    fi
    if [ "$quarter_system_memory_in_mb" -gt "8192" ]
    then
        quarter_system_memory_in_mb="8192"
    fi
    if [ "$half_system_memory_in_mb" -gt "$quarter_system_memory_in_mb" ]
    then
        max_heap_size_in_mb="$half_system_memory_in_mb"
    else
        max_heap_size_in_mb="$quarter_system_memory_in_mb"
    fi
    MAX_HEAP_SIZE="${max_heap_size_in_mb}M"

    # Young gen: min(max_sensible_per_modern_cpu_core * num_cores, 1/4 * heap size)
    max_sensible_yg_per_core_in_mb="100"
    max_sensible_yg_in_mb=`expr $max_sensible_yg_per_core_in_mb "*" $system_cpu_cores`

    desired_yg_in_mb=`expr $max_heap_size_in_mb / 4`

    if [ "$desired_yg_in_mb" -gt "$max_sensible_yg_in_mb" ]
    then
        HEAP_NEWSIZE="${max_sensible_yg_in_mb}M"
    else
        HEAP_NEWSIZE="${desired_yg_in_mb}M"
    fi
}

# Determine the sort of JVM we'll be running on.

java_ver_output=`"${JAVA:-java}" -version 2>&1`

jvmver=`echo "$java_ver_output" | awk -F'"' 'NR==1 {print $2}'`
JVM_VERSION=${jvmver%_*}
JVM_PATCH_VERSION=${jvmver#*_}

jvm=`echo "$java_ver_output" | awk 'NR==2 {print $1}'`
case "$jvm" in
    OpenJDK)
        JVM_VENDOR=OpenJDK
        # this will be "64-Bit" or "32-Bit"
        JVM_ARCH=`echo "$java_ver_output" | awk 'NR==3 {print $2}'`
        ;;
    "Java(TM)")
        JVM_VENDOR=Oracle
        # this will be "64-Bit" or "32-Bit"
        JVM_ARCH=`echo "$java_ver_output" | awk 'NR==3 {print $3}'`
        ;;
    *)
        # Help fill in other JVM values
        JVM_VENDOR=other
        JVM_ARCH=unknown
        ;;
esac


# Override these to set the amount of memory to allocate to the JVM at
# start-up. For production use you may wish to adjust this for your
# environment. MAX_HEAP_SIZE is the total amount of memory dedicated
# to the Java heap; HEAP_NEWSIZE refers to the size of the young
# generation. Both MAX_HEAP_SIZE and HEAP_NEWSIZE should be either set
# or not (if you set one, set the other).
#
# The main trade-off for the young generation is that the larger it
# is, the longer GC pause times will be. The shorter it is, the more
# expensive GC will be (usually).
#
# The example HEAP_NEWSIZE assumes a modern 8-core+ machine for decent pause
# times. If in doubt, and if you do not particularly want to tweak, go with
# 100 MB per physical CPU core.

#MAX_HEAP_SIZE="4G"
#HEAP_NEWSIZE="800M"

if [ "x$MAX_HEAP_SIZE" = "x" ] && [ "x$HEAP_NEWSIZE" = "x" ]; then
    calculate_heap_sizes
else
    if [ "x$MAX_HEAP_SIZE" = "x" ] ||  [ "x$HEAP_NEWSIZE" = "x" ]; then
        echo "please set or unset MAX_HEAP_SIZE and HEAP_NEWSIZE in pairs (see cassandra-env.sh)"
        exit 1
    fi
fi

# Specifies the default port over which Cassandra will be available for
# JMX connections.
JMX_PORT="7199"


# Here we create the arguments that will get passed to the jvm when
# starting cassandra.

# enable assertions.  disabling this in production will give a modest
# performance benefit (around 5%).
JVM_OPTS="$JVM_OPTS -ea"

# add the jamm javaagent
if [ "$JVM_VENDOR" != "OpenJDK" -o "$JVM_VERSION" \> "1.6.0" ] \
      || [ "$JVM_VERSION" = "1.6.0" -a "$JVM_PATCH_VERSION" -ge 23 ]
then
    JVM_OPTS="$JVM_OPTS -javaagent:$CASSANDRA_HOME/lib/jamm-0.2.5.jar"
fi

# enable thread priorities, primarily so we can give periodic tasks
# a lower priority to avoid interfering with client workload
JVM_OPTS="$JVM_OPTS -XX:+UseThreadPriorities"
# allows lowering thread priority without being root.  see
# http://tech.stolsvik.com/2010/01/linux-java-thread-priorities-workaround.html
JVM_OPTS="$JVM_OPTS -XX:ThreadPriorityPolicy=42"

# min and max heap sizes should be set to the same value to avoid
# stop-the-world GC pauses during resize, and so that we can lock the
# heap in memory on startup to prevent any of it from being swapped
# out.
JVM_OPTS="$JVM_OPTS -Xms${MAX_HEAP_SIZE}"
JVM_OPTS="$JVM_OPTS -Xmx${MAX_HEAP_SIZE}"
JVM_OPTS="$JVM_OPTS -Xmn${HEAP_NEWSIZE}"
JVM_OPTS="$JVM_OPTS -XX:+HeapDumpOnOutOfMemoryError"

# set jvm HeapDumpPath with CASSANDRA_HEAPDUMP_DIR
if [ "x$CASSANDRA_HEAPDUMP_DIR" != "x" ]; then
    JVM_OPTS="$JVM_OPTS -XX:HeapDumpPath=$CASSANDRA_HEAPDUMP_DIR/cassandra-`date +%s`-pid$$.hprof"
fi


startswith() { [ "${1#$2}" != "$1" ]; }

if [ "`uname`" = "Linux" ] ; then
    # reduce the per-thread stack size to minimize the impact of Thrift
    # thread-per-client.  (Best practice is for client connections to
    # be pooled anyway.) Only do so on Linux where it is known to be
    # supported.
    # u34 and greater need 180k
    JVM_OPTS="$JVM_OPTS -Xss180k"
fi
echo "xss = $JVM_OPTS"

# GC tuning options
JVM_OPTS="$JVM_OPTS -XX:+UseParNewGC" 
JVM_OPTS="$JVM_OPTS -XX:+UseConcMarkSweepGC" 
JVM_OPTS="$JVM_OPTS -XX:+CMSParallelRemarkEnabled" 
JVM_OPTS="$JVM_OPTS -XX:SurvivorRatio=8" 
JVM_OPTS="$JVM_OPTS -XX:MaxTenuringThreshold=1"
JVM_OPTS="$JVM_OPTS -XX:CMSInitiatingOccupancyFraction=75"
JVM_OPTS="$JVM_OPTS -XX:+UseCMSInitiatingOccupancyOnly"
<<<<<<< HEAD
# note: bash evals '1.7.x' as > '1.7' so this is really a >= 1.7 jvm check
if [ "$JVM_VERSION" \> "1.7" ] ; then
    JVM_OPTS="$JVM_OPTS -XX:+UseCondCardMark"
fi
=======
JVM_OPTS="$JVM_OPTS -XX:+UseTLAB"
>>>>>>> c5864a52

# GC logging options -- uncomment to enable
# JVM_OPTS="$JVM_OPTS -XX:+PrintGCDetails"
# JVM_OPTS="$JVM_OPTS -XX:+PrintGCDateStamps"
# JVM_OPTS="$JVM_OPTS -XX:+PrintHeapAtGC"
# JVM_OPTS="$JVM_OPTS -XX:+PrintTenuringDistribution"
# JVM_OPTS="$JVM_OPTS -XX:+PrintGCApplicationStoppedTime"
# JVM_OPTS="$JVM_OPTS -XX:+PrintPromotionFailure"
# JVM_OPTS="$JVM_OPTS -XX:PrintFLSStatistics=1"
# JVM_OPTS="$JVM_OPTS -Xloggc:/var/log/cassandra/gc-`date +%s`.log"
# If you are using JDK 6u34 7u2 or later you can enable GC log rotation
# don't stick the date in the log name if rotation is on.
# JVM_OPTS="$JVM_OPTS -Xloggc:/var/log/cassandra/gc.log"
# JVM_OPTS="$JVM_OPTS -XX:+UseGCLogFileRotation"
# JVM_OPTS="$JVM_OPTS -XX:NumberOfGCLogFiles=10"
# JVM_OPTS="$JVM_OPTS -XX:GCLogFileSize=10M"

# uncomment to have Cassandra JVM listen for remote debuggers/profilers on port 1414
# JVM_OPTS="$JVM_OPTS -Xdebug -Xnoagent -Xrunjdwp:transport=dt_socket,server=y,suspend=n,address=1414"

# Prefer binding to IPv4 network intefaces (when net.ipv6.bindv6only=1). See 
# http://bugs.sun.com/bugdatabase/view_bug.do?bug_id=6342561 (short version:
# comment out this entry to enable IPv6 support).
JVM_OPTS="$JVM_OPTS -Djava.net.preferIPv4Stack=true"

# jmx: metrics and administration interface
# 
# add this if you're having trouble connecting:
# JVM_OPTS="$JVM_OPTS -Djava.rmi.server.hostname=<public name>"
# 
# see 
# https://blogs.oracle.com/jmxetc/entry/troubleshooting_connection_problems_in_jconsole
# for more on configuring JMX through firewalls, etc. (Short version:
# get it working with no firewall first.)
JVM_OPTS="$JVM_OPTS -Dcom.sun.management.jmxremote.port=$JMX_PORT" 
JVM_OPTS="$JVM_OPTS -Dcom.sun.management.jmxremote.ssl=false" 
JVM_OPTS="$JVM_OPTS -Dcom.sun.management.jmxremote.authenticate=false" 
JVM_OPTS="$JVM_OPTS $JVM_EXTRA_OPTS"<|MERGE_RESOLUTION|>--- conflicted
+++ resolved
@@ -202,14 +202,11 @@
 JVM_OPTS="$JVM_OPTS -XX:MaxTenuringThreshold=1"
 JVM_OPTS="$JVM_OPTS -XX:CMSInitiatingOccupancyFraction=75"
 JVM_OPTS="$JVM_OPTS -XX:+UseCMSInitiatingOccupancyOnly"
-<<<<<<< HEAD
+JVM_OPTS="$JVM_OPTS -XX:+UseTLAB"
 # note: bash evals '1.7.x' as > '1.7' so this is really a >= 1.7 jvm check
 if [ "$JVM_VERSION" \> "1.7" ] ; then
     JVM_OPTS="$JVM_OPTS -XX:+UseCondCardMark"
 fi
-=======
-JVM_OPTS="$JVM_OPTS -XX:+UseTLAB"
->>>>>>> c5864a52
 
 # GC logging options -- uncomment to enable
 # JVM_OPTS="$JVM_OPTS -XX:+PrintGCDetails"
