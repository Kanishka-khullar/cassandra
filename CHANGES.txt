<<<<<<< HEAD
2.2.14
 * Don't enable client transports when bootstrap is pending (CASSANDRA-14525)
 * MigrationManager attempts to pull schema from different major version nodes (CASSANDRA-14928)
 * Don't skip entire sstables when reading backwards with mixed clustering column order
   (CASSANDRA-14910)
 * Cannot perform slice reads in reverse direction against tables with clustering columns
   in mixed order (CASSANDRA-14899)
 * Fix incorrect cqlsh results when selecting same columns multiple times (CASSANDRA-13262)
 * Returns null instead of NaN or Infinity in JSON strings (CASSANDRA-14377)


2.2.13
 * Fix bug that prevented compaction of SSTables after full repairs (CASSANDRA-14423)
 * Incorrect counting of pending messages in OutboundTcpConnection (CASSANDRA-11551)
 * Fix compaction failure caused by reading un-flushed data (CASSANDRA-12743)
 * Use Bounds instead of Range for sstables in anticompaction (CASSANDRA-14411)
 * Fix JSON queries with IN restrictions and ORDER BY clause (CASSANDRA-14286)
 * CQL fromJson(null) throws NullPointerException (CASSANDRA-13891)
 * Fix query pager DEBUG log leak causing hit in paged reads throughput (CASSANDRA-14318)
 * Backport circleci yaml (CASSANDRA-14240)
Merged from 2.1:
=======
2.1.21
 * Update release checksum algorithms to SHA-256, SHA-512 (CASSANDRA-14970)
>>>>>>> 6506684b
 * Check checksum before decompressing data (CASSANDRA-14284)
 * CVE-2017-5929 Security vulnerability in Logback warning in NEWS.txt (CASSANDRA-14183)


2.2.12
 * Fix the inspectJvmOptions startup check (CASSANDRA-14112)
 * Fix race that prevents submitting compaction for a table when executor is full (CASSANDRA-13801)
 * Rely on the JVM to handle OutOfMemoryErrors (CASSANDRA-13006)
 * Grab refs during scrub/index redistribution/cleanup (CASSANDRA-13873)
Merged from 2.1:
 * Protect against overflow of local expiration time (CASSANDRA-14092)
 * More PEP8 compliance for cqlsh (CASSANDRA-14021)
 * RPM package spec: fix permissions for installed jars and config files (CASSANDRA-14181)


2.2.11
 * Safely handle empty buffers when outputting to JSON (CASSANDRA-13868)
 * Copy session properties on cqlsh.py do_login (CASSANDRA-13847)
 * Fix load over calculated issue in IndexSummaryRedistribution (CASSANDRA-13738)
 * Fix compaction and flush exception not captured (CASSANDRA-13833)
 * Make BatchlogManagerMBean.forceBatchlogReplay() blocking (CASSANDRA-13809)
 * Uncaught exceptions in Netty pipeline (CASSANDRA-13649)
 * Prevent integer overflow on exabyte filesystems (CASSANDRA-13067) 
 * Fix queries with LIMIT and filtering on clustering columns (CASSANDRA-11223)
 * Fix potential NPE when resume bootstrap fails (CASSANDRA-13272)
 * Fix toJSONString for the UDT, tuple and collection types (CASSANDRA-13592)
 * Fix nested Tuples/UDTs validation (CASSANDRA-13646)
 * Remove unused max_value_size_in_mb config setting from yaml (CASSANDRA-13625
Merged from 2.1:
 * Add storage port options to sstableloader (CASSANDRA-13844)
 * Remove stress-test target in CircleCI as it's not existing (CASSANDRA-13775)
 * Clone HeartBeatState when building gossip messages. Make its generation/version volatile (CASSANDRA-13700)


2.2.10
 * Nodes started with join_ring=False should be able to serve requests when authentication is enabled (CASSANDRA-11381)
 * cqlsh COPY FROM: increment error count only for failures, not for attempts (CASSANDRA-13209)
 * nodetool upgradesstables should upgrade system tables (CASSANDRA-13119)
 * Avoid starting gossiper in RemoveTest (CASSANDRA-13407)
 * Fix weightedSize() for row-cache reported by JMX and NodeTool (CASSANDRA-13393)
 * Fix JVM metric paths (CASSANDRA-13103)
 * Honor truststore-password parameter in cassandra-stress (CASSANDRA-12773)
 * Discard in-flight shadow round responses (CASSANDRA-12653)
 * Don't anti-compact repaired data to avoid inconsistencies (CASSANDRA-13153)
 * Wrong logger name in AnticompactionTask (CASSANDRA-13343)
 * Fix queries updating multiple time the same list (CASSANDRA-13130)
 * Fix GRANT/REVOKE when keyspace isn't specified (CASSANDRA-13053)
 * Avoid race on receiver by starting streaming sender thread after sending init message (CASSANDRA-12886)
 * Fix "multiple versions of ant detected..." when running ant test (CASSANDRA-13232)
 * Coalescing strategy sleeps too much (CASSANDRA-13090)
 * Make sure compaction stats are updated when compaction is interrupted (Backport from 3.0, CASSANDRA-12100)
 * Fix flaky LongLeveledCompactionStrategyTest (CASSANDRA-12202)
 * Fix failing COPY TO STDOUT (CASSANDRA-12497)
 * Fix ColumnCounter::countAll behaviour for reverse queries (CASSANDRA-13222)
 * Exceptions encountered calling getSeeds() breaks OTC thread (CASSANDRA-13018)
 * Commitlog replay may fail if last mutation is within 4 bytes of end of segment (CASSANDRA-13282)
Merged from 2.1:
 * Fix 2ndary indexes on primary key columns to don't create expiring entries (CASSANDRA-13412)
 * Set javac encoding to utf-8 (CASSANDRA-13466)
 * Fix 2ndary index queries on partition keys for tables with static columns (CASSANDRA-13147)
 * Fix ParseError unhashable type list in cqlsh copy from (CASSANDRA-13364)
 * Remove unused repositories (CASSANDRA-13278)
 * Log stacktrace of uncaught exceptions (CASSANDRA-13108)


2.2.9
 * Fix negative mean latency metric (CASSANDRA-12876)
 * Use only one file pointer when creating commitlog segments (CASSANDRA-12539)
 * Fix speculative retry bugs (CASSANDRA-13009)
 * Fix handling of nulls and unsets in IN conditions (CASSANDRA-12981) 
 * Remove support for non-JavaScript UDFs (CASSANDRA-12883)
 * Fix DynamicEndpointSnitch noop in multi-datacenter situations (CASSANDRA-13074)
 * cqlsh copy-from: encode column names to avoid primary key parsing errors (CASSANDRA-12909)
 * Temporarily fix bug that creates commit log when running offline tools (CASSANDRA-8616)
 * Reduce granuality of OpOrder.Group during index build (CASSANDRA-12796)
 * Test bind parameters and unset parameters in InsertUpdateIfConditionTest (CASSANDRA-12980)
 * Do not specify local address on outgoing connection when listen_on_broadcast_address is set (CASSANDRA-12673)
 * Use saved tokens when setting local tokens on StorageService.joinRing (CASSANDRA-12935)
 * cqlsh: fix DESC TYPES errors (CASSANDRA-12914)
 * Fix leak on skipped SSTables in sstableupgrade (CASSANDRA-12899)
 * Avoid blocking gossip during pending range calculation (CASSANDRA-12281)
 * Fix purgeability of tombstones with max timestamp (CASSANDRA-12792)
 * Fail repair if participant dies during sync or anticompaction (CASSANDRA-12901)
 * cqlsh COPY: unprotected pk values before converting them if not using prepared statements (CASSANDRA-12863)
 * Fix Util.spinAssertEquals (CASSANDRA-12283)
 * Fix potential NPE for compactionstats (CASSANDRA-12462)
 * Prepare legacy authenticate statement if credentials table initialised after node startup (CASSANDRA-12813)
 * Change cassandra.wait_for_tracing_events_timeout_secs default to 0 (CASSANDRA-12754)
 * Clean up permissions when a UDA is dropped (CASSANDRA-12720)
 * Limit colUpdateTimeDelta histogram updates to reasonable deltas (CASSANDRA-11117)
 * Fix leak errors and execution rejected exceptions when draining (CASSANDRA-12457)
 * Fix merkle tree depth calculation (CASSANDRA-12580)
 * Make Collections deserialization more robust (CASSANDRA-12618)
 * Better handle invalid system roles table (CASSANDRA-12700)
 * Split consistent range movement flag correction (CASSANDRA-12786)
 * CompactionTasks now correctly drops sstables out of compaction when not enough disk space is available (CASSANDRA-12979)
Merged from 2.1:
 * Use portable stderr for java error in startup (CASSANDRA-13211)
 * Fix Thread Leak in OutboundTcpConnection (CASSANDRA-13204)
 * Coalescing strategy can enter infinite loop (CASSANDRA-13159)
 * Upgrade netty version to fix memory leak with client encryption (CASSANDRA-13114)
 * Fix paging for DISTINCT queries on partition keys and static columns (CASSANDRA-13017)
 * Fix race causing infinite loop if Thrift server is stopped before it starts listening (CASSANDRA-12856)
 * cqlsh copy-from: sort user type fields in csv (CASSANDRA-12959)
 * Don't skip sstables based on maxLocalDeletionTime (CASSANDRA-12765)


2.2.8
 * Fix exceptions when enabling gossip on nodes that haven't joined the ring (CASSANDRA-12253)
 * Fix authentication problem when invoking cqlsh copy from a SOURCE command (CASSANDRA-12642)
 * Decrement pending range calculator jobs counter in finally block
  (CASSANDRA-12554)
 * Add local address entry in PropertyFileSnitch (CASSANDRA-11332)
 * cqlshlib tests: increase default execute timeout (CASSANDRA-12481)
 * Forward writes to replacement node when replace_address != broadcast_address (CASSANDRA-8523)
 * Enable repair -pr and -local together (fix regression of CASSANDRA-7450) (CASSANDRA-12522)
 * Fail repair on non-existing table (CASSANDRA-12279)
 * cqlsh copy: fix missing counter values (CASSANDRA-12476)
 * Move migration tasks to non-periodic queue, assure flush executor shutdown after non-periodic executor (CASSANDRA-12251)
 * cqlsh copy: fixed possible race in initializing feeding thread (CASSANDRA-11701)
 * Only set broadcast_rpc_address on Ec2MultiRegionSnitch if it's not set (CASSANDRA-11357)
 * Update StorageProxy range metrics for timeouts, failures and unavailables (CASSANDRA-9507)
 * Add Sigar to classes included in clientutil.jar (CASSANDRA-11635)
 * Add decay to histograms and timers used for metrics (CASSANDRA-11752)
 * Fix hanging stream session (CASSANDRA-10992)
 * Add byteman support for testing (CASSANDRA-12377)
 * Fix INSERT JSON, fromJson() support of smallint, tinyint types (CASSANDRA-12371)
 * Restore JVM metric export for metric reporters (CASSANDRA-12312)
 * Release sstables of failed stream sessions only when outgoing transfers are finished (CASSANDRA-11345)
 * Revert CASSANDRA-11427 (CASSANDRA-12351)
 * Wait for tracing events before returning response and query at same consistency level client side (CASSANDRA-11465)
 * cqlsh copyutil should get host metadata by connected address (CASSANDRA-11979)
 * Fixed cqlshlib.test.remove_test_db (CASSANDRA-12214)
 * Synchronize ThriftServer::stop() (CASSANDRA-12105)
 * Use dedicated thread for JMX notifications (CASSANDRA-12146)
 * NPE when trying to remove purgable tombstones from result (CASSANDRA-12143)
 * Improve streaming synchronization and fault tolerance (CASSANDRA-11414)
 * MemoryUtil.getShort() should return an unsigned short also for architectures not supporting unaligned memory accesses (CASSANDRA-11973)
 * Don't write shadowed range tombstone (CASSANDRA-12030)
Merged from 2.1:
 * Add system property to set the max number of native transport requests in queue (CASSANDRA-11363)
 * Disable passing control to post-flush after flush failure to prevent data loss (CASSANDRA-11828)
 * Allow STCS-in-L0 compactions to reduce scope with LCS (CASSANDRA-12040)
 * cannot use cql since upgrading python to 2.7.11+ (CASSANDRA-11850)
 * Improve digest calculation in the presence of overlapping tombstones (CASSANDRA-11349)
 * Fix filtering on clustering columns when 2i is used (CASSANDRA-11907)
 * Account for partition deletions in tombstone histogram (CASSANDRA-12112)


2.2.7
 * Allow nodetool info to run with readonly JMX access (CASSANDRA-11755)
 * Validate bloom_filter_fp_chance against lowest supported
   value when the table is created (CASSANDRA-11920)
 * RandomAccessReader: call isEOF() only when rebuffering, not for every read operation (CASSANDRA-12013)
 * Don't send erroneous NEW_NODE notifications on restart (CASSANDRA-11038)
 * StorageService shutdown hook should use a volatile variable (CASSANDRA-11984)
 * Persist local metadata earlier in startup sequence (CASSANDRA-11742)
 * Run CommitLog tests with different compression settings (CASSANDRA-9039)
 * cqlsh: fix tab completion for case-sensitive identifiers (CASSANDRA-11664)
 * Avoid showing estimated key as -1 in tablestats (CASSANDRA-11587)
 * Fix possible race condition in CommitLog.recover (CASSANDRA-11743)
 * Enable client encryption in sstableloader with cli options (CASSANDRA-11708)
 * Possible memory leak in NIODataInputStream (CASSANDRA-11867)
 * Fix commit log replay after out-of-order flush completion (CASSANDRA-9669)
 * Add seconds to cqlsh tracing session duration (CASSANDRA-11753)
 * Prohibit Reverse Counter type as part of the PK (CASSANDRA-9395)
 * cqlsh: correctly handle non-ascii chars in error messages (CASSANDRA-11626)
 * Exit JVM if JMX server fails to startup (CASSANDRA-11540)
 * Produce a heap dump when exiting on OOM (CASSANDRA-9861)
 * Avoid read repairing purgeable tombstones on range slices (CASSANDRA-11427)
 * Restore ability to filter on clustering columns when using a 2i (CASSANDRA-11510)
 * JSON datetime formatting needs timezone (CASSANDRA-11137)
 * Fix is_dense recalculation for Thrift-updated tables (CASSANDRA-11502)
 * Remove unnescessary file existence check during anticompaction (CASSANDRA-11660)
 * Add missing files to debian packages (CASSANDRA-11642)
 * Avoid calling Iterables::concat in loops during ModificationStatement::getFunctions (CASSANDRA-11621)
 * cqlsh: COPY FROM should use regular inserts for single statement batches and
   report errors correctly if workers processes crash on initialization (CASSANDRA-11474)
 * Always close cluster with connection in CqlRecordWriter (CASSANDRA-11553)
 * Fix slice queries on ordered COMPACT tables (CASSANDRA-10988)
Merged from 2.1:
 * Avoid stalling paxos when the paxos state expires (CASSANDRA-12043)
 * Remove finished incoming streaming connections from MessagingService (CASSANDRA-11854)
 * Don't try to get sstables for non-repairing column families (CASSANDRA-12077)
 * Prevent select statements with clustering key > 64k (CASSANDRA-11882)
 * Avoid marking too many sstables as repaired (CASSANDRA-11696)
 * Fix clock skew corrupting other nodes with paxos (CASSANDRA-11991)
 * Remove distinction between non-existing static columns and existing but null in LWTs (CASSANDRA-9842)
 * Support mlockall on IBM POWER arch (CASSANDRA-11576)
 * Cache local ranges when calculating repair neighbors (CASSANDRA-11933)
 * Allow LWT operation on static column with only partition keys (CASSANDRA-10532)
 * Create interval tree over canonical sstables to avoid missing sstables during streaming (CASSANDRA-11886)
 * cqlsh COPY FROM: shutdown parent cluster after forking, to avoid corrupting SSL connections (CASSANDRA-11749)
 * cqlsh: apply current keyspace to source command (CASSANDRA-11152)
 * Backport CASSANDRA-11578 (CASSANDRA-11750)
 * Clear out parent repair session if repair coordinator dies (CASSANDRA-11824)
 * Set default streaming_socket_timeout_in_ms to 24 hours (CASSANDRA-11840)
 * Do not consider local node a valid source during replace (CASSANDRA-11848)
 * Avoid holding SSTableReaders for duration of incremental repair (CASSANDRA-11739)
 * Add message dropped tasks to nodetool netstats (CASSANDRA-11855)
 * Don't compute expensive MaxPurgeableTimestamp until we've verified there's an 
   expired tombstone (CASSANDRA-11834)
 * Add option to disable use of severity in DynamicEndpointSnitch (CASSANDRA-11737)
 * cqlsh COPY FROM fails for null values with non-prepared statements (CASSANDRA-11631)
 * Make cython optional in pylib/setup.py (CASSANDRA-11630)
 * Change order of directory searching for cassandra.in.sh to favor local one 
   (CASSANDRA-11628)
 * cqlsh COPY FROM fails with []{} chars in UDT/tuple fields/values (CASSANDRA-11633)
 * clqsh: COPY FROM throws TypeError with Cython extensions enabled (CASSANDRA-11574)
 * cqlsh: COPY FROM ignores NULL values in conversion (CASSANDRA-11549)
 * (cqlsh) Fix potential COPY deadlock when parent process is terminating child
   processes (CASSANDRA-11505)
 * Validate levels when building LeveledScanner to avoid overlaps with orphaned 
   sstables (CASSANDRA-9935)


2.2.6
 * Allow only DISTINCT queries with partition keys restrictions (CASSANDRA-11339)
 * CqlConfigHelper no longer requires both a keystore and truststore to work (CASSANDRA-11532)
 * Make deprecated repair methods backward-compatible with previous notification service (CASSANDRA-11430)
 * IncomingStreamingConnection version check message wrong (CASSANDRA-11462)
 * DatabaseDescriptor should log stacktrace in case of Eception during seed provider creation (CASSANDRA-11312)
 * Use canonical path for directory in SSTable descriptor (CASSANDRA-10587)
 * Add cassandra-stress keystore option (CASSANDRA-9325)
 * Fix out-of-space error treatment in memtable flushing (CASSANDRA-11448).
 * Dont mark sstables as repairing with sub range repairs (CASSANDRA-11451)
 * Fix use of NullUpdater for 2i during compaction (CASSANDRA-11450)
 * Notify when sstables change after cancelling compaction (CASSANDRA-11373)
 * cqlsh: COPY FROM should check that explicit column names are valid (CASSANDRA-11333)
 * Add -Dcassandra.start_gossip startup option (CASSANDRA-10809)
 * Fix UTF8Validator.validate() for modified UTF-8 (CASSANDRA-10748)
 * Clarify that now() function is calculated on the coordinator node in CQL documentation (CASSANDRA-10900)
 * Fix bloom filter sizing with LCS (CASSANDRA-11344)
 * (cqlsh) Fix error when result is 0 rows with EXPAND ON (CASSANDRA-11092)
 * Fix intra-node serialization issue for multicolumn-restrictions (CASSANDRA-11196)
 * Non-obsoleting compaction operations over compressed files can impose rate limit on normal reads (CASSANDRA-11301)
 * Add missing newline at end of bin/cqlsh (CASSANDRA-11325)
 * Fix AE in nodetool cfstats (backport CASSANDRA-10859) (CASSANDRA-11297)
 * Unresolved hostname leads to replace being ignored (CASSANDRA-11210)
 * Fix filtering on non-primary key columns for thrift static column families
   (CASSANDRA-6377)
 * Only log yaml config once, at startup (CASSANDRA-11217)
 * Preserve order for preferred SSL cipher suites (CASSANDRA-11164)
 * Reference leak with parallel repairs on the same table (CASSANDRA-11215)
 * Range.compareTo() violates the contract of Comparable (CASSANDRA-11216)
 * Avoid NPE when serializing ErrorMessage with null message (CASSANDRA-11167)
 * Replacing an aggregate with a new version doesn't reset INITCOND (CASSANDRA-10840)
 * (cqlsh) cqlsh cannot be called through symlink (CASSANDRA-11037)
 * fix ohc and java-driver pom dependencies in build.xml (CASSANDRA-10793)
 * Protect from keyspace dropped during repair (CASSANDRA-11065)
 * Handle adding fields to a UDT in SELECT JSON and toJson() (CASSANDRA-11146)
 * Better error message for cleanup (CASSANDRA-10991)
 * cqlsh pg-style-strings broken if line ends with ';' (CASSANDRA-11123)
 * Use cloned TokenMetadata in size estimates to avoid race against membership check
   (CASSANDRA-10736)
 * Always persist upsampled index summaries (CASSANDRA-10512)
 * (cqlsh) Fix inconsistent auto-complete (CASSANDRA-10733)
 * Make SELECT JSON and toJson() threadsafe (CASSANDRA-11048)
 * Fix SELECT on tuple relations for mixed ASC/DESC clustering order (CASSANDRA-7281)
 * (cqlsh) Support utf-8/cp65001 encoding on Windows (CASSANDRA-11030)
 * Fix paging on DISTINCT queries repeats result when first row in partition changes
   (CASSANDRA-10010)
Merged from 2.1:
 * Checking if an unlogged batch is local is inefficient (CASSANDRA-11529)
 * Fix paging for COMPACT tables without clustering columns (CASSANDRA-11467)
 * Add a -j parameter to scrub/cleanup/upgradesstables to state how
   many threads to use (CASSANDRA-11179)
 * Backport CASSANDRA-10679 (CASSANDRA-9598)
 * Don't do defragmentation if reading from repaired sstables (CASSANDRA-10342)
 * Fix streaming_socket_timeout_in_ms not enforced (CASSANDRA-11286)
 * Avoid dropping message too quickly due to missing unit conversion (CASSANDRA-11302)
 * COPY FROM on large datasets: fix progress report and debug performance (CASSANDRA-11053)
 * InvalidateKeys should have a weak ref to key cache (CASSANDRA-11176)
 * Don't remove FailureDetector history on removeEndpoint (CASSANDRA-10371)
 * Only notify if repair status changed (CASSANDRA-11172)
 * Add partition key to TombstoneOverwhelmingException error message (CASSANDRA-10888)
 * Use logback setting for 'cassandra -v' command (CASSANDRA-10767)
 * Fix sstableloader to unthrottle streaming by default (CASSANDRA-9714)
 * Fix incorrect warning in 'nodetool status' (CASSANDRA-10176)
 * Properly release sstable ref when doing offline scrub (CASSANDRA-10697)
 * Improve nodetool status performance for large cluster (CASSANDRA-7238)
 * Gossiper#isEnabled is not thread safe (CASSANDRA-11116)
 * Avoid major compaction mixing repaired and unrepaired sstables in DTCS (CASSANDRA-11113)
 * Make it clear what DTCS timestamp_resolution is used for (CASSANDRA-11041)
 * test_bulk_round_trip_blogposts is failing occasionally (CASSANDRA-10938)
 * (cqlsh) Support timezone conversion using pytz (CASSANDRA-10397)
 * cqlsh: change default encoding to UTF-8 (CASSANDRA-11124)


2.2.5
 * maxPurgeableTimestamp needs to check memtables too (CASSANDRA-9949)
 * Apply change to compaction throughput in real time (CASSANDRA-10025)
 * Fix potential NPE on ORDER BY queries with IN (CASSANDRA-10955)
 * Avoid over-fetching during the page of range queries (CASSANDRA-8521)
 * Start L0 STCS-compactions even if there is a L0 -> L1 compaction
   going (CASSANDRA-10979)
 * Make UUID LSB unique per process (CASSANDRA-7925)
 * Avoid NPE when performing sstable tasks (scrub etc.) (CASSANDRA-10980)
 * Make sure client gets tombstone overwhelmed warning (CASSANDRA-9465)
 * Fix error streaming section more than 2GB (CASSANDRA-10961)
 * (cqlsh) Also apply --connect-timeout to control connection
   timeout (CASSANDRA-10959)
 * Histogram buckets exposed in jmx are sorted incorrectly (CASSANDRA-10975)
 * Enable GC logging by default (CASSANDRA-10140)
 * Optimize pending range computation (CASSANDRA-9258)
 * Skip commit log and saved cache directories in SSTable version startup check (CASSANDRA-10902)
 * drop/alter user should be case sensitive (CASSANDRA-10817)
 * jemalloc detection fails due to quoting issues in regexv (CASSANDRA-10946)
 * Support counter-columns for native aggregates (sum,avg,max,min) (CASSANDRA-9977)
 * (cqlsh) show correct column names for empty result sets (CASSANDRA-9813)
 * Add new types to Stress (CASSANDRA-9556)
 * Add property to allow listening on broadcast interface (CASSANDRA-9748)
 * Fix regression in split size on CqlInputFormat (CASSANDRA-10835)
 * Better handling of SSL connection errors inter-node (CASSANDRA-10816)
 * Disable reloading of GossipingPropertyFileSnitch (CASSANDRA-9474)
 * Verify tables in pseudo-system keyspaces at startup (CASSANDRA-10761)
 * (cqlsh) encode input correctly when saving history
Merged from 2.1:
 * Fix isJoined return true only after becoming cluster member (CASANDRA-11007)
 * Fix bad gossip generation seen in long-running clusters (CASSANDRA-10969)
 * Avoid NPE when incremental repair fails (CASSANDRA-10909)
 * Unmark sstables compacting once they are done in cleanup/scrub/upgradesstables (CASSANDRA-10829)
 * Allow simultaneous bootstrapping with strict consistency when no vnodes are used (CASSANDRA-11005)
 * Log a message when major compaction does not result in a single file (CASSANDRA-10847)
 * (cqlsh) fix cqlsh_copy_tests when vnodes are disabled (CASSANDRA-10997)
 * (cqlsh) Add request timeout option to cqlsh (CASSANDRA-10686)
 * Avoid AssertionError while submitting hint with LWT (CASSANDRA-10477)
 * If CompactionMetadata is not in stats file, use index summary instead (CASSANDRA-10676)
 * Retry sending gossip syn multiple times during shadow round (CASSANDRA-8072)
 * Fix pending range calculation during moves (CASSANDRA-10887)
 * Sane default (200Mbps) for inter-DC streaming througput (CASSANDRA-8708)
 * Match cassandra-loader options in COPY FROM (CASSANDRA-9303)
 * Fix binding to any address in CqlBulkRecordWriter (CASSANDRA-9309)
 * cqlsh fails to decode utf-8 characters for text typed columns (CASSANDRA-10875)
 * Log error when stream session fails (CASSANDRA-9294)
 * Fix bugs in commit log archiving startup behavior (CASSANDRA-10593)
 * (cqlsh) further optimise COPY FROM (CASSANDRA-9302)
 * Allow CREATE TABLE WITH ID (CASSANDRA-9179)
 * Make Stress compiles within eclipse (CASSANDRA-10807)
 * Cassandra Daemon should print JVM arguments (CASSANDRA-10764)
 * Allow cancellation of index summary redistribution (CASSANDRA-8805)
 * sstableloader will fail if there are collections in the schema tables (CASSANDRA-10700)
 * Disable reloading of GossipingPropertyFileSnitch (CASSANDRA-9474)
 * Fix Stress profile parsing on Windows (CASSANDRA-10808)


2.2.4
 * Show CQL help in cqlsh in web browser (CASSANDRA-7225)
 * Serialize on disk the proper SSTable compression ratio (CASSANDRA-10775)
 * Reject index queries while the index is building (CASSANDRA-8505)
 * CQL.textile syntax incorrectly includes optional keyspace for aggregate SFUNC and FINALFUNC (CASSANDRA-10747)
 * Fix JSON update with prepared statements (CASSANDRA-10631)
 * Don't do anticompaction after subrange repair (CASSANDRA-10422)
 * Fix SimpleDateType type compatibility (CASSANDRA-10027)
 * (Hadoop) fix splits calculation (CASSANDRA-10640)
 * (Hadoop) ensure that Cluster instances are always closed (CASSANDRA-10058)
 * (cqlsh) show partial trace if incomplete after max_trace_wait (CASSANDRA-7645)
 * Use most up-to-date version of schema for system tables (CASSANDRA-10652)
 * Deprecate memory_allocator in cassandra.yaml (CASSANDRA-10581,10628)
 * Expose phi values from failure detector via JMX and tweak debug
   and trace logging (CASSANDRA-9526)
 * Fix RangeNamesQueryPager (CASSANDRA-10509)
 * Deprecate Pig support (CASSANDRA-10542)
 * Reduce contention getting instances of CompositeType (CASSANDRA-10433)
 * Fix IllegalArgumentException in DataOutputBuffer.reallocate for large buffers (CASSANDRA-10592)
Merged from 2.1:
 * Fix incremental repair hang when replica is down (CASSANDRA-10288)
 * Avoid writing range tombstones after END_OF_ROW marker (CASSANDRA-10791)
 * Optimize the way we check if a token is repaired in anticompaction (CASSANDRA-10768)
 * Add proper error handling to stream receiver (CASSANDRA-10774)
 * Warn or fail when changing cluster topology live (CASSANDRA-10243)
 * Status command in debian/ubuntu init script doesn't work (CASSANDRA-10213)
 * Some DROP ... IF EXISTS incorrectly result in exceptions on non-existing KS (CASSANDRA-10658)
 * DeletionTime.compareTo wrong in rare cases (CASSANDRA-10749)
 * Force encoding when computing statement ids (CASSANDRA-10755)
 * Properly reject counters as map keys (CASSANDRA-10760)
 * Fix the sstable-needs-cleanup check (CASSANDRA-10740)
 * (cqlsh) Print column names before COPY operation (CASSANDRA-8935)
 * Make paging logic consistent between searcher impls (CASSANDRA-10683)
 * Fix CompressedInputStream for proper cleanup (CASSANDRA-10012)
 * (cqlsh) Support counters in COPY commands (CASSANDRA-9043)
 * Try next replica if not possible to connect to primary replica on
   ColumnFamilyRecordReader (CASSANDRA-2388)
 * Limit window size in DTCS (CASSANDRA-10280)
 * sstableloader does not use MAX_HEAP_SIZE env parameter (CASSANDRA-10188)
 * (cqlsh) Improve COPY TO performance and error handling (CASSANDRA-9304)
 * Don't remove level info when running upgradesstables (CASSANDRA-10692)
 * Create compression chunk for sending file only (CASSANDRA-10680)
 * Make buffered read size configurable (CASSANDRA-10249)
 * Forbid compact clustering column type changes in ALTER TABLE (CASSANDRA-8879)
 * Reject incremental repair with subrange repair (CASSANDRA-10422)
 * Add a nodetool command to refresh size_estimates (CASSANDRA-9579)
 * Shutdown compaction in drain to prevent leak (CASSANDRA-10079)
 * Invalidate cache after stream receive task is completed (CASSANDRA-10341)
 * Reject counter writes in CQLSSTableWriter (CASSANDRA-10258)
 * Remove superfluous COUNTER_MUTATION stage mapping (CASSANDRA-10605)
 * Improve json2sstable error reporting on nonexistent columns (CASSANDRA-10401)
 * (cqlsh) fix COPY using wrong variable name for time_format (CASSANDRA-10633)
 * Do not run SizeEstimatesRecorder if a node is not a member of the ring (CASSANDRA-9912)
 * Improve handling of dead nodes in gossip (CASSANDRA-10298)
 * Fix logback-tools.xml incorrectly configured for outputing to System.err
   (CASSANDRA-9937)
 * Fix streaming to catch exception so retry not fail (CASSANDRA-10557)
 * Add validation method to PerRowSecondaryIndex (CASSANDRA-10092)
 * Support encrypted and plain traffic on the same port (CASSANDRA-10559)
 * Do STCS in DTCS windows (CASSANDRA-10276)
 * Don't try to get ancestors from half-renamed sstables (CASSANDRA-10501)
 * Avoid repetition of JVM_OPTS in debian package (CASSANDRA-10251)
 * Fix potential NPE from handling result of SIM.highestSelectivityIndex (CASSANDRA-10550)
 * Fix paging issues with partitions containing only static columns data (CASSANDRA-10381)
 * Fix conditions on static columns (CASSANDRA-10264)
 * AssertionError: attempted to delete non-existing file CommitLog (CASSANDRA-10377)
 * (cqlsh) Distinguish negative and positive infinity in output (CASSANDRA-10523)
 * (cqlsh) allow custom time_format for COPY TO (CASSANDRA-8970)
 * Don't allow startup if the node's rack has changed (CASSANDRA-10242)
 * Fix sorting for queries with an IN condition on partition key columns (CASSANDRA-10363)


2.2.3
 * Avoid NoClassDefFoundError during DataDescriptor initialization on windows (CASSANDRA-10412)
 * Preserve case of quoted Role & User names (CASSANDRA-10394)
 * cqlsh pg-style-strings broken (CASSANDRA-10484)
 * Make Hadoop CF splits more polite to custom orderered partitioners (CASSANDRA-10400)
 * Fix the regression when using LIMIT with aggregates (CASSANDRA-10487)
Merged from 2.1:
 * Fix mmap file segment seeking to EOF (CASSANDRA-10478)
 * Allow LOCAL_JMX to be easily overridden (CASSANDRA-10275)
 * Mark nodes as dead even if they've already left (CASSANDRA-10205)
 * Update internal python driver used by cqlsh (CASSANDRA-10161, CASSANDRA-10507)


2.2.2
 * cqlsh prompt includes name of keyspace after failed `use` statement (CASSANDRA-10369)
 * Configurable page size in cqlsh (CASSANDRA-9855)
 * Defer default role manager setup until all nodes are on 2.2+ (CASSANDRA-9761)
 * Cancel transaction for sstables we wont redistribute index summary
   for (CASSANDRA-10270)
 * Handle missing RoleManager in config after upgrade to 2.2 (CASSANDRA-10209) 
 * Retry snapshot deletion after compaction and gc on Windows (CASSANDRA-10222)
 * Fix failure to start with space in directory path on Windows (CASSANDRA-10239)
 * Fix repair hang when snapshot failed (CASSANDRA-10057)
 * Fall back to 1/4 commitlog volume for commitlog_total_space on small disks
   (CASSANDRA-10199)
Merged from 2.1:
 * Bulk Loader API could not tolerate even node failure (CASSANDRA-10347)
 * Avoid misleading pushed notifications when multiple nodes
   share an rpc_address (CASSANDRA-10052)
 * Fix dropping undroppable when message queue is full (CASSANDRA-10113)
 * Fix potential ClassCastException during paging (CASSANDRA-10352)
 * Prevent ALTER TYPE from creating circular references (CASSANDRA-10339)
 * Fix cache handling of 2i and base tables (CASSANDRA-10155, 10359)
 * Fix NPE in nodetool compactionhistory (CASSANDRA-9758)
 * (Pig) support BulkOutputFormat as a URL parameter (CASSANDRA-7410)
 * BATCH statement is broken in cqlsh (CASSANDRA-10272)
 * Added configurable warning threshold for GC duration (CASSANDRA-8907)
 * (cqlsh) Make cqlsh PEP8 Compliant (CASSANDRA-10066)
 * (cqlsh) Fix error when starting cqlsh with --debug (CASSANDRA-10282)
 * Scrub, Cleanup and Upgrade do not unmark compacting until all operations
   have completed, regardless of the occurence of exceptions (CASSANDRA-10274)
 * Fix handling of streaming EOF (CASSANDRA-10206)
 * Only check KeyCache when it is enabled
 * Change streaming_socket_timeout_in_ms default to 1 hour (CASSANDRA-8611)
 * (cqlsh) update list of CQL keywords (CASSANDRA-9232)
 * Add nodetool gettraceprobability command (CASSANDRA-10234)
Merged from 2.0:
 * Fix rare race where older gossip states can be shadowed (CASSANDRA-10366)
 * Fix consolidating racks violating the RF contract (CASSANDRA-10238)
 * Disallow decommission when node is in drained state (CASSANDRA-8741)


2.2.1
 * Fix race during construction of commit log (CASSANDRA-10049)
 * Fix LeveledCompactionStrategyTest (CASSANDRA-9757)
 * Fix broken UnbufferedDataOutputStreamPlus.writeUTF (CASSANDRA-10203)
 * (cqlsh) add CLEAR command (CASSANDRA-10086)
 * Support string literals as Role names for compatibility (CASSANDRA-10135)
 * Allow count(*) and count(1) to be use as normal aggregation (CASSANDRA-10114)
 * An NPE is thrown if the column name is unknown for an IN relation (CASSANDRA-10043)
 * Apply commit_failure_policy to more errors on startup (CASSANDRA-9749)
 * Fix histogram overflow exception (CASSANDRA-9973)
 * Route gossip messages over dedicated socket (CASSANDRA-9237)
 * Add checksum to saved cache files (CASSANDRA-9265)
 * Log warning when using an aggregate without partition key (CASSANDRA-9737)
 * Avoid grouping sstables for anticompaction with DTCS (CASSANDRA-9900)
 * UDF / UDA execution time in trace (CASSANDRA-9723)
 * Fix broken internode SSL (CASSANDRA-9884)
Merged from 2.1:
 * Change streaming_socket_timeout_in_ms default to 1 hour (CASSANDRA-8611)
 * (cqlsh) update list of CQL keywords (CASSANDRA-9232)
 * Avoid race condition during read repair (CASSANDRA-9460)
 * (cqlsh) default load-from-file encoding to utf-8 (CASSANDRA-9898)
 * Avoid returning Permission.NONE when failing to query users table (CASSANDRA-10168)
 * (cqlsh) Allow encoding to be set through command line (CASSANDRA-10004)
 * Add new JMX methods to change local compaction strategy (CASSANDRA-9965)
 * Write hints for paxos commits (CASSANDRA-7342)
 * (cqlsh) Fix timestamps before 1970 on Windows, always
   use UTC for timestamp display (CASSANDRA-10000)
 * (cqlsh) Avoid overwriting new config file with old config
   when both exist (CASSANDRA-9777)
 * Release snapshot selfRef when doing snapshot repair (CASSANDRA-9998)
 * Cannot replace token does not exist - DN node removed as Fat Client (CASSANDRA-9871)
 * Fix handling of enable/disable autocompaction (CASSANDRA-9899)
 * Add consistency level to tracing ouput (CASSANDRA-9827)
 * Remove repair snapshot leftover on startup (CASSANDRA-7357)
 * Use random nodes for batch log when only 2 racks (CASSANDRA-8735)
 * Ensure atomicity inside thrift and stream session (CASSANDRA-7757)
 * Fix nodetool info error when the node is not joined (CASSANDRA-9031)
Merged from 2.0:
 * Make getFullyExpiredSSTables less expensive (CASSANDRA-9882)
 * Log when messages are dropped due to cross_node_timeout (CASSANDRA-9793)
 * Don't track hotness when opening from snapshot for validation (CASSANDRA-9382)


2.2.0
 * Allow the selection of columns together with aggregates (CASSANDRA-9767)
 * Fix cqlsh copy methods and other windows specific issues (CASSANDRA-9795)
 * Don't wrap byte arrays in SequentialWriter (CASSANDRA-9797)
 * sum() and avg() functions missing for smallint and tinyint types (CASSANDRA-9671)
 * Revert CASSANDRA-9542 (allow native functions in UDA) (CASSANDRA-9771)
Merged from 2.1:
 * Fix MarshalException when upgrading superColumn family (CASSANDRA-9582)
 * Fix broken logging for "empty" flushes in Memtable (CASSANDRA-9837)
 * Handle corrupt files on startup (CASSANDRA-9686)
 * Fix clientutil jar and tests (CASSANDRA-9760)
 * (cqlsh) Allow the SSL protocol version to be specified through the
   config file or environment variables (CASSANDRA-9544)
Merged from 2.0:
 * Add tool to find why expired sstables are not getting dropped (CASSANDRA-10015)
 * Remove erroneous pending HH tasks from tpstats/jmx (CASSANDRA-9129)
 * Don't cast expected bf size to an int (CASSANDRA-9959)
 * checkForEndpointCollision fails for legitimate collisions (CASSANDRA-9765)
 * Complete CASSANDRA-8448 fix (CASSANDRA-9519)
 * Don't include auth credentials in debug log (CASSANDRA-9682)
 * Can't transition from write survey to normal mode (CASSANDRA-9740)
 * Scrub (recover) sstables even when -Index.db is missing (CASSANDRA-9591)
 * Fix growing pending background compaction (CASSANDRA-9662)


2.2.0-rc2
 * Re-enable memory-mapped I/O on Windows (CASSANDRA-9658)
 * Warn when an extra-large partition is compacted (CASSANDRA-9643)
 * (cqlsh) Allow setting the initial connection timeout (CASSANDRA-9601)
 * BulkLoader has --transport-factory option but does not use it (CASSANDRA-9675)
 * Allow JMX over SSL directly from nodetool (CASSANDRA-9090)
 * Update cqlsh for UDFs (CASSANDRA-7556)
 * Change Windows kernel default timer resolution (CASSANDRA-9634)
 * Deprected sstable2json and json2sstable (CASSANDRA-9618)
 * Allow native functions in user-defined aggregates (CASSANDRA-9542)
 * Don't repair system_distributed by default (CASSANDRA-9621)
 * Fix mixing min, max, and count aggregates for blob type (CASSANRA-9622)
 * Rename class for DATE type in Java driver (CASSANDRA-9563)
 * Duplicate compilation of UDFs on coordinator (CASSANDRA-9475)
 * Fix connection leak in CqlRecordWriter (CASSANDRA-9576)
 * Mlockall before opening system sstables & remove boot_without_jna option (CASSANDRA-9573)
 * Add functions to convert timeuuid to date or time, deprecate dateOf and unixTimestampOf (CASSANDRA-9229)
 * Make sure we cancel non-compacting sstables from LifecycleTransaction (CASSANDRA-9566)
 * Fix deprecated repair JMX API (CASSANDRA-9570)
 * Add logback metrics (CASSANDRA-9378)
 * Update and refactor ant test/test-compression to run the tests in parallel (CASSANDRA-9583)
 * Fix upgrading to new directory for secondary index (CASSANDRA-9687)
Merged from 2.1:
 * (cqlsh) Fix bad check for CQL compatibility when DESCRIBE'ing
   COMPACT STORAGE tables with no clustering columns
 * Eliminate strong self-reference chains in sstable ref tidiers (CASSANDRA-9656)
 * Ensure StreamSession uses canonical sstable reader instances (CASSANDRA-9700) 
 * Ensure memtable book keeping is not corrupted in the event we shrink usage (CASSANDRA-9681)
 * Update internal python driver for cqlsh (CASSANDRA-9064)
 * Fix IndexOutOfBoundsException when inserting tuple with too many
   elements using the string literal notation (CASSANDRA-9559)
 * Enable describe on indices (CASSANDRA-7814)
 * Fix incorrect result for IN queries where column not found (CASSANDRA-9540)
 * ColumnFamilyStore.selectAndReference may block during compaction (CASSANDRA-9637)
 * Fix bug in cardinality check when compacting (CASSANDRA-9580)
 * Fix memory leak in Ref due to ConcurrentLinkedQueue.remove() behaviour (CASSANDRA-9549)
 * Make rebuild only run one at a time (CASSANDRA-9119)
Merged from 2.0:
 * Avoid NPE in AuthSuccess#decode (CASSANDRA-9727)
 * Add listen_address to system.local (CASSANDRA-9603)
 * Bug fixes to resultset metadata construction (CASSANDRA-9636)
 * Fix setting 'durable_writes' in ALTER KEYSPACE (CASSANDRA-9560)
 * Avoids ballot clash in Paxos (CASSANDRA-9649)
 * Improve trace messages for RR (CASSANDRA-9479)
 * Fix suboptimal secondary index selection when restricted
   clustering column is also indexed (CASSANDRA-9631)
 * (cqlsh) Add min_threshold to DTCS option autocomplete (CASSANDRA-9385)
 * Fix error message when attempting to create an index on a column
   in a COMPACT STORAGE table with clustering columns (CASSANDRA-9527)
 * 'WITH WITH' in alter keyspace statements causes NPE (CASSANDRA-9565)
 * Expose some internals of SelectStatement for inspection (CASSANDRA-9532)
 * ArrivalWindow should use primitives (CASSANDRA-9496)
 * Periodically submit background compaction tasks (CASSANDRA-9592)
 * Set HAS_MORE_PAGES flag to false when PagingState is null (CASSANDRA-9571)


2.2.0-rc1
 * Compressed commit log should measure compressed space used (CASSANDRA-9095)
 * Fix comparison bug in CassandraRoleManager#collectRoles (CASSANDRA-9551)
 * Add tinyint,smallint,time,date support for UDFs (CASSANDRA-9400)
 * Deprecates SSTableSimpleWriter and SSTableSimpleUnsortedWriter (CASSANDRA-9546)
 * Empty INITCOND treated as null in aggregate (CASSANDRA-9457)
 * Remove use of Cell in Thrift MapReduce classes (CASSANDRA-8609)
 * Integrate pre-release Java Driver 2.2-rc1, custom build (CASSANDRA-9493)
 * Clean up gossiper logic for old versions (CASSANDRA-9370)
 * Fix custom payload coding/decoding to match the spec (CASSANDRA-9515)
 * ant test-all results incomplete when parsed (CASSANDRA-9463)
 * Disallow frozen<> types in function arguments and return types for
   clarity (CASSANDRA-9411)
 * Static Analysis to warn on unsafe use of Autocloseable instances (CASSANDRA-9431)
 * Update commitlog archiving examples now that commitlog segments are
   not recycled (CASSANDRA-9350)
 * Extend Transactional API to sstable lifecycle management (CASSANDRA-8568)
 * (cqlsh) Add support for native protocol 4 (CASSANDRA-9399)
 * Ensure that UDF and UDAs are keyspace-isolated (CASSANDRA-9409)
 * Revert CASSANDRA-7807 (tracing completion client notifications) (CASSANDRA-9429)
 * Add ability to stop compaction by ID (CASSANDRA-7207)
 * Let CassandraVersion handle SNAPSHOT version (CASSANDRA-9438)
Merged from 2.1:
 * (cqlsh) Fix using COPY through SOURCE or -f (CASSANDRA-9083)
 * Fix occasional lack of `system` keyspace in schema tables (CASSANDRA-8487)
 * Use ProtocolError code instead of ServerError code for native protocol
   error responses to unsupported protocol versions (CASSANDRA-9451)
 * Default commitlog_sync_batch_window_in_ms changed to 2ms (CASSANDRA-9504)
 * Fix empty partition assertion in unsorted sstable writing tools (CASSANDRA-9071)
 * Ensure truncate without snapshot cannot produce corrupt responses (CASSANDRA-9388) 
 * Consistent error message when a table mixes counter and non-counter
   columns (CASSANDRA-9492)
 * Avoid getting unreadable keys during anticompaction (CASSANDRA-9508)
 * (cqlsh) Better float precision by default (CASSANDRA-9224)
 * Improve estimated row count (CASSANDRA-9107)
 * Optimize range tombstone memory footprint (CASSANDRA-8603)
 * Use configured gcgs in anticompaction (CASSANDRA-9397)
Merged from 2.0:
 * Don't accumulate more range than necessary in RangeTombstone.Tracker (CASSANDRA-9486)
 * Add broadcast and rpc addresses to system.local (CASSANDRA-9436)
 * Always mark sstable suspect when corrupted (CASSANDRA-9478)
 * Add database users and permissions to CQL3 documentation (CASSANDRA-7558)
 * Allow JVM_OPTS to be passed to standalone tools (CASSANDRA-5969)
 * Fix bad condition in RangeTombstoneList (CASSANDRA-9485)
 * Fix potential StackOverflow when setting CrcCheckChance over JMX (CASSANDRA-9488)
 * Fix null static columns in pages after the first, paged reversed
   queries (CASSANDRA-8502)
 * Fix counting cache serialization in request metrics (CASSANDRA-9466)
 * Add option not to validate atoms during scrub (CASSANDRA-9406)


2.2.0-beta1
 * Introduce Transactional API for internal state changes (CASSANDRA-8984)
 * Add a flag in cassandra.yaml to enable UDFs (CASSANDRA-9404)
 * Better support of null for UDF (CASSANDRA-8374)
 * Use ecj instead of javassist for UDFs (CASSANDRA-8241)
 * faster async logback configuration for tests (CASSANDRA-9376)
 * Add `smallint` and `tinyint` data types (CASSANDRA-8951)
 * Avoid thrift schema creation when native driver is used in stress tool (CASSANDRA-9374)
 * Make Functions.declared thread-safe
 * Add client warnings to native protocol v4 (CASSANDRA-8930)
 * Allow roles cache to be invalidated (CASSANDRA-8967)
 * Upgrade Snappy (CASSANDRA-9063)
 * Don't start Thrift rpc by default (CASSANDRA-9319)
 * Only stream from unrepaired sstables with incremental repair (CASSANDRA-8267)
 * Aggregate UDFs allow SFUNC return type to differ from STYPE if FFUNC specified (CASSANDRA-9321)
 * Remove Thrift dependencies in bundled tools (CASSANDRA-8358)
 * Disable memory mapping of hsperfdata file for JVM statistics (CASSANDRA-9242)
 * Add pre-startup checks to detect potential incompatibilities (CASSANDRA-8049)
 * Distinguish between null and unset in protocol v4 (CASSANDRA-7304)
 * Add user/role permissions for user-defined functions (CASSANDRA-7557)
 * Allow cassandra config to be updated to restart daemon without unloading classes (CASSANDRA-9046)
 * Don't initialize compaction writer before checking if iter is empty (CASSANDRA-9117)
 * Don't execute any functions at prepare-time (CASSANDRA-9037)
 * Share file handles between all instances of a SegmentedFile (CASSANDRA-8893)
 * Make it possible to major compact LCS (CASSANDRA-7272)
 * Make FunctionExecutionException extend RequestExecutionException
   (CASSANDRA-9055)
 * Add support for SELECT JSON, INSERT JSON syntax and new toJson(), fromJson()
   functions (CASSANDRA-7970)
 * Optimise max purgeable timestamp calculation in compaction (CASSANDRA-8920)
 * Constrain internode message buffer sizes, and improve IO class hierarchy (CASSANDRA-8670) 
 * New tool added to validate all sstables in a node (CASSANDRA-5791)
 * Push notification when tracing completes for an operation (CASSANDRA-7807)
 * Delay "node up" and "node added" notifications until native protocol server is started (CASSANDRA-8236)
 * Compressed Commit Log (CASSANDRA-6809)
 * Optimise IntervalTree (CASSANDRA-8988)
 * Add a key-value payload for third party usage (CASSANDRA-8553, 9212)
 * Bump metrics-reporter-config dependency for metrics 3.0 (CASSANDRA-8149)
 * Partition intra-cluster message streams by size, not type (CASSANDRA-8789)
 * Add WriteFailureException to native protocol, notify coordinator of
   write failures (CASSANDRA-8592)
 * Convert SequentialWriter to nio (CASSANDRA-8709)
 * Add role based access control (CASSANDRA-7653, 8650, 7216, 8760, 8849, 8761, 8850)
 * Record client ip address in tracing sessions (CASSANDRA-8162)
 * Indicate partition key columns in response metadata for prepared
   statements (CASSANDRA-7660)
 * Merge UUIDType and TimeUUIDType parse logic (CASSANDRA-8759)
 * Avoid memory allocation when searching index summary (CASSANDRA-8793)
 * Optimise (Time)?UUIDType Comparisons (CASSANDRA-8730)
 * Make CRC32Ex into a separate maven dependency (CASSANDRA-8836)
 * Use preloaded jemalloc w/ Unsafe (CASSANDRA-8714, 9197)
 * Avoid accessing partitioner through StorageProxy (CASSANDRA-8244, 8268)
 * Upgrade Metrics library and remove depricated metrics (CASSANDRA-5657)
 * Serializing Row cache alternative, fully off heap (CASSANDRA-7438)
 * Duplicate rows returned when in clause has repeated values (CASSANDRA-6706)
 * Make CassandraException unchecked, extend RuntimeException (CASSANDRA-8560)
 * Support direct buffer decompression for reads (CASSANDRA-8464)
 * DirectByteBuffer compatible LZ4 methods (CASSANDRA-7039)
 * Group sstables for anticompaction correctly (CASSANDRA-8578)
 * Add ReadFailureException to native protocol, respond
   immediately when replicas encounter errors while handling
   a read request (CASSANDRA-7886)
 * Switch CommitLogSegment from RandomAccessFile to nio (CASSANDRA-8308)
 * Allow mixing token and partition key restrictions (CASSANDRA-7016)
 * Support index key/value entries on map collections (CASSANDRA-8473)
 * Modernize schema tables (CASSANDRA-8261)
 * Support for user-defined aggregation functions (CASSANDRA-8053)
 * Fix NPE in SelectStatement with empty IN values (CASSANDRA-8419)
 * Refactor SelectStatement, return IN results in natural order instead
   of IN value list order and ignore duplicate values in partition key IN restrictions (CASSANDRA-7981)
 * Support UDTs, tuples, and collections in user-defined
   functions (CASSANDRA-7563)
 * Fix aggregate fn results on empty selection, result column name,
   and cqlsh parsing (CASSANDRA-8229)
 * Mark sstables as repaired after full repair (CASSANDRA-7586)
 * Extend Descriptor to include a format value and refactor reader/writer
   APIs (CASSANDRA-7443)
 * Integrate JMH for microbenchmarks (CASSANDRA-8151)
 * Keep sstable levels when bootstrapping (CASSANDRA-7460)
 * Add Sigar library and perform basic OS settings check on startup (CASSANDRA-7838)
 * Support for aggregation functions (CASSANDRA-4914)
 * Remove cassandra-cli (CASSANDRA-7920)
 * Accept dollar quoted strings in CQL (CASSANDRA-7769)
 * Make assassinate a first class command (CASSANDRA-7935)
 * Support IN clause on any partition key column (CASSANDRA-7855)
 * Support IN clause on any clustering column (CASSANDRA-4762)
 * Improve compaction logging (CASSANDRA-7818)
 * Remove YamlFileNetworkTopologySnitch (CASSANDRA-7917)
 * Do anticompaction in groups (CASSANDRA-6851)
 * Support user-defined functions (CASSANDRA-7395, 7526, 7562, 7740, 7781, 7929,
   7924, 7812, 8063, 7813, 7708)
 * Permit configurable timestamps with cassandra-stress (CASSANDRA-7416)
 * Move sstable RandomAccessReader to nio2, which allows using the
   FILE_SHARE_DELETE flag on Windows (CASSANDRA-4050)
 * Remove CQL2 (CASSANDRA-5918)
 * Optimize fetching multiple cells by name (CASSANDRA-6933)
 * Allow compilation in java 8 (CASSANDRA-7028)
 * Make incremental repair default (CASSANDRA-7250)
 * Enable code coverage thru JaCoCo (CASSANDRA-7226)
 * Switch external naming of 'column families' to 'tables' (CASSANDRA-4369) 
 * Shorten SSTable path (CASSANDRA-6962)
 * Use unsafe mutations for most unit tests (CASSANDRA-6969)
 * Fix race condition during calculation of pending ranges (CASSANDRA-7390)
 * Fail on very large batch sizes (CASSANDRA-8011)
 * Improve concurrency of repair (CASSANDRA-6455, 8208, 9145)
 * Select optimal CRC32 implementation at runtime (CASSANDRA-8614)
 * Evaluate MurmurHash of Token once per query (CASSANDRA-7096)
 * Generalize progress reporting (CASSANDRA-8901)
 * Resumable bootstrap streaming (CASSANDRA-8838, CASSANDRA-8942)
 * Allow scrub for secondary index (CASSANDRA-5174)
 * Save repair data to system table (CASSANDRA-5839)
 * fix nodetool names that reference column families (CASSANDRA-8872)
 Merged from 2.1:
 * Warn on misuse of unlogged batches (CASSANDRA-9282)
 * Failure detector detects and ignores local pauses (CASSANDRA-9183)
 * Add utility class to support for rate limiting a given log statement (CASSANDRA-9029)
 * Add missing consistency levels to cassandra-stess (CASSANDRA-9361)
 * Fix commitlog getCompletedTasks to not increment (CASSANDRA-9339)
 * Fix for harmless exceptions logged as ERROR (CASSANDRA-8564)
 * Delete processed sstables in sstablesplit/sstableupgrade (CASSANDRA-8606)
 * Improve sstable exclusion from partition tombstones (CASSANDRA-9298)
 * Validate the indexed column rather than the cell's contents for 2i (CASSANDRA-9057)
 * Add support for top-k custom 2i queries (CASSANDRA-8717)
 * Fix error when dropping table during compaction (CASSANDRA-9251)
 * cassandra-stress supports validation operations over user profiles (CASSANDRA-8773)
 * Add support for rate limiting log messages (CASSANDRA-9029)
 * Log the partition key with tombstone warnings (CASSANDRA-8561)
 * Reduce runWithCompactionsDisabled poll interval to 1ms (CASSANDRA-9271)
 * Fix PITR commitlog replay (CASSANDRA-9195)
 * GCInspector logs very different times (CASSANDRA-9124)
 * Fix deleting from an empty list (CASSANDRA-9198)
 * Update tuple and collection types that use a user-defined type when that UDT
   is modified (CASSANDRA-9148, CASSANDRA-9192)
 * Use higher timeout for prepair and snapshot in repair (CASSANDRA-9261)
 * Fix anticompaction blocking ANTI_ENTROPY stage (CASSANDRA-9151)
 * Repair waits for anticompaction to finish (CASSANDRA-9097)
 * Fix streaming not holding ref when stream error (CASSANDRA-9295)
 * Fix canonical view returning early opened SSTables (CASSANDRA-9396)
Merged from 2.0:
 * (cqlsh) Add LOGIN command to switch users (CASSANDRA-7212)
 * Clone SliceQueryFilter in AbstractReadCommand implementations (CASSANDRA-8940)
 * Push correct protocol notification for DROP INDEX (CASSANDRA-9310)
 * token-generator - generated tokens too long (CASSANDRA-9300)
 * Fix counting of tombstones for TombstoneOverwhelmingException (CASSANDRA-9299)
 * Fix ReconnectableSnitch reconnecting to peers during upgrade (CASSANDRA-6702)
 * Include keyspace and table name in error log for collections over the size
   limit (CASSANDRA-9286)
 * Avoid potential overlap in LCS with single-partition sstables (CASSANDRA-9322)
 * Log warning message when a table is queried before the schema has fully
   propagated (CASSANDRA-9136)
 * Overload SecondaryIndex#indexes to accept the column definition (CASSANDRA-9314)
 * (cqlsh) Add SERIAL and LOCAL_SERIAL consistency levels (CASSANDRA-8051)
 * Fix index selection during rebuild with certain table layouts (CASSANDRA-9281)
 * Fix partition-level-delete-only workload accounting (CASSANDRA-9194)
 * Allow scrub to handle corrupted compressed chunks (CASSANDRA-9140)
 * Fix assertion error when resetlocalschema is run during repair (CASSANDRA-9249)
 * Disable single sstable tombstone compactions for DTCS by default (CASSANDRA-9234)
 * IncomingTcpConnection thread is not named (CASSANDRA-9262)
 * Close incoming connections when MessagingService is stopped (CASSANDRA-9238)
 * Fix streaming hang when retrying (CASSANDRA-9132)


2.1.5
 * Re-add deprecated cold_reads_to_omit param for backwards compat (CASSANDRA-9203)
 * Make anticompaction visible in compactionstats (CASSANDRA-9098)
 * Improve nodetool getendpoints documentation about the partition
   key parameter (CASSANDRA-6458)
 * Don't check other keyspaces for schema changes when an user-defined
   type is altered (CASSANDRA-9187)
 * Add generate-idea-files target to build.xml (CASSANDRA-9123)
 * Allow takeColumnFamilySnapshot to take a list of tables (CASSANDRA-8348)
 * Limit major sstable operations to their canonical representation (CASSANDRA-8669)
 * cqlsh: Add tests for INSERT and UPDATE tab completion (CASSANDRA-9125)
 * cqlsh: quote column names when needed in COPY FROM inserts (CASSANDRA-9080)
 * Do not load read meter for offline operations (CASSANDRA-9082)
 * cqlsh: Make CompositeType data readable (CASSANDRA-8919)
 * cqlsh: Fix display of triggers (CASSANDRA-9081)
 * Fix NullPointerException when deleting or setting an element by index on
   a null list collection (CASSANDRA-9077)
 * Buffer bloom filter serialization (CASSANDRA-9066)
 * Fix anti-compaction target bloom filter size (CASSANDRA-9060)
 * Make FROZEN and TUPLE unreserved keywords in CQL (CASSANDRA-9047)
 * Prevent AssertionError from SizeEstimatesRecorder (CASSANDRA-9034)
 * Avoid overwriting index summaries for sstables with an older format that
   does not support downsampling; rebuild summaries on startup when this
   is detected (CASSANDRA-8993)
 * Fix potential data loss in CompressedSequentialWriter (CASSANDRA-8949)
 * Make PasswordAuthenticator number of hashing rounds configurable (CASSANDRA-8085)
 * Fix AssertionError when binding nested collections in DELETE (CASSANDRA-8900)
 * Check for overlap with non-early sstables in LCS (CASSANDRA-8739)
 * Only calculate max purgable timestamp if we have to (CASSANDRA-8914)
 * (cqlsh) Greatly improve performance of COPY FROM (CASSANDRA-8225)
 * IndexSummary effectiveIndexInterval is now a guideline, not a rule (CASSANDRA-8993)
 * Use correct bounds for page cache eviction of compressed files (CASSANDRA-8746)
 * SSTableScanner enforces its bounds (CASSANDRA-8946)
 * Cleanup cell equality (CASSANDRA-8947)
 * Introduce intra-cluster message coalescing (CASSANDRA-8692)
 * DatabaseDescriptor throws NPE when rpc_interface is used (CASSANDRA-8839)
 * Don't check if an sstable is live for offline compactions (CASSANDRA-8841)
 * Don't set clientMode in SSTableLoader (CASSANDRA-8238)
 * Fix SSTableRewriter with disabled early open (CASSANDRA-8535)
 * Fix cassandra-stress so it respects the CL passed in user mode (CASSANDRA-8948)
 * Fix rare NPE in ColumnDefinition#hasIndexOption() (CASSANDRA-8786)
 * cassandra-stress reports per-operation statistics, plus misc (CASSANDRA-8769)
 * Add SimpleDate (cql date) and Time (cql time) types (CASSANDRA-7523)
 * Use long for key count in cfstats (CASSANDRA-8913)
 * Make SSTableRewriter.abort() more robust to failure (CASSANDRA-8832)
 * Remove cold_reads_to_omit from STCS (CASSANDRA-8860)
 * Make EstimatedHistogram#percentile() use ceil instead of floor (CASSANDRA-8883)
 * Fix top partitions reporting wrong cardinality (CASSANDRA-8834)
 * Fix rare NPE in KeyCacheSerializer (CASSANDRA-8067)
 * Pick sstables for validation as late as possible inc repairs (CASSANDRA-8366)
 * Fix commitlog getPendingTasks to not increment (CASSANDRA-8862)
 * Fix parallelism adjustment in range and secondary index queries
   when the first fetch does not satisfy the limit (CASSANDRA-8856)
 * Check if the filtered sstables is non-empty in STCS (CASSANDRA-8843)
 * Upgrade java-driver used for cassandra-stress (CASSANDRA-8842)
 * Fix CommitLog.forceRecycleAllSegments() memory access error (CASSANDRA-8812)
 * Improve assertions in Memory (CASSANDRA-8792)
 * Fix SSTableRewriter cleanup (CASSANDRA-8802)
 * Introduce SafeMemory for CompressionMetadata.Writer (CASSANDRA-8758)
 * 'nodetool info' prints exception against older node (CASSANDRA-8796)
 * Ensure SSTableReader.last corresponds exactly with the file end (CASSANDRA-8750)
 * Make SSTableWriter.openEarly more robust and obvious (CASSANDRA-8747)
 * Enforce SSTableReader.first/last (CASSANDRA-8744)
 * Cleanup SegmentedFile API (CASSANDRA-8749)
 * Avoid overlap with early compaction replacement (CASSANDRA-8683)
 * Safer Resource Management++ (CASSANDRA-8707)
 * Write partition size estimates into a system table (CASSANDRA-7688)
 * cqlsh: Fix keys() and full() collection indexes in DESCRIBE output
   (CASSANDRA-8154)
 * Show progress of streaming in nodetool netstats (CASSANDRA-8886)
 * IndexSummaryBuilder utilises offheap memory, and shares data between
   each IndexSummary opened from it (CASSANDRA-8757)
 * markCompacting only succeeds if the exact SSTableReader instances being 
   marked are in the live set (CASSANDRA-8689)
 * cassandra-stress support for varint (CASSANDRA-8882)
 * Fix Adler32 digest for compressed sstables (CASSANDRA-8778)
 * Add nodetool statushandoff/statusbackup (CASSANDRA-8912)
 * Use stdout for progress and stats in sstableloader (CASSANDRA-8982)
 * Correctly identify 2i datadir from older versions (CASSANDRA-9116)
Merged from 2.0:
 * Ignore gossip SYNs after shutdown (CASSANDRA-9238)
 * Avoid overflow when calculating max sstable size in LCS (CASSANDRA-9235)
 * Make sstable blacklisting work with compression (CASSANDRA-9138)
 * Do not attempt to rebuild indexes if no index accepts any column (CASSANDRA-9196)
 * Don't initiate snitch reconnection for dead states (CASSANDRA-7292)
 * Fix ArrayIndexOutOfBoundsException in CQLSSTableWriter (CASSANDRA-8978)
 * Add shutdown gossip state to prevent timeouts during rolling restarts (CASSANDRA-8336)
 * Fix running with java.net.preferIPv6Addresses=true (CASSANDRA-9137)
 * Fix failed bootstrap/replace attempts being persisted in system.peers (CASSANDRA-9180)
 * Flush system.IndexInfo after marking index built (CASSANDRA-9128)
 * Fix updates to min/max_compaction_threshold through cassandra-cli
   (CASSANDRA-8102)
 * Don't include tmp files when doing offline relevel (CASSANDRA-9088)
 * Use the proper CAS WriteType when finishing a previous round during Paxos
   preparation (CASSANDRA-8672)
 * Avoid race in cancelling compactions (CASSANDRA-9070)
 * More aggressive check for expired sstables in DTCS (CASSANDRA-8359)
 * Fix ignored index_interval change in ALTER TABLE statements (CASSANDRA-7976)
 * Do more aggressive compaction in old time windows in DTCS (CASSANDRA-8360)
 * java.lang.AssertionError when reading saved cache (CASSANDRA-8740)
 * "disk full" when running cleanup (CASSANDRA-9036)
 * Lower logging level from ERROR to DEBUG when a scheduled schema pull
   cannot be completed due to a node being down (CASSANDRA-9032)
 * Fix MOVED_NODE client event (CASSANDRA-8516)
 * Allow overriding MAX_OUTSTANDING_REPLAY_COUNT (CASSANDRA-7533)
 * Fix malformed JMX ObjectName containing IPv6 addresses (CASSANDRA-9027)
 * (cqlsh) Allow increasing CSV field size limit through
   cqlshrc config option (CASSANDRA-8934)
 * Stop logging range tombstones when exceeding the threshold
   (CASSANDRA-8559)
 * Fix NullPointerException when nodetool getendpoints is run
   against invalid keyspaces or tables (CASSANDRA-8950)
 * Allow specifying the tmp dir (CASSANDRA-7712)
 * Improve compaction estimated tasks estimation (CASSANDRA-8904)
 * Fix duplicate up/down messages sent to native clients (CASSANDRA-7816)
 * Expose commit log archive status via JMX (CASSANDRA-8734)
 * Provide better exceptions for invalid replication strategy parameters
   (CASSANDRA-8909)
 * Fix regression in mixed single and multi-column relation support for
   SELECT statements (CASSANDRA-8613)
 * Add ability to limit number of native connections (CASSANDRA-8086)
 * Fix CQLSSTableWriter throwing exception and spawning threads
   (CASSANDRA-8808)
 * Fix MT mismatch between empty and GC-able data (CASSANDRA-8979)
 * Fix incorrect validation when snapshotting single table (CASSANDRA-8056)
 * Add offline tool to relevel sstables (CASSANDRA-8301)
 * Preserve stream ID for more protocol errors (CASSANDRA-8848)
 * Fix combining token() function with multi-column relations on
   clustering columns (CASSANDRA-8797)
 * Make CFS.markReferenced() resistant to bad refcounting (CASSANDRA-8829)
 * Fix StreamTransferTask abort/complete bad refcounting (CASSANDRA-8815)
 * Fix AssertionError when querying a DESC clustering ordered
   table with ASC ordering and paging (CASSANDRA-8767)
 * AssertionError: "Memory was freed" when running cleanup (CASSANDRA-8716)
 * Make it possible to set max_sstable_age to fractional days (CASSANDRA-8406)
 * Fix some multi-column relations with indexes on some clustering
   columns (CASSANDRA-8275)
 * Fix memory leak in SSTableSimple*Writer and SSTableReader.validate()
   (CASSANDRA-8748)
 * Throw OOM if allocating memory fails to return a valid pointer (CASSANDRA-8726)
 * Fix SSTableSimpleUnsortedWriter ConcurrentModificationException (CASSANDRA-8619)
 * 'nodetool info' prints exception against older node (CASSANDRA-8796)
 * Ensure SSTableSimpleUnsortedWriter.close() terminates if
   disk writer has crashed (CASSANDRA-8807)


2.1.4
 * Bind JMX to localhost unless explicitly configured otherwise (CASSANDRA-9085)


2.1.3
 * Fix HSHA/offheap_objects corruption (CASSANDRA-8719)
 * Upgrade libthrift to 0.9.2 (CASSANDRA-8685)
 * Don't use the shared ref in sstableloader (CASSANDRA-8704)
 * Purge internal prepared statements if related tables or
   keyspaces are dropped (CASSANDRA-8693)
 * (cqlsh) Handle unicode BOM at start of files (CASSANDRA-8638)
 * Stop compactions before exiting offline tools (CASSANDRA-8623)
 * Update tools/stress/README.txt to match current behaviour (CASSANDRA-7933)
 * Fix schema from Thrift conversion with empty metadata (CASSANDRA-8695)
 * Safer Resource Management (CASSANDRA-7705)
 * Make sure we compact highly overlapping cold sstables with
   STCS (CASSANDRA-8635)
 * rpc_interface and listen_interface generate NPE on startup when specified
   interface doesn't exist (CASSANDRA-8677)
 * Fix ArrayIndexOutOfBoundsException in nodetool cfhistograms (CASSANDRA-8514)
 * Switch from yammer metrics for nodetool cf/proxy histograms (CASSANDRA-8662)
 * Make sure we don't add tmplink files to the compaction
   strategy (CASSANDRA-8580)
 * (cqlsh) Handle maps with blob keys (CASSANDRA-8372)
 * (cqlsh) Handle DynamicCompositeType schemas correctly (CASSANDRA-8563)
 * Duplicate rows returned when in clause has repeated values (CASSANDRA-6706)
 * Add tooling to detect hot partitions (CASSANDRA-7974)
 * Fix cassandra-stress user-mode truncation of partition generation (CASSANDRA-8608)
 * Only stream from unrepaired sstables during inc repair (CASSANDRA-8267)
 * Don't allow starting multiple inc repairs on the same sstables (CASSANDRA-8316)
 * Invalidate prepared BATCH statements when related tables
   or keyspaces are dropped (CASSANDRA-8652)
 * Fix missing results in secondary index queries on collections
   with ALLOW FILTERING (CASSANDRA-8421)
 * Expose EstimatedHistogram metrics for range slices (CASSANDRA-8627)
 * (cqlsh) Escape clqshrc passwords properly (CASSANDRA-8618)
 * Fix NPE when passing wrong argument in ALTER TABLE statement (CASSANDRA-8355)
 * Pig: Refactor and deprecate CqlStorage (CASSANDRA-8599)
 * Don't reuse the same cleanup strategy for all sstables (CASSANDRA-8537)
 * Fix case-sensitivity of index name on CREATE and DROP INDEX
   statements (CASSANDRA-8365)
 * Better detection/logging for corruption in compressed sstables (CASSANDRA-8192)
 * Use the correct repairedAt value when closing writer (CASSANDRA-8570)
 * (cqlsh) Handle a schema mismatch being detected on startup (CASSANDRA-8512)
 * Properly calculate expected write size during compaction (CASSANDRA-8532)
 * Invalidate affected prepared statements when a table's columns
   are altered (CASSANDRA-7910)
 * Stress - user defined writes should populate sequentally (CASSANDRA-8524)
 * Fix regression in SSTableRewriter causing some rows to become unreadable 
   during compaction (CASSANDRA-8429)
 * Run major compactions for repaired/unrepaired in parallel (CASSANDRA-8510)
 * (cqlsh) Fix compression options in DESCRIBE TABLE output when compression
   is disabled (CASSANDRA-8288)
 * (cqlsh) Fix DESCRIBE output after keyspaces are altered (CASSANDRA-7623)
 * Make sure we set lastCompactedKey correctly (CASSANDRA-8463)
 * (cqlsh) Fix output of CONSISTENCY command (CASSANDRA-8507)
 * (cqlsh) Fixed the handling of LIST statements (CASSANDRA-8370)
 * Make sstablescrub check leveled manifest again (CASSANDRA-8432)
 * Check first/last keys in sstable when giving out positions (CASSANDRA-8458)
 * Disable mmap on Windows (CASSANDRA-6993)
 * Add missing ConsistencyLevels to cassandra-stress (CASSANDRA-8253)
 * Add auth support to cassandra-stress (CASSANDRA-7985)
 * Fix ArrayIndexOutOfBoundsException when generating error message
   for some CQL syntax errors (CASSANDRA-8455)
 * Scale memtable slab allocation logarithmically (CASSANDRA-7882)
 * cassandra-stress simultaneous inserts over same seed (CASSANDRA-7964)
 * Reduce cassandra-stress sampling memory requirements (CASSANDRA-7926)
 * Ensure memtable flush cannot expire commit log entries from its future (CASSANDRA-8383)
 * Make read "defrag" async to reclaim memtables (CASSANDRA-8459)
 * Remove tmplink files for offline compactions (CASSANDRA-8321)
 * Reduce maxHintsInProgress (CASSANDRA-8415)
 * BTree updates may call provided update function twice (CASSANDRA-8018)
 * Release sstable references after anticompaction (CASSANDRA-8386)
 * Handle abort() in SSTableRewriter properly (CASSANDRA-8320)
 * Centralize shared executors (CASSANDRA-8055)
 * Fix filtering for CONTAINS (KEY) relations on frozen collection
   clustering columns when the query is restricted to a single
   partition (CASSANDRA-8203)
 * Do more aggressive entire-sstable TTL expiry checks (CASSANDRA-8243)
 * Add more log info if readMeter is null (CASSANDRA-8238)
 * add check of the system wall clock time at startup (CASSANDRA-8305)
 * Support for frozen collections (CASSANDRA-7859)
 * Fix overflow on histogram computation (CASSANDRA-8028)
 * Have paxos reuse the timestamp generation of normal queries (CASSANDRA-7801)
 * Fix incremental repair not remove parent session on remote (CASSANDRA-8291)
 * Improve JBOD disk utilization (CASSANDRA-7386)
 * Log failed host when preparing incremental repair (CASSANDRA-8228)
 * Force config client mode in CQLSSTableWriter (CASSANDRA-8281)
 * Fix sstableupgrade throws exception (CASSANDRA-8688)
 * Fix hang when repairing empty keyspace (CASSANDRA-8694)
Merged from 2.0:
 * Fix IllegalArgumentException in dynamic snitch (CASSANDRA-8448)
 * Add support for UPDATE ... IF EXISTS (CASSANDRA-8610)
 * Fix reversal of list prepends (CASSANDRA-8733)
 * Prevent non-zero default_time_to_live on tables with counters
   (CASSANDRA-8678)
 * Fix SSTableSimpleUnsortedWriter ConcurrentModificationException
   (CASSANDRA-8619)
 * Round up time deltas lower than 1ms in BulkLoader (CASSANDRA-8645)
 * Add batch remove iterator to ABSC (CASSANDRA-8414, 8666)
 * Round up time deltas lower than 1ms in BulkLoader (CASSANDRA-8645)
 * Fix isClientMode check in Keyspace (CASSANDRA-8687)
 * Use more efficient slice size for querying internal secondary
   index tables (CASSANDRA-8550)
 * Fix potentially returning deleted rows with range tombstone (CASSANDRA-8558)
 * Check for available disk space before starting a compaction (CASSANDRA-8562)
 * Fix DISTINCT queries with LIMITs or paging when some partitions
   contain only tombstones (CASSANDRA-8490)
 * Introduce background cache refreshing to permissions cache
   (CASSANDRA-8194)
 * Fix race condition in StreamTransferTask that could lead to
   infinite loops and premature sstable deletion (CASSANDRA-7704)
 * Add an extra version check to MigrationTask (CASSANDRA-8462)
 * Ensure SSTableWriter cleans up properly after failure (CASSANDRA-8499)
 * Increase bf true positive count on key cache hit (CASSANDRA-8525)
 * Move MeteredFlusher to its own thread (CASSANDRA-8485)
 * Fix non-distinct results in DISTNCT queries on static columns when
   paging is enabled (CASSANDRA-8087)
 * Move all hints related tasks to hints internal executor (CASSANDRA-8285)
 * Fix paging for multi-partition IN queries (CASSANDRA-8408)
 * Fix MOVED_NODE topology event never being emitted when a node
   moves its token (CASSANDRA-8373)
 * Fix validation of indexes in COMPACT tables (CASSANDRA-8156)
 * Avoid StackOverflowError when a large list of IN values
   is used for a clustering column (CASSANDRA-8410)
 * Fix NPE when writetime() or ttl() calls are wrapped by
   another function call (CASSANDRA-8451)
 * Fix NPE after dropping a keyspace (CASSANDRA-8332)
 * Fix error message on read repair timeouts (CASSANDRA-7947)
 * Default DTCS base_time_seconds changed to 60 (CASSANDRA-8417)
 * Refuse Paxos operation with more than one pending endpoint (CASSANDRA-8346, 8640)
 * Throw correct exception when trying to bind a keyspace or table
   name (CASSANDRA-6952)
 * Make HHOM.compact synchronized (CASSANDRA-8416)
 * cancel latency-sampling task when CF is dropped (CASSANDRA-8401)
 * don't block SocketThread for MessagingService (CASSANDRA-8188)
 * Increase quarantine delay on replacement (CASSANDRA-8260)
 * Expose off-heap memory usage stats (CASSANDRA-7897)
 * Ignore Paxos commits for truncated tables (CASSANDRA-7538)
 * Validate size of indexed column values (CASSANDRA-8280)
 * Make LCS split compaction results over all data directories (CASSANDRA-8329)
 * Fix some failing queries that use multi-column relations
   on COMPACT STORAGE tables (CASSANDRA-8264)
 * Fix InvalidRequestException with ORDER BY (CASSANDRA-8286)
 * Disable SSLv3 for POODLE (CASSANDRA-8265)
 * Fix millisecond timestamps in Tracing (CASSANDRA-8297)
 * Include keyspace name in error message when there are insufficient
   live nodes to stream from (CASSANDRA-8221)
 * Avoid overlap in L1 when L0 contains many nonoverlapping
   sstables (CASSANDRA-8211)
 * Improve PropertyFileSnitch logging (CASSANDRA-8183)
 * Add DC-aware sequential repair (CASSANDRA-8193)
 * Use live sstables in snapshot repair if possible (CASSANDRA-8312)
 * Fix hints serialized size calculation (CASSANDRA-8587)


2.1.2
 * (cqlsh) parse_for_table_meta errors out on queries with undefined
   grammars (CASSANDRA-8262)
 * (cqlsh) Fix SELECT ... TOKEN() function broken in C* 2.1.1 (CASSANDRA-8258)
 * Fix Cassandra crash when running on JDK8 update 40 (CASSANDRA-8209)
 * Optimize partitioner tokens (CASSANDRA-8230)
 * Improve compaction of repaired/unrepaired sstables (CASSANDRA-8004)
 * Make cache serializers pluggable (CASSANDRA-8096)
 * Fix issues with CONTAINS (KEY) queries on secondary indexes
   (CASSANDRA-8147)
 * Fix read-rate tracking of sstables for some queries (CASSANDRA-8239)
 * Fix default timestamp in QueryOptions (CASSANDRA-8246)
 * Set socket timeout when reading remote version (CASSANDRA-8188)
 * Refactor how we track live size (CASSANDRA-7852)
 * Make sure unfinished compaction files are removed (CASSANDRA-8124)
 * Fix shutdown when run as Windows service (CASSANDRA-8136)
 * Fix DESCRIBE TABLE with custom indexes (CASSANDRA-8031)
 * Fix race in RecoveryManagerTest (CASSANDRA-8176)
 * Avoid IllegalArgumentException while sorting sstables in
   IndexSummaryManager (CASSANDRA-8182)
 * Shutdown JVM on file descriptor exhaustion (CASSANDRA-7579)
 * Add 'die' policy for commit log and disk failure (CASSANDRA-7927)
 * Fix installing as service on Windows (CASSANDRA-8115)
 * Fix CREATE TABLE for CQL2 (CASSANDRA-8144)
 * Avoid boxing in ColumnStats min/max trackers (CASSANDRA-8109)
Merged from 2.0:
 * Correctly handle non-text column names in cql3 (CASSANDRA-8178)
 * Fix deletion for indexes on primary key columns (CASSANDRA-8206)
 * Add 'nodetool statusgossip' (CASSANDRA-8125)
 * Improve client notification that nodes are ready for requests (CASSANDRA-7510)
 * Handle negative timestamp in writetime method (CASSANDRA-8139)
 * Pig: Remove errant LIMIT clause in CqlNativeStorage (CASSANDRA-8166)
 * Throw ConfigurationException when hsha is used with the default
   rpc_max_threads setting of 'unlimited' (CASSANDRA-8116)
 * Allow concurrent writing of the same table in the same JVM using
   CQLSSTableWriter (CASSANDRA-7463)
 * Fix totalDiskSpaceUsed calculation (CASSANDRA-8205)


2.1.1
 * Fix spin loop in AtomicSortedColumns (CASSANDRA-7546)
 * Dont notify when replacing tmplink files (CASSANDRA-8157)
 * Fix validation with multiple CONTAINS clause (CASSANDRA-8131)
 * Fix validation of collections in TriggerExecutor (CASSANDRA-8146)
 * Fix IllegalArgumentException when a list of IN values containing tuples
   is passed as a single arg to a prepared statement with the v1 or v2
   protocol (CASSANDRA-8062)
 * Fix ClassCastException in DISTINCT query on static columns with
   query paging (CASSANDRA-8108)
 * Fix NPE on null nested UDT inside a set (CASSANDRA-8105)
 * Fix exception when querying secondary index on set items or map keys
   when some clustering columns are specified (CASSANDRA-8073)
 * Send proper error response when there is an error during native
   protocol message decode (CASSANDRA-8118)
 * Gossip should ignore generation numbers too far in the future (CASSANDRA-8113)
 * Fix NPE when creating a table with frozen sets, lists (CASSANDRA-8104)
 * Fix high memory use due to tracking reads on incrementally opened sstable
   readers (CASSANDRA-8066)
 * Fix EXECUTE request with skipMetadata=false returning no metadata
   (CASSANDRA-8054)
 * Allow concurrent use of CQLBulkOutputFormat (CASSANDRA-7776)
 * Shutdown JVM on OOM (CASSANDRA-7507)
 * Upgrade netty version and enable epoll event loop (CASSANDRA-7761)
 * Don't duplicate sstables smaller than split size when using
   the sstablesplitter tool (CASSANDRA-7616)
 * Avoid re-parsing already prepared statements (CASSANDRA-7923)
 * Fix some Thrift slice deletions and updates of COMPACT STORAGE
   tables with some clustering columns omitted (CASSANDRA-7990)
 * Fix filtering for CONTAINS on sets (CASSANDRA-8033)
 * Properly track added size (CASSANDRA-7239)
 * Allow compilation in java 8 (CASSANDRA-7208)
 * Fix Assertion error on RangeTombstoneList diff (CASSANDRA-8013)
 * Release references to overlapping sstables during compaction (CASSANDRA-7819)
 * Send notification when opening compaction results early (CASSANDRA-8034)
 * Make native server start block until properly bound (CASSANDRA-7885)
 * (cqlsh) Fix IPv6 support (CASSANDRA-7988)
 * Ignore fat clients when checking for endpoint collision (CASSANDRA-7939)
 * Make sstablerepairedset take a list of files (CASSANDRA-7995)
 * (cqlsh) Tab completeion for indexes on map keys (CASSANDRA-7972)
 * (cqlsh) Fix UDT field selection in select clause (CASSANDRA-7891)
 * Fix resource leak in event of corrupt sstable
 * (cqlsh) Add command line option for cqlshrc file path (CASSANDRA-7131)
 * Provide visibility into prepared statements churn (CASSANDRA-7921, CASSANDRA-7930)
 * Invalidate prepared statements when their keyspace or table is
   dropped (CASSANDRA-7566)
 * cassandra-stress: fix support for NetworkTopologyStrategy (CASSANDRA-7945)
 * Fix saving caches when a table is dropped (CASSANDRA-7784)
 * Add better error checking of new stress profile (CASSANDRA-7716)
 * Use ThreadLocalRandom and remove FBUtilities.threadLocalRandom (CASSANDRA-7934)
 * Prevent operator mistakes due to simultaneous bootstrap (CASSANDRA-7069)
 * cassandra-stress supports whitelist mode for node config (CASSANDRA-7658)
 * GCInspector more closely tracks GC; cassandra-stress and nodetool report it (CASSANDRA-7916)
 * nodetool won't output bogus ownership info without a keyspace (CASSANDRA-7173)
 * Add human readable option to nodetool commands (CASSANDRA-5433)
 * Don't try to set repairedAt on old sstables (CASSANDRA-7913)
 * Add metrics for tracking PreparedStatement use (CASSANDRA-7719)
 * (cqlsh) tab-completion for triggers (CASSANDRA-7824)
 * (cqlsh) Support for query paging (CASSANDRA-7514)
 * (cqlsh) Show progress of COPY operations (CASSANDRA-7789)
 * Add syntax to remove multiple elements from a map (CASSANDRA-6599)
 * Support non-equals conditions in lightweight transactions (CASSANDRA-6839)
 * Add IF [NOT] EXISTS to create/drop triggers (CASSANDRA-7606)
 * (cqlsh) Display the current logged-in user (CASSANDRA-7785)
 * (cqlsh) Don't ignore CTRL-C during COPY FROM execution (CASSANDRA-7815)
 * (cqlsh) Order UDTs according to cross-type dependencies in DESCRIBE
   output (CASSANDRA-7659)
 * (cqlsh) Fix handling of CAS statement results (CASSANDRA-7671)
 * (cqlsh) COPY TO/FROM improvements (CASSANDRA-7405)
 * Support list index operations with conditions (CASSANDRA-7499)
 * Add max live/tombstoned cells to nodetool cfstats output (CASSANDRA-7731)
 * Validate IPv6 wildcard addresses properly (CASSANDRA-7680)
 * (cqlsh) Error when tracing query (CASSANDRA-7613)
 * Avoid IOOBE when building SyntaxError message snippet (CASSANDRA-7569)
 * SSTableExport uses correct validator to create string representation of partition
   keys (CASSANDRA-7498)
 * Avoid NPEs when receiving type changes for an unknown keyspace (CASSANDRA-7689)
 * Add support for custom 2i validation (CASSANDRA-7575)
 * Pig support for hadoop CqlInputFormat (CASSANDRA-6454)
 * Add duration mode to cassandra-stress (CASSANDRA-7468)
 * Add listen_interface and rpc_interface options (CASSANDRA-7417)
 * Improve schema merge performance (CASSANDRA-7444)
 * Adjust MT depth based on # of partition validating (CASSANDRA-5263)
 * Optimise NativeCell comparisons (CASSANDRA-6755)
 * Configurable client timeout for cqlsh (CASSANDRA-7516)
 * Include snippet of CQL query near syntax error in messages (CASSANDRA-7111)
 * Make repair -pr work with -local (CASSANDRA-7450)
 * Fix error in sstableloader with -cph > 1 (CASSANDRA-8007)
 * Fix snapshot repair error on indexed tables (CASSANDRA-8020)
 * Do not exit nodetool repair when receiving JMX NOTIF_LOST (CASSANDRA-7909)
 * Stream to private IP when available (CASSANDRA-8084)
Merged from 2.0:
 * Reject conditions on DELETE unless full PK is given (CASSANDRA-6430)
 * Properly reject the token function DELETE (CASSANDRA-7747)
 * Force batchlog replay before decommissioning a node (CASSANDRA-7446)
 * Fix hint replay with many accumulated expired hints (CASSANDRA-6998)
 * Fix duplicate results in DISTINCT queries on static columns with query
   paging (CASSANDRA-8108)
 * Add DateTieredCompactionStrategy (CASSANDRA-6602)
 * Properly validate ascii and utf8 string literals in CQL queries (CASSANDRA-8101)
 * (cqlsh) Fix autocompletion for alter keyspace (CASSANDRA-8021)
 * Create backup directories for commitlog archiving during startup (CASSANDRA-8111)
 * Reduce totalBlockFor() for LOCAL_* consistency levels (CASSANDRA-8058)
 * Fix merging schemas with re-dropped keyspaces (CASSANDRA-7256)
 * Fix counters in supercolumns during live upgrades from 1.2 (CASSANDRA-7188)
 * Notify DT subscribers when a column family is truncated (CASSANDRA-8088)
 * Add sanity check of $JAVA on startup (CASSANDRA-7676)
 * Schedule fat client schema pull on join (CASSANDRA-7993)
 * Don't reset nodes' versions when closing IncomingTcpConnections
   (CASSANDRA-7734)
 * Record the real messaging version in all cases in OutboundTcpConnection
   (CASSANDRA-8057)
 * SSL does not work in cassandra-cli (CASSANDRA-7899)
 * Fix potential exception when using ReversedType in DynamicCompositeType
   (CASSANDRA-7898)
 * Better validation of collection values (CASSANDRA-7833)
 * Track min/max timestamps correctly (CASSANDRA-7969)
 * Fix possible overflow while sorting CL segments for replay (CASSANDRA-7992)
 * Increase nodetool Xmx (CASSANDRA-7956)
 * Archive any commitlog segments present at startup (CASSANDRA-6904)
 * CrcCheckChance should adjust based on live CFMetadata not 
   sstable metadata (CASSANDRA-7978)
 * token() should only accept columns in the partitioning
   key order (CASSANDRA-6075)
 * Add method to invalidate permission cache via JMX (CASSANDRA-7977)
 * Allow propagating multiple gossip states atomically (CASSANDRA-6125)
 * Log exceptions related to unclean native protocol client disconnects
   at DEBUG or INFO (CASSANDRA-7849)
 * Allow permissions cache to be set via JMX (CASSANDRA-7698)
 * Include schema_triggers CF in readable system resources (CASSANDRA-7967)
 * Fix RowIndexEntry to report correct serializedSize (CASSANDRA-7948)
 * Make CQLSSTableWriter sync within partitions (CASSANDRA-7360)
 * Potentially use non-local replicas in CqlConfigHelper (CASSANDRA-7906)
 * Explicitly disallow mixing multi-column and single-column
   relations on clustering columns (CASSANDRA-7711)
 * Better error message when condition is set on PK column (CASSANDRA-7804)
 * Don't send schema change responses and events for no-op DDL
   statements (CASSANDRA-7600)
 * (Hadoop) fix cluster initialisation for a split fetching (CASSANDRA-7774)
 * Throw InvalidRequestException when queries contain relations on entire
   collection columns (CASSANDRA-7506)
 * (cqlsh) enable CTRL-R history search with libedit (CASSANDRA-7577)
 * (Hadoop) allow ACFRW to limit nodes to local DC (CASSANDRA-7252)
 * (cqlsh) cqlsh should automatically disable tracing when selecting
   from system_traces (CASSANDRA-7641)
 * (Hadoop) Add CqlOutputFormat (CASSANDRA-6927)
 * Don't depend on cassandra config for nodetool ring (CASSANDRA-7508)
 * (cqlsh) Fix failing cqlsh formatting tests (CASSANDRA-7703)
 * Fix IncompatibleClassChangeError from hadoop2 (CASSANDRA-7229)
 * Add 'nodetool sethintedhandoffthrottlekb' (CASSANDRA-7635)
 * (cqlsh) Add tab-completion for CREATE/DROP USER IF [NOT] EXISTS (CASSANDRA-7611)
 * Catch errors when the JVM pulls the rug out from GCInspector (CASSANDRA-5345)
 * cqlsh fails when version number parts are not int (CASSANDRA-7524)
 * Fix NPE when table dropped during streaming (CASSANDRA-7946)
 * Fix wrong progress when streaming uncompressed (CASSANDRA-7878)
 * Fix possible infinite loop in creating repair range (CASSANDRA-7983)
 * Fix unit in nodetool for streaming throughput (CASSANDRA-7375)
Merged from 1.2:
 * Don't index tombstones (CASSANDRA-7828)
 * Improve PasswordAuthenticator default super user setup (CASSANDRA-7788)


2.1.0
 * (cqlsh) Removed "ALTER TYPE <name> RENAME TO <name>" from tab-completion
   (CASSANDRA-7895)
 * Fixed IllegalStateException in anticompaction (CASSANDRA-7892)
 * cqlsh: DESCRIBE support for frozen UDTs, tuples (CASSANDRA-7863)
 * Avoid exposing internal classes over JMX (CASSANDRA-7879)
 * Add null check for keys when freezing collection (CASSANDRA-7869)
 * Improve stress workload realism (CASSANDRA-7519)
Merged from 2.0:
 * Configure system.paxos with LeveledCompactionStrategy (CASSANDRA-7753)
 * Fix ALTER clustering column type from DateType to TimestampType when
   using DESC clustering order (CASSANRDA-7797)
 * Throw EOFException if we run out of chunks in compressed datafile
   (CASSANDRA-7664)
 * Fix PRSI handling of CQL3 row markers for row cleanup (CASSANDRA-7787)
 * Fix dropping collection when it's the last regular column (CASSANDRA-7744)
 * Make StreamReceiveTask thread safe and gc friendly (CASSANDRA-7795)
 * Validate empty cell names from counter updates (CASSANDRA-7798)
Merged from 1.2:
 * Don't allow compacted sstables to be marked as compacting (CASSANDRA-7145)
 * Track expired tombstones (CASSANDRA-7810)


2.1.0-rc7
 * Add frozen keyword and require UDT to be frozen (CASSANDRA-7857)
 * Track added sstable size correctly (CASSANDRA-7239)
 * (cqlsh) Fix case insensitivity (CASSANDRA-7834)
 * Fix failure to stream ranges when moving (CASSANDRA-7836)
 * Correctly remove tmplink files (CASSANDRA-7803)
 * (cqlsh) Fix column name formatting for functions, CAS operations,
   and UDT field selections (CASSANDRA-7806)
 * (cqlsh) Fix COPY FROM handling of null/empty primary key
   values (CASSANDRA-7792)
 * Fix ordering of static cells (CASSANDRA-7763)
Merged from 2.0:
 * Forbid re-adding dropped counter columns (CASSANDRA-7831)
 * Fix CFMetaData#isThriftCompatible() for PK-only tables (CASSANDRA-7832)
 * Always reject inequality on the partition key without token()
   (CASSANDRA-7722)
 * Always send Paxos commit to all replicas (CASSANDRA-7479)
 * Make disruptor_thrift_server invocation pool configurable (CASSANDRA-7594)
 * Make repair no-op when RF=1 (CASSANDRA-7864)


2.1.0-rc6
 * Fix OOM issue from netty caching over time (CASSANDRA-7743)
 * json2sstable couldn't import JSON for CQL table (CASSANDRA-7477)
 * Invalidate all caches on table drop (CASSANDRA-7561)
 * Skip strict endpoint selection for ranges if RF == nodes (CASSANRA-7765)
 * Fix Thrift range filtering without 2ary index lookups (CASSANDRA-7741)
 * Add tracing entries about concurrent range requests (CASSANDRA-7599)
 * (cqlsh) Fix DESCRIBE for NTS keyspaces (CASSANDRA-7729)
 * Remove netty buffer ref-counting (CASSANDRA-7735)
 * Pass mutated cf to index updater for use by PRSI (CASSANDRA-7742)
 * Include stress yaml example in release and deb (CASSANDRA-7717)
 * workaround for netty issue causing corrupted data off the wire (CASSANDRA-7695)
 * cqlsh DESC CLUSTER fails retrieving ring information (CASSANDRA-7687)
 * Fix binding null values inside UDT (CASSANDRA-7685)
 * Fix UDT field selection with empty fields (CASSANDRA-7670)
 * Bogus deserialization of static cells from sstable (CASSANDRA-7684)
 * Fix NPE on compaction leftover cleanup for dropped table (CASSANDRA-7770)
Merged from 2.0:
 * Fix race condition in StreamTransferTask that could lead to
   infinite loops and premature sstable deletion (CASSANDRA-7704)
 * (cqlsh) Wait up to 10 sec for a tracing session (CASSANDRA-7222)
 * Fix NPE in FileCacheService.sizeInBytes (CASSANDRA-7756)
 * Remove duplicates from StorageService.getJoiningNodes (CASSANDRA-7478)
 * Clone token map outside of hot gossip loops (CASSANDRA-7758)
 * Fix MS expiring map timeout for Paxos messages (CASSANDRA-7752)
 * Do not flush on truncate if durable_writes is false (CASSANDRA-7750)
 * Give CRR a default input_cql Statement (CASSANDRA-7226)
 * Better error message when adding a collection with the same name
   than a previously dropped one (CASSANDRA-6276)
 * Fix validation when adding static columns (CASSANDRA-7730)
 * (Thrift) fix range deletion of supercolumns (CASSANDRA-7733)
 * Fix potential AssertionError in RangeTombstoneList (CASSANDRA-7700)
 * Validate arguments of blobAs* functions (CASSANDRA-7707)
 * Fix potential AssertionError with 2ndary indexes (CASSANDRA-6612)
 * Avoid logging CompactionInterrupted at ERROR (CASSANDRA-7694)
 * Minor leak in sstable2jon (CASSANDRA-7709)
 * Add cassandra.auto_bootstrap system property (CASSANDRA-7650)
 * Update java driver (for hadoop) (CASSANDRA-7618)
 * Remove CqlPagingRecordReader/CqlPagingInputFormat (CASSANDRA-7570)
 * Support connecting to ipv6 jmx with nodetool (CASSANDRA-7669)


2.1.0-rc5
 * Reject counters inside user types (CASSANDRA-7672)
 * Switch to notification-based GCInspector (CASSANDRA-7638)
 * (cqlsh) Handle nulls in UDTs and tuples correctly (CASSANDRA-7656)
 * Don't use strict consistency when replacing (CASSANDRA-7568)
 * Fix min/max cell name collection on 2.0 SSTables with range
   tombstones (CASSANDRA-7593)
 * Tolerate min/max cell names of different lengths (CASSANDRA-7651)
 * Filter cached results correctly (CASSANDRA-7636)
 * Fix tracing on the new SEPExecutor (CASSANDRA-7644)
 * Remove shuffle and taketoken (CASSANDRA-7601)
 * Clean up Windows batch scripts (CASSANDRA-7619)
 * Fix native protocol drop user type notification (CASSANDRA-7571)
 * Give read access to system.schema_usertypes to all authenticated users
   (CASSANDRA-7578)
 * (cqlsh) Fix cqlsh display when zero rows are returned (CASSANDRA-7580)
 * Get java version correctly when JAVA_TOOL_OPTIONS is set (CASSANDRA-7572)
 * Fix NPE when dropping index from non-existent keyspace, AssertionError when
   dropping non-existent index with IF EXISTS (CASSANDRA-7590)
 * Fix sstablelevelresetter hang (CASSANDRA-7614)
 * (cqlsh) Fix deserialization of blobs (CASSANDRA-7603)
 * Use "keyspace updated" schema change message for UDT changes in v1 and
   v2 protocols (CASSANDRA-7617)
 * Fix tracing of range slices and secondary index lookups that are local
   to the coordinator (CASSANDRA-7599)
 * Set -Dcassandra.storagedir for all tool shell scripts (CASSANDRA-7587)
 * Don't swap max/min col names when mutating sstable metadata (CASSANDRA-7596)
 * (cqlsh) Correctly handle paged result sets (CASSANDRA-7625)
 * (cqlsh) Improve waiting for a trace to complete (CASSANDRA-7626)
 * Fix tracing of concurrent range slices and 2ary index queries (CASSANDRA-7626)
 * Fix scrub against collection type (CASSANDRA-7665)
Merged from 2.0:
 * Set gc_grace_seconds to seven days for system schema tables (CASSANDRA-7668)
 * SimpleSeedProvider no longer caches seeds forever (CASSANDRA-7663)
 * Always flush on truncate (CASSANDRA-7511)
 * Fix ReversedType(DateType) mapping to native protocol (CASSANDRA-7576)
 * Always merge ranges owned by a single node (CASSANDRA-6930)
 * Track max/min timestamps for range tombstones (CASSANDRA-7647)
 * Fix NPE when listing saved caches dir (CASSANDRA-7632)


2.1.0-rc4
 * Fix word count hadoop example (CASSANDRA-7200)
 * Updated memtable_cleanup_threshold and memtable_flush_writers defaults 
   (CASSANDRA-7551)
 * (Windows) fix startup when WMI memory query fails (CASSANDRA-7505)
 * Anti-compaction proceeds if any part of the repair failed (CASSANDRA-7521)
 * Add missing table name to DROP INDEX responses and notifications (CASSANDRA-7539)
 * Bump CQL version to 3.2.0 and update CQL documentation (CASSANDRA-7527)
 * Fix configuration error message when running nodetool ring (CASSANDRA-7508)
 * Support conditional updates, tuple type, and the v3 protocol in cqlsh (CASSANDRA-7509)
 * Handle queries on multiple secondary index types (CASSANDRA-7525)
 * Fix cqlsh authentication with v3 native protocol (CASSANDRA-7564)
 * Fix NPE when unknown prepared statement ID is used (CASSANDRA-7454)
Merged from 2.0:
 * (Windows) force range-based repair to non-sequential mode (CASSANDRA-7541)
 * Fix range merging when DES scores are zero (CASSANDRA-7535)
 * Warn when SSL certificates have expired (CASSANDRA-7528)
 * Fix error when doing reversed queries with static columns (CASSANDRA-7490)
Merged from 1.2:
 * Set correct stream ID on responses when non-Exception Throwables
   are thrown while handling native protocol messages (CASSANDRA-7470)


2.1.0-rc3
 * Consider expiry when reconciling otherwise equal cells (CASSANDRA-7403)
 * Introduce CQL support for stress tool (CASSANDRA-6146)
 * Fix ClassCastException processing expired messages (CASSANDRA-7496)
 * Fix prepared marker for collections inside UDT (CASSANDRA-7472)
 * Remove left-over populate_io_cache_on_flush and replicate_on_write
   uses (CASSANDRA-7493)
 * (Windows) handle spaces in path names (CASSANDRA-7451)
 * Ensure writes have completed after dropping a table, before recycling
   commit log segments (CASSANDRA-7437)
 * Remove left-over rows_per_partition_to_cache (CASSANDRA-7493)
 * Fix error when CONTAINS is used with a bind marker (CASSANDRA-7502)
 * Properly reject unknown UDT field (CASSANDRA-7484)
Merged from 2.0:
 * Fix CC#collectTimeOrderedData() tombstone optimisations (CASSANDRA-7394)
 * Support DISTINCT for static columns and fix behaviour when DISTINC is
   not use (CASSANDRA-7305).
 * Workaround JVM NPE on JMX bind failure (CASSANDRA-7254)
 * Fix race in FileCacheService RemovalListener (CASSANDRA-7278)
 * Fix inconsistent use of consistencyForCommit that allowed LOCAL_QUORUM
   operations to incorrect become full QUORUM (CASSANDRA-7345)
 * Properly handle unrecognized opcodes and flags (CASSANDRA-7440)
 * (Hadoop) close CqlRecordWriter clients when finished (CASSANDRA-7459)
 * Commit disk failure policy (CASSANDRA-7429)
 * Make sure high level sstables get compacted (CASSANDRA-7414)
 * Fix AssertionError when using empty clustering columns and static columns
   (CASSANDRA-7455)
 * Add option to disable STCS in L0 (CASSANDRA-6621)
 * Upgrade to snappy-java 1.0.5.2 (CASSANDRA-7476)


2.1.0-rc2
 * Fix heap size calculation for CompoundSparseCellName and 
   CompoundSparseCellName.WithCollection (CASSANDRA-7421)
 * Allow counter mutations in UNLOGGED batches (CASSANDRA-7351)
 * Modify reconcile logic to always pick a tombstone over a counter cell
   (CASSANDRA-7346)
 * Avoid incremental compaction on Windows (CASSANDRA-7365)
 * Fix exception when querying a composite-keyed table with a collection index
   (CASSANDRA-7372)
 * Use node's host id in place of counter ids (CASSANDRA-7366)
 * Fix error when doing reversed queries with static columns (CASSANDRA-7490)
 * Backport CASSANDRA-6747 (CASSANDRA-7560)
 * Track max/min timestamps for range tombstones (CASSANDRA-7647)
 * Fix NPE when listing saved caches dir (CASSANDRA-7632)
 * Fix sstableloader unable to connect encrypted node (CASSANDRA-7585)
Merged from 1.2:
 * Clone token map outside of hot gossip loops (CASSANDRA-7758)
 * Add stop method to EmbeddedCassandraService (CASSANDRA-7595)
 * Support connecting to ipv6 jmx with nodetool (CASSANDRA-7669)
 * Set gc_grace_seconds to seven days for system schema tables (CASSANDRA-7668)
 * SimpleSeedProvider no longer caches seeds forever (CASSANDRA-7663)
 * Set correct stream ID on responses when non-Exception Throwables
   are thrown while handling native protocol messages (CASSANDRA-7470)
 * Fix row size miscalculation in LazilyCompactedRow (CASSANDRA-7543)
 * Fix race in background compaction check (CASSANDRA-7745)
 * Don't clear out range tombstones during compaction (CASSANDRA-7808)


2.1.0-rc1
 * Revert flush directory (CASSANDRA-6357)
 * More efficient executor service for fast operations (CASSANDRA-4718)
 * Move less common tools into a new cassandra-tools package (CASSANDRA-7160)
 * Support more concurrent requests in native protocol (CASSANDRA-7231)
 * Add tab-completion to debian nodetool packaging (CASSANDRA-6421)
 * Change concurrent_compactors defaults (CASSANDRA-7139)
 * Add PowerShell Windows launch scripts (CASSANDRA-7001)
 * Make commitlog archive+restore more robust (CASSANDRA-6974)
 * Fix marking commitlogsegments clean (CASSANDRA-6959)
 * Add snapshot "manifest" describing files included (CASSANDRA-6326)
 * Parallel streaming for sstableloader (CASSANDRA-3668)
 * Fix bugs in supercolumns handling (CASSANDRA-7138)
 * Fix ClassClassException on composite dense tables (CASSANDRA-7112)
 * Cleanup and optimize collation and slice iterators (CASSANDRA-7107)
 * Upgrade NBHM lib (CASSANDRA-7128)
 * Optimize netty server (CASSANDRA-6861)
 * Fix repair hang when given CF does not exist (CASSANDRA-7189)
 * Allow c* to be shutdown in an embedded mode (CASSANDRA-5635)
 * Add server side batching to native transport (CASSANDRA-5663)
 * Make batchlog replay asynchronous (CASSANDRA-6134)
 * remove unused classes (CASSANDRA-7197)
 * Limit user types to the keyspace they are defined in (CASSANDRA-6643)
 * Add validate method to CollectionType (CASSANDRA-7208)
 * New serialization format for UDT values (CASSANDRA-7209, CASSANDRA-7261)
 * Fix nodetool netstats (CASSANDRA-7270)
 * Fix potential ClassCastException in HintedHandoffManager (CASSANDRA-7284)
 * Use prepared statements internally (CASSANDRA-6975)
 * Fix broken paging state with prepared statement (CASSANDRA-7120)
 * Fix IllegalArgumentException in CqlStorage (CASSANDRA-7287)
 * Allow nulls/non-existant fields in UDT (CASSANDRA-7206)
 * Add Thrift MultiSliceRequest (CASSANDRA-6757, CASSANDRA-7027)
 * Handle overlapping MultiSlices (CASSANDRA-7279)
 * Fix DataOutputTest on Windows (CASSANDRA-7265)
 * Embedded sets in user defined data-types are not updating (CASSANDRA-7267)
 * Add tuple type to CQL/native protocol (CASSANDRA-7248)
 * Fix CqlPagingRecordReader on tables with few rows (CASSANDRA-7322)
Merged from 2.0:
 * Copy compaction options to make sure they are reloaded (CASSANDRA-7290)
 * Add option to do more aggressive tombstone compactions (CASSANDRA-6563)
 * Don't try to compact already-compacting files in HHOM (CASSANDRA-7288)
 * Always reallocate buffers in HSHA (CASSANDRA-6285)
 * (Hadoop) support authentication in CqlRecordReader (CASSANDRA-7221)
 * (Hadoop) Close java driver Cluster in CQLRR.close (CASSANDRA-7228)
 * Warn when 'USING TIMESTAMP' is used on a CAS BATCH (CASSANDRA-7067)
 * return all cpu values from BackgroundActivityMonitor.readAndCompute (CASSANDRA-7183)
 * Correctly delete scheduled range xfers (CASSANDRA-7143)
 * return all cpu values from BackgroundActivityMonitor.readAndCompute (CASSANDRA-7183)  
 * reduce garbage creation in calculatePendingRanges (CASSANDRA-7191)
 * fix c* launch issues on Russian os's due to output of linux 'free' cmd (CASSANDRA-6162)
 * Fix disabling autocompaction (CASSANDRA-7187)
 * Fix potential NumberFormatException when deserializing IntegerType (CASSANDRA-7088)
 * cqlsh can't tab-complete disabling compaction (CASSANDRA-7185)
 * cqlsh: Accept and execute CQL statement(s) from command-line parameter (CASSANDRA-7172)
 * Fix IllegalStateException in CqlPagingRecordReader (CASSANDRA-7198)
 * Fix the InvertedIndex trigger example (CASSANDRA-7211)
 * Add --resolve-ip option to 'nodetool ring' (CASSANDRA-7210)
 * reduce garbage on codec flag deserialization (CASSANDRA-7244) 
 * Fix duplicated error messages on directory creation error at startup (CASSANDRA-5818)
 * Proper null handle for IF with map element access (CASSANDRA-7155)
 * Improve compaction visibility (CASSANDRA-7242)
 * Correctly delete scheduled range xfers (CASSANDRA-7143)
 * Make batchlog replica selection rack-aware (CASSANDRA-6551)
 * Fix CFMetaData#getColumnDefinitionFromColumnName() (CASSANDRA-7074)
 * Fix writetime/ttl functions for static columns (CASSANDRA-7081)
 * Suggest CTRL-C or semicolon after three blank lines in cqlsh (CASSANDRA-7142)
 * Fix 2ndary index queries with DESC clustering order (CASSANDRA-6950)
 * Invalid key cache entries on DROP (CASSANDRA-6525)
 * Fix flapping RecoveryManagerTest (CASSANDRA-7084)
 * Add missing iso8601 patterns for date strings (CASSANDRA-6973)
 * Support selecting multiple rows in a partition using IN (CASSANDRA-6875)
 * Add authentication support to shuffle (CASSANDRA-6484)
 * Swap local and global default read repair chances (CASSANDRA-7320)
 * Add conditional CREATE/DROP USER support (CASSANDRA-7264)
 * Cqlsh counts non-empty lines for "Blank lines" warning (CASSANDRA-7325)
Merged from 1.2:
 * Add Cloudstack snitch (CASSANDRA-7147)
 * Update system.peers correctly when relocating tokens (CASSANDRA-7126)
 * Add Google Compute Engine snitch (CASSANDRA-7132)
 * remove duplicate query for local tokens (CASSANDRA-7182)
 * exit CQLSH with error status code if script fails (CASSANDRA-6344)
 * Fix bug with some IN queries missig results (CASSANDRA-7105)
 * Fix availability validation for LOCAL_ONE CL (CASSANDRA-7319)
 * Hint streaming can cause decommission to fail (CASSANDRA-7219)


2.1.0-beta2
 * Increase default CL space to 8GB (CASSANDRA-7031)
 * Add range tombstones to read repair digests (CASSANDRA-6863)
 * Fix BTree.clear for large updates (CASSANDRA-6943)
 * Fail write instead of logging a warning when unable to append to CL
   (CASSANDRA-6764)
 * Eliminate possibility of CL segment appearing twice in active list 
   (CASSANDRA-6557)
 * Apply DONTNEED fadvise to commitlog segments (CASSANDRA-6759)
 * Switch CRC component to Adler and include it for compressed sstables 
   (CASSANDRA-4165)
 * Allow cassandra-stress to set compaction strategy options (CASSANDRA-6451)
 * Add broadcast_rpc_address option to cassandra.yaml (CASSANDRA-5899)
 * Auto reload GossipingPropertyFileSnitch config (CASSANDRA-5897)
 * Fix overflow of memtable_total_space_in_mb (CASSANDRA-6573)
 * Fix ABTC NPE and apply update function correctly (CASSANDRA-6692)
 * Allow nodetool to use a file or prompt for password (CASSANDRA-6660)
 * Fix AIOOBE when concurrently accessing ABSC (CASSANDRA-6742)
 * Fix assertion error in ALTER TYPE RENAME (CASSANDRA-6705)
 * Scrub should not always clear out repaired status (CASSANDRA-5351)
 * Improve handling of range tombstone for wide partitions (CASSANDRA-6446)
 * Fix ClassCastException for compact table with composites (CASSANDRA-6738)
 * Fix potentially repairing with wrong nodes (CASSANDRA-6808)
 * Change caching option syntax (CASSANDRA-6745)
 * Fix stress to do proper counter reads (CASSANDRA-6835)
 * Fix help message for stress counter_write (CASSANDRA-6824)
 * Fix stress smart Thrift client to pick servers correctly (CASSANDRA-6848)
 * Add logging levels (minimal, normal or verbose) to stress tool (CASSANDRA-6849)
 * Fix race condition in Batch CLE (CASSANDRA-6860)
 * Improve cleanup/scrub/upgradesstables failure handling (CASSANDRA-6774)
 * ByteBuffer write() methods for serializing sstables (CASSANDRA-6781)
 * Proper compare function for CollectionType (CASSANDRA-6783)
 * Update native server to Netty 4 (CASSANDRA-6236)
 * Fix off-by-one error in stress (CASSANDRA-6883)
 * Make OpOrder AutoCloseable (CASSANDRA-6901)
 * Remove sync repair JMX interface (CASSANDRA-6900)
 * Add multiple memory allocation options for memtables (CASSANDRA-6689, 6694)
 * Remove adjusted op rate from stress output (CASSANDRA-6921)
 * Add optimized CF.hasColumns() implementations (CASSANDRA-6941)
 * Serialize batchlog mutations with the version of the target node
   (CASSANDRA-6931)
 * Optimize CounterColumn#reconcile() (CASSANDRA-6953)
 * Properly remove 1.2 sstable support in 2.1 (CASSANDRA-6869)
 * Lock counter cells, not partitions (CASSANDRA-6880)
 * Track presence of legacy counter shards in sstables (CASSANDRA-6888)
 * Ensure safe resource cleanup when replacing sstables (CASSANDRA-6912)
 * Add failure handler to async callback (CASSANDRA-6747)
 * Fix AE when closing SSTable without releasing reference (CASSANDRA-7000)
 * Clean up IndexInfo on keyspace/table drops (CASSANDRA-6924)
 * Only snapshot relative SSTables when sequential repair (CASSANDRA-7024)
 * Require nodetool rebuild_index to specify index names (CASSANDRA-7038)
 * fix cassandra stress errors on reads with native protocol (CASSANDRA-7033)
 * Use OpOrder to guard sstable references for reads (CASSANDRA-6919)
 * Preemptive opening of compaction result (CASSANDRA-6916)
 * Multi-threaded scrub/cleanup/upgradesstables (CASSANDRA-5547)
 * Optimize cellname comparison (CASSANDRA-6934)
 * Native protocol v3 (CASSANDRA-6855)
 * Optimize Cell liveness checks and clean up Cell (CASSANDRA-7119)
 * Support consistent range movements (CASSANDRA-2434)
 * Display min timestamp in sstablemetadata viewer (CASSANDRA-6767)
Merged from 2.0:
 * Avoid race-prone second "scrub" of system keyspace (CASSANDRA-6797)
 * Pool CqlRecordWriter clients by inetaddress rather than Range
   (CASSANDRA-6665)
 * Fix compaction_history timestamps (CASSANDRA-6784)
 * Compare scores of full replica ordering in DES (CASSANDRA-6683)
 * fix CME in SessionInfo updateProgress affecting netstats (CASSANDRA-6577)
 * Allow repairing between specific replicas (CASSANDRA-6440)
 * Allow per-dc enabling of hints (CASSANDRA-6157)
 * Add compatibility for Hadoop 0.2.x (CASSANDRA-5201)
 * Fix EstimatedHistogram races (CASSANDRA-6682)
 * Failure detector correctly converts initial value to nanos (CASSANDRA-6658)
 * Add nodetool taketoken to relocate vnodes (CASSANDRA-4445)
 * Expose bulk loading progress over JMX (CASSANDRA-4757)
 * Correctly handle null with IF conditions and TTL (CASSANDRA-6623)
 * Account for range/row tombstones in tombstone drop
   time histogram (CASSANDRA-6522)
 * Stop CommitLogSegment.close() from calling sync() (CASSANDRA-6652)
 * Make commitlog failure handling configurable (CASSANDRA-6364)
 * Avoid overlaps in LCS (CASSANDRA-6688)
 * Improve support for paginating over composites (CASSANDRA-4851)
 * Fix count(*) queries in a mixed cluster (CASSANDRA-6707)
 * Improve repair tasks(snapshot, differencing) concurrency (CASSANDRA-6566)
 * Fix replaying pre-2.0 commit logs (CASSANDRA-6714)
 * Add static columns to CQL3 (CASSANDRA-6561)
 * Optimize single partition batch statements (CASSANDRA-6737)
 * Disallow post-query re-ordering when paging (CASSANDRA-6722)
 * Fix potential paging bug with deleted columns (CASSANDRA-6748)
 * Fix NPE on BulkLoader caused by losing StreamEvent (CASSANDRA-6636)
 * Fix truncating compression metadata (CASSANDRA-6791)
 * Add CMSClassUnloadingEnabled JVM option (CASSANDRA-6541)
 * Catch memtable flush exceptions during shutdown (CASSANDRA-6735)
 * Fix upgradesstables NPE for non-CF-based indexes (CASSANDRA-6645)
 * Fix UPDATE updating PRIMARY KEY columns implicitly (CASSANDRA-6782)
 * Fix IllegalArgumentException when updating from 1.2 with SuperColumns
   (CASSANDRA-6733)
 * FBUtilities.singleton() should use the CF comparator (CASSANDRA-6778)
 * Fix CQLSStableWriter.addRow(Map<String, Object>) (CASSANDRA-6526)
 * Fix HSHA server introducing corrupt data (CASSANDRA-6285)
 * Fix CAS conditions for COMPACT STORAGE tables (CASSANDRA-6813)
 * Starting threads in OutboundTcpConnectionPool constructor causes race conditions (CASSANDRA-7177)
 * Allow overriding cassandra-rackdc.properties file (CASSANDRA-7072)
 * Set JMX RMI port to 7199 (CASSANDRA-7087)
 * Use LOCAL_QUORUM for data reads at LOCAL_SERIAL (CASSANDRA-6939)
 * Log a warning for large batches (CASSANDRA-6487)
 * Put nodes in hibernate when join_ring is false (CASSANDRA-6961)
 * Avoid early loading of non-system keyspaces before compaction-leftovers 
   cleanup at startup (CASSANDRA-6913)
 * Restrict Windows to parallel repairs (CASSANDRA-6907)
 * (Hadoop) Allow manually specifying start/end tokens in CFIF (CASSANDRA-6436)
 * Fix NPE in MeteredFlusher (CASSANDRA-6820)
 * Fix race processing range scan responses (CASSANDRA-6820)
 * Allow deleting snapshots from dropped keyspaces (CASSANDRA-6821)
 * Add uuid() function (CASSANDRA-6473)
 * Omit tombstones from schema digests (CASSANDRA-6862)
 * Include correct consistencyLevel in LWT timeout (CASSANDRA-6884)
 * Lower chances for losing new SSTables during nodetool refresh and
   ColumnFamilyStore.loadNewSSTables (CASSANDRA-6514)
 * Add support for DELETE ... IF EXISTS to CQL3 (CASSANDRA-5708)
 * Update hadoop_cql3_word_count example (CASSANDRA-6793)
 * Fix handling of RejectedExecution in sync Thrift server (CASSANDRA-6788)
 * Log more information when exceeding tombstone_warn_threshold (CASSANDRA-6865)
 * Fix truncate to not abort due to unreachable fat clients (CASSANDRA-6864)
 * Fix schema concurrency exceptions (CASSANDRA-6841)
 * Fix leaking validator FH in StreamWriter (CASSANDRA-6832)
 * Fix saving triggers to schema (CASSANDRA-6789)
 * Fix trigger mutations when base mutation list is immutable (CASSANDRA-6790)
 * Fix accounting in FileCacheService to allow re-using RAR (CASSANDRA-6838)
 * Fix static counter columns (CASSANDRA-6827)
 * Restore expiring->deleted (cell) compaction optimization (CASSANDRA-6844)
 * Fix CompactionManager.needsCleanup (CASSANDRA-6845)
 * Correctly compare BooleanType values other than 0 and 1 (CASSANDRA-6779)
 * Read message id as string from earlier versions (CASSANDRA-6840)
 * Properly use the Paxos consistency for (non-protocol) batch (CASSANDRA-6837)
 * Add paranoid disk failure option (CASSANDRA-6646)
 * Improve PerRowSecondaryIndex performance (CASSANDRA-6876)
 * Extend triggers to support CAS updates (CASSANDRA-6882)
 * Static columns with IF NOT EXISTS don't always work as expected (CASSANDRA-6873)
 * Fix paging with SELECT DISTINCT (CASSANDRA-6857)
 * Fix UnsupportedOperationException on CAS timeout (CASSANDRA-6923)
 * Improve MeteredFlusher handling of MF-unaffected column families
   (CASSANDRA-6867)
 * Add CqlRecordReader using native pagination (CASSANDRA-6311)
 * Add QueryHandler interface (CASSANDRA-6659)
 * Track liveRatio per-memtable, not per-CF (CASSANDRA-6945)
 * Make sure upgradesstables keeps sstable level (CASSANDRA-6958)
 * Fix LIMIT with static columns (CASSANDRA-6956)
 * Fix clash with CQL column name in thrift validation (CASSANDRA-6892)
 * Fix error with super columns in mixed 1.2-2.0 clusters (CASSANDRA-6966)
 * Fix bad skip of sstables on slice query with composite start/finish (CASSANDRA-6825)
 * Fix unintended update with conditional statement (CASSANDRA-6893)
 * Fix map element access in IF (CASSANDRA-6914)
 * Avoid costly range calculations for range queries on system keyspaces
   (CASSANDRA-6906)
 * Fix SSTable not released if stream session fails (CASSANDRA-6818)
 * Avoid build failure due to ANTLR timeout (CASSANDRA-6991)
 * Queries on compact tables can return more rows that requested (CASSANDRA-7052)
 * USING TIMESTAMP for batches does not work (CASSANDRA-7053)
 * Fix performance regression from CASSANDRA-5614 (CASSANDRA-6949)
 * Ensure that batchlog and hint timeouts do not produce hints (CASSANDRA-7058)
 * Merge groupable mutations in TriggerExecutor#execute() (CASSANDRA-7047)
 * Plug holes in resource release when wiring up StreamSession (CASSANDRA-7073)
 * Re-add parameter columns to tracing session (CASSANDRA-6942)
 * Preserves CQL metadata when updating table from thrift (CASSANDRA-6831)
Merged from 1.2:
 * Fix nodetool display with vnodes (CASSANDRA-7082)
 * Add UNLOGGED, COUNTER options to BATCH documentation (CASSANDRA-6816)
 * add extra SSL cipher suites (CASSANDRA-6613)
 * fix nodetool getsstables for blob PK (CASSANDRA-6803)
 * Fix BatchlogManager#deleteBatch() use of millisecond timestamps
   (CASSANDRA-6822)
 * Continue assassinating even if the endpoint vanishes (CASSANDRA-6787)
 * Schedule schema pulls on change (CASSANDRA-6971)
 * Non-droppable verbs shouldn't be dropped from OTC (CASSANDRA-6980)
 * Shutdown batchlog executor in SS#drain() (CASSANDRA-7025)
 * Fix batchlog to account for CF truncation records (CASSANDRA-6999)
 * Fix CQLSH parsing of functions and BLOB literals (CASSANDRA-7018)
 * Properly load trustore in the native protocol (CASSANDRA-6847)
 * Always clean up references in SerializingCache (CASSANDRA-6994)
 * Don't shut MessagingService down when replacing a node (CASSANDRA-6476)
 * fix npe when doing -Dcassandra.fd_initial_value_ms (CASSANDRA-6751)


2.1.0-beta1
 * Add flush directory distinct from compaction directories (CASSANDRA-6357)
 * Require JNA by default (CASSANDRA-6575)
 * add listsnapshots command to nodetool (CASSANDRA-5742)
 * Introduce AtomicBTreeColumns (CASSANDRA-6271, 6692)
 * Multithreaded commitlog (CASSANDRA-3578)
 * allocate fixed index summary memory pool and resample cold index summaries 
   to use less memory (CASSANDRA-5519)
 * Removed multithreaded compaction (CASSANDRA-6142)
 * Parallelize fetching rows for low-cardinality indexes (CASSANDRA-1337)
 * change logging from log4j to logback (CASSANDRA-5883)
 * switch to LZ4 compression for internode communication (CASSANDRA-5887)
 * Stop using Thrift-generated Index* classes internally (CASSANDRA-5971)
 * Remove 1.2 network compatibility code (CASSANDRA-5960)
 * Remove leveled json manifest migration code (CASSANDRA-5996)
 * Remove CFDefinition (CASSANDRA-6253)
 * Use AtomicIntegerFieldUpdater in RefCountedMemory (CASSANDRA-6278)
 * User-defined types for CQL3 (CASSANDRA-5590)
 * Use of o.a.c.metrics in nodetool (CASSANDRA-5871, 6406)
 * Batch read from OTC's queue and cleanup (CASSANDRA-1632)
 * Secondary index support for collections (CASSANDRA-4511, 6383)
 * SSTable metadata(Stats.db) format change (CASSANDRA-6356)
 * Push composites support in the storage engine
   (CASSANDRA-5417, CASSANDRA-6520)
 * Add snapshot space used to cfstats (CASSANDRA-6231)
 * Add cardinality estimator for key count estimation (CASSANDRA-5906)
 * CF id is changed to be non-deterministic. Data dir/key cache are created
   uniquely for CF id (CASSANDRA-5202)
 * New counters implementation (CASSANDRA-6504)
 * Replace UnsortedColumns, EmptyColumns, TreeMapBackedSortedColumns with new
   ArrayBackedSortedColumns (CASSANDRA-6630, CASSANDRA-6662, CASSANDRA-6690)
 * Add option to use row cache with a given amount of rows (CASSANDRA-5357)
 * Avoid repairing already repaired data (CASSANDRA-5351)
 * Reject counter updates with USING TTL/TIMESTAMP (CASSANDRA-6649)
 * Replace index_interval with min/max_index_interval (CASSANDRA-6379)
 * Lift limitation that order by columns must be selected for IN queries (CASSANDRA-4911)


2.0.5
 * Reduce garbage generated by bloom filter lookups (CASSANDRA-6609)
 * Add ks.cf names to tombstone logging (CASSANDRA-6597)
 * Use LOCAL_QUORUM for LWT operations at LOCAL_SERIAL (CASSANDRA-6495)
 * Wait for gossip to settle before accepting client connections (CASSANDRA-4288)
 * Delete unfinished compaction incrementally (CASSANDRA-6086)
 * Allow specifying custom secondary index options in CQL3 (CASSANDRA-6480)
 * Improve replica pinning for cache efficiency in DES (CASSANDRA-6485)
 * Fix LOCAL_SERIAL from thrift (CASSANDRA-6584)
 * Don't special case received counts in CAS timeout exceptions (CASSANDRA-6595)
 * Add support for 2.1 global counter shards (CASSANDRA-6505)
 * Fix NPE when streaming connection is not yet established (CASSANDRA-6210)
 * Avoid rare duplicate read repair triggering (CASSANDRA-6606)
 * Fix paging discardFirst (CASSANDRA-6555)
 * Fix ArrayIndexOutOfBoundsException in 2ndary index query (CASSANDRA-6470)
 * Release sstables upon rebuilding 2i (CASSANDRA-6635)
 * Add AbstractCompactionStrategy.startup() method (CASSANDRA-6637)
 * SSTableScanner may skip rows during cleanup (CASSANDRA-6638)
 * sstables from stalled repair sessions can resurrect deleted data (CASSANDRA-6503)
 * Switch stress to use ITransportFactory (CASSANDRA-6641)
 * Fix IllegalArgumentException during prepare (CASSANDRA-6592)
 * Fix possible loss of 2ndary index entries during compaction (CASSANDRA-6517)
 * Fix direct Memory on architectures that do not support unaligned long access
   (CASSANDRA-6628)
 * Let scrub optionally skip broken counter partitions (CASSANDRA-5930)
Merged from 1.2:
 * fsync compression metadata (CASSANDRA-6531)
 * Validate CF existence on execution for prepared statement (CASSANDRA-6535)
 * Add ability to throttle batchlog replay (CASSANDRA-6550)
 * Fix executing LOCAL_QUORUM with SimpleStrategy (CASSANDRA-6545)
 * Avoid StackOverflow when using large IN queries (CASSANDRA-6567)
 * Nodetool upgradesstables includes secondary indexes (CASSANDRA-6598)
 * Paginate batchlog replay (CASSANDRA-6569)
 * skip blocking on streaming during drain (CASSANDRA-6603)
 * Improve error message when schema doesn't match loaded sstable (CASSANDRA-6262)
 * Add properties to adjust FD initial value and max interval (CASSANDRA-4375)
 * Fix preparing with batch and delete from collection (CASSANDRA-6607)
 * Fix ABSC reverse iterator's remove() method (CASSANDRA-6629)
 * Handle host ID conflicts properly (CASSANDRA-6615)
 * Move handling of migration event source to solve bootstrap race. (CASSANDRA-6648)
 * Make sure compaction throughput value doesn't overflow with int math (CASSANDRA-6647)


2.0.4
 * Allow removing snapshots of no-longer-existing CFs (CASSANDRA-6418)
 * add StorageService.stopDaemon() (CASSANDRA-4268)
 * add IRE for invalid CF supplied to get_count (CASSANDRA-5701)
 * add client encryption support to sstableloader (CASSANDRA-6378)
 * Fix accept() loop for SSL sockets post-shutdown (CASSANDRA-6468)
 * Fix size-tiered compaction in LCS L0 (CASSANDRA-6496)
 * Fix assertion failure in filterColdSSTables (CASSANDRA-6483)
 * Fix row tombstones in larger-than-memory compactions (CASSANDRA-6008)
 * Fix cleanup ClassCastException (CASSANDRA-6462)
 * Reduce gossip memory use by interning VersionedValue strings (CASSANDRA-6410)
 * Allow specifying datacenters to participate in a repair (CASSANDRA-6218)
 * Fix divide-by-zero in PCI (CASSANDRA-6403)
 * Fix setting last compacted key in the wrong level for LCS (CASSANDRA-6284)
 * Add millisecond precision formats to the timestamp parser (CASSANDRA-6395)
 * Expose a total memtable size metric for a CF (CASSANDRA-6391)
 * cqlsh: handle symlinks properly (CASSANDRA-6425)
 * Fix potential infinite loop when paging query with IN (CASSANDRA-6464)
 * Fix assertion error in AbstractQueryPager.discardFirst (CASSANDRA-6447)
 * Fix streaming older SSTable yields unnecessary tombstones (CASSANDRA-6527)
Merged from 1.2:
 * Improved error message on bad properties in DDL queries (CASSANDRA-6453)
 * Randomize batchlog candidates selection (CASSANDRA-6481)
 * Fix thundering herd on endpoint cache invalidation (CASSANDRA-6345, 6485)
 * Improve batchlog write performance with vnodes (CASSANDRA-6488)
 * cqlsh: quote single quotes in strings inside collections (CASSANDRA-6172)
 * Improve gossip performance for typical messages (CASSANDRA-6409)
 * Throw IRE if a prepared statement has more markers than supported 
   (CASSANDRA-5598)
 * Expose Thread metrics for the native protocol server (CASSANDRA-6234)
 * Change snapshot response message verb to INTERNAL to avoid dropping it 
   (CASSANDRA-6415)
 * Warn when collection read has > 65K elements (CASSANDRA-5428)
 * Fix cache persistence when both row and key cache are enabled 
   (CASSANDRA-6413)
 * (Hadoop) add describe_local_ring (CASSANDRA-6268)
 * Fix handling of concurrent directory creation failure (CASSANDRA-6459)
 * Allow executing CREATE statements multiple times (CASSANDRA-6471)
 * Don't send confusing info with timeouts (CASSANDRA-6491)
 * Don't resubmit counter mutation runnables internally (CASSANDRA-6427)
 * Don't drop local mutations without a hint (CASSANDRA-6510)
 * Don't allow null max_hint_window_in_ms (CASSANDRA-6419)
 * Validate SliceRange start and finish lengths (CASSANDRA-6521)


2.0.3
 * Fix FD leak on slice read path (CASSANDRA-6275)
 * Cancel read meter task when closing SSTR (CASSANDRA-6358)
 * free off-heap IndexSummary during bulk (CASSANDRA-6359)
 * Recover from IOException in accept() thread (CASSANDRA-6349)
 * Improve Gossip tolerance of abnormally slow tasks (CASSANDRA-6338)
 * Fix trying to hint timed out counter writes (CASSANDRA-6322)
 * Allow restoring specific columnfamilies from archived CL (CASSANDRA-4809)
 * Avoid flushing compaction_history after each operation (CASSANDRA-6287)
 * Fix repair assertion error when tombstones expire (CASSANDRA-6277)
 * Skip loading corrupt key cache (CASSANDRA-6260)
 * Fixes for compacting larger-than-memory rows (CASSANDRA-6274)
 * Compact hottest sstables first and optionally omit coldest from
   compaction entirely (CASSANDRA-6109)
 * Fix modifying column_metadata from thrift (CASSANDRA-6182)
 * cqlsh: fix LIST USERS output (CASSANDRA-6242)
 * Add IRequestSink interface (CASSANDRA-6248)
 * Update memtable size while flushing (CASSANDRA-6249)
 * Provide hooks around CQL2/CQL3 statement execution (CASSANDRA-6252)
 * Require Permission.SELECT for CAS updates (CASSANDRA-6247)
 * New CQL-aware SSTableWriter (CASSANDRA-5894)
 * Reject CAS operation when the protocol v1 is used (CASSANDRA-6270)
 * Correctly throw error when frame too large (CASSANDRA-5981)
 * Fix serialization bug in PagedRange with 2ndary indexes (CASSANDRA-6299)
 * Fix CQL3 table validation in Thrift (CASSANDRA-6140)
 * Fix bug missing results with IN clauses (CASSANDRA-6327)
 * Fix paging with reversed slices (CASSANDRA-6343)
 * Set minTimestamp correctly to be able to drop expired sstables (CASSANDRA-6337)
 * Support NaN and Infinity as float literals (CASSANDRA-6003)
 * Remove RF from nodetool ring output (CASSANDRA-6289)
 * Fix attempting to flush empty rows (CASSANDRA-6374)
 * Fix potential out of bounds exception when paging (CASSANDRA-6333)
Merged from 1.2:
 * Optimize FD phi calculation (CASSANDRA-6386)
 * Improve initial FD phi estimate when starting up (CASSANDRA-6385)
 * Don't list CQL3 table in CLI describe even if named explicitely 
   (CASSANDRA-5750)
 * Invalidate row cache when dropping CF (CASSANDRA-6351)
 * add non-jamm path for cached statements (CASSANDRA-6293)
 * add windows bat files for shell commands (CASSANDRA-6145)
 * Require logging in for Thrift CQL2/3 statement preparation (CASSANDRA-6254)
 * restrict max_num_tokens to 1536 (CASSANDRA-6267)
 * Nodetool gets default JMX port from cassandra-env.sh (CASSANDRA-6273)
 * make calculatePendingRanges asynchronous (CASSANDRA-6244)
 * Remove blocking flushes in gossip thread (CASSANDRA-6297)
 * Fix potential socket leak in connectionpool creation (CASSANDRA-6308)
 * Allow LOCAL_ONE/LOCAL_QUORUM to work with SimpleStrategy (CASSANDRA-6238)
 * cqlsh: handle 'null' as session duration (CASSANDRA-6317)
 * Fix json2sstable handling of range tombstones (CASSANDRA-6316)
 * Fix missing one row in reverse query (CASSANDRA-6330)
 * Fix reading expired row value from row cache (CASSANDRA-6325)
 * Fix AssertionError when doing set element deletion (CASSANDRA-6341)
 * Make CL code for the native protocol match the one in C* 2.0
   (CASSANDRA-6347)
 * Disallow altering CQL3 table from thrift (CASSANDRA-6370)
 * Fix size computation of prepared statement (CASSANDRA-6369)


2.0.2
 * Update FailureDetector to use nanontime (CASSANDRA-4925)
 * Fix FileCacheService regressions (CASSANDRA-6149)
 * Never return WriteTimeout for CL.ANY (CASSANDRA-6132)
 * Fix race conditions in bulk loader (CASSANDRA-6129)
 * Add configurable metrics reporting (CASSANDRA-4430)
 * drop queries exceeding a configurable number of tombstones (CASSANDRA-6117)
 * Track and persist sstable read activity (CASSANDRA-5515)
 * Fixes for speculative retry (CASSANDRA-5932, CASSANDRA-6194)
 * Improve memory usage of metadata min/max column names (CASSANDRA-6077)
 * Fix thrift validation refusing row markers on CQL3 tables (CASSANDRA-6081)
 * Fix insertion of collections with CAS (CASSANDRA-6069)
 * Correctly send metadata on SELECT COUNT (CASSANDRA-6080)
 * Track clients' remote addresses in ClientState (CASSANDRA-6070)
 * Create snapshot dir if it does not exist when migrating
   leveled manifest (CASSANDRA-6093)
 * make sequential nodetool repair the default (CASSANDRA-5950)
 * Add more hooks for compaction strategy implementations (CASSANDRA-6111)
 * Fix potential NPE on composite 2ndary indexes (CASSANDRA-6098)
 * Delete can potentially be skipped in batch (CASSANDRA-6115)
 * Allow alter keyspace on system_traces (CASSANDRA-6016)
 * Disallow empty column names in cql (CASSANDRA-6136)
 * Use Java7 file-handling APIs and fix file moving on Windows (CASSANDRA-5383)
 * Save compaction history to system keyspace (CASSANDRA-5078)
 * Fix NPE if StorageService.getOperationMode() is executed before full startup (CASSANDRA-6166)
 * CQL3: support pre-epoch longs for TimestampType (CASSANDRA-6212)
 * Add reloadtriggers command to nodetool (CASSANDRA-4949)
 * cqlsh: ignore empty 'value alias' in DESCRIBE (CASSANDRA-6139)
 * Fix sstable loader (CASSANDRA-6205)
 * Reject bootstrapping if the node already exists in gossip (CASSANDRA-5571)
 * Fix NPE while loading paxos state (CASSANDRA-6211)
 * cqlsh: add SHOW SESSION <tracing-session> command (CASSANDRA-6228)
Merged from 1.2:
 * (Hadoop) Require CFRR batchSize to be at least 2 (CASSANDRA-6114)
 * Add a warning for small LCS sstable size (CASSANDRA-6191)
 * Add ability to list specific KS/CF combinations in nodetool cfstats (CASSANDRA-4191)
 * Mark CF clean if a mutation raced the drop and got it marked dirty (CASSANDRA-5946)
 * Add a LOCAL_ONE consistency level (CASSANDRA-6202)
 * Limit CQL prepared statement cache by size instead of count (CASSANDRA-6107)
 * Tracing should log write failure rather than raw exceptions (CASSANDRA-6133)
 * lock access to TM.endpointToHostIdMap (CASSANDRA-6103)
 * Allow estimated memtable size to exceed slab allocator size (CASSANDRA-6078)
 * Start MeteredFlusher earlier to prevent OOM during CL replay (CASSANDRA-6087)
 * Avoid sending Truncate command to fat clients (CASSANDRA-6088)
 * Allow where clause conditions to be in parenthesis (CASSANDRA-6037)
 * Do not open non-ssl storage port if encryption option is all (CASSANDRA-3916)
 * Move batchlog replay to its own executor (CASSANDRA-6079)
 * Add tombstone debug threshold and histogram (CASSANDRA-6042, 6057)
 * Enable tcp keepalive on incoming connections (CASSANDRA-4053)
 * Fix fat client schema pull NPE (CASSANDRA-6089)
 * Fix memtable flushing for indexed tables (CASSANDRA-6112)
 * Fix skipping columns with multiple slices (CASSANDRA-6119)
 * Expose connected thrift + native client counts (CASSANDRA-5084)
 * Optimize auth setup (CASSANDRA-6122)
 * Trace index selection (CASSANDRA-6001)
 * Update sstablesPerReadHistogram to use biased sampling (CASSANDRA-6164)
 * Log UnknownColumnfamilyException when closing socket (CASSANDRA-5725)
 * Properly error out on CREATE INDEX for counters table (CASSANDRA-6160)
 * Handle JMX notification failure for repair (CASSANDRA-6097)
 * (Hadoop) Fetch no more than 128 splits in parallel (CASSANDRA-6169)
 * stress: add username/password authentication support (CASSANDRA-6068)
 * Fix indexed queries with row cache enabled on parent table (CASSANDRA-5732)
 * Fix compaction race during columnfamily drop (CASSANDRA-5957)
 * Fix validation of empty column names for compact tables (CASSANDRA-6152)
 * Skip replaying mutations that pass CRC but fail to deserialize (CASSANDRA-6183)
 * Rework token replacement to use replace_address (CASSANDRA-5916)
 * Fix altering column types (CASSANDRA-6185)
 * cqlsh: fix CREATE/ALTER WITH completion (CASSANDRA-6196)
 * add windows bat files for shell commands (CASSANDRA-6145)
 * Fix potential stack overflow during range tombstones insertion (CASSANDRA-6181)
 * (Hadoop) Make LOCAL_ONE the default consistency level (CASSANDRA-6214)


2.0.1
 * Fix bug that could allow reading deleted data temporarily (CASSANDRA-6025)
 * Improve memory use defaults (CASSANDRA-6059)
 * Make ThriftServer more easlly extensible (CASSANDRA-6058)
 * Remove Hadoop dependency from ITransportFactory (CASSANDRA-6062)
 * add file_cache_size_in_mb setting (CASSANDRA-5661)
 * Improve error message when yaml contains invalid properties (CASSANDRA-5958)
 * Improve leveled compaction's ability to find non-overlapping L0 compactions
   to work on concurrently (CASSANDRA-5921)
 * Notify indexer of columns shadowed by range tombstones (CASSANDRA-5614)
 * Log Merkle tree stats (CASSANDRA-2698)
 * Switch from crc32 to adler32 for compressed sstable checksums (CASSANDRA-5862)
 * Improve offheap memcpy performance (CASSANDRA-5884)
 * Use a range aware scanner for cleanup (CASSANDRA-2524)
 * Cleanup doesn't need to inspect sstables that contain only local data
   (CASSANDRA-5722)
 * Add ability for CQL3 to list partition keys (CASSANDRA-4536)
 * Improve native protocol serialization (CASSANDRA-5664)
 * Upgrade Thrift to 0.9.1 (CASSANDRA-5923)
 * Require superuser status for adding triggers (CASSANDRA-5963)
 * Make standalone scrubber handle old and new style leveled manifest
   (CASSANDRA-6005)
 * Fix paxos bugs (CASSANDRA-6012, 6013, 6023)
 * Fix paged ranges with multiple replicas (CASSANDRA-6004)
 * Fix potential AssertionError during tracing (CASSANDRA-6041)
 * Fix NPE in sstablesplit (CASSANDRA-6027)
 * Migrate pre-2.0 key/value/column aliases to system.schema_columns
   (CASSANDRA-6009)
 * Paging filter empty rows too agressively (CASSANDRA-6040)
 * Support variadic parameters for IN clauses (CASSANDRA-4210)
 * cqlsh: return the result of CAS writes (CASSANDRA-5796)
 * Fix validation of IN clauses with 2ndary indexes (CASSANDRA-6050)
 * Support named bind variables in CQL (CASSANDRA-6033)
Merged from 1.2:
 * Allow cache-keys-to-save to be set at runtime (CASSANDRA-5980)
 * Avoid second-guessing out-of-space state (CASSANDRA-5605)
 * Tuning knobs for dealing with large blobs and many CFs (CASSANDRA-5982)
 * (Hadoop) Fix CQLRW for thrift tables (CASSANDRA-6002)
 * Fix possible divide-by-zero in HHOM (CASSANDRA-5990)
 * Allow local batchlog writes for CL.ANY (CASSANDRA-5967)
 * Upgrade metrics-core to version 2.2.0 (CASSANDRA-5947)
 * Fix CqlRecordWriter with composite keys (CASSANDRA-5949)
 * Add snitch, schema version, cluster, partitioner to JMX (CASSANDRA-5881)
 * Allow disabling SlabAllocator (CASSANDRA-5935)
 * Make user-defined compaction JMX blocking (CASSANDRA-4952)
 * Fix streaming does not transfer wrapped range (CASSANDRA-5948)
 * Fix loading index summary containing empty key (CASSANDRA-5965)
 * Correctly handle limits in CompositesSearcher (CASSANDRA-5975)
 * Pig: handle CQL collections (CASSANDRA-5867)
 * Pass the updated cf to the PRSI index() method (CASSANDRA-5999)
 * Allow empty CQL3 batches (as no-op) (CASSANDRA-5994)
 * Support null in CQL3 functions (CASSANDRA-5910)
 * Replace the deprecated MapMaker with CacheLoader (CASSANDRA-6007)
 * Add SSTableDeletingNotification to DataTracker (CASSANDRA-6010)
 * Fix snapshots in use get deleted during snapshot repair (CASSANDRA-6011)
 * Move hints and exception count to o.a.c.metrics (CASSANDRA-6017)
 * Fix memory leak in snapshot repair (CASSANDRA-6047)
 * Fix sstable2sjon for CQL3 tables (CASSANDRA-5852)


2.0.0
 * Fix thrift validation when inserting into CQL3 tables (CASSANDRA-5138)
 * Fix periodic memtable flushing behavior with clean memtables (CASSANDRA-5931)
 * Fix dateOf() function for pre-2.0 timestamp columns (CASSANDRA-5928)
 * Fix SSTable unintentionally loads BF when opened for batch (CASSANDRA-5938)
 * Add stream session progress to JMX (CASSANDRA-4757)
 * Fix NPE during CAS operation (CASSANDRA-5925)
Merged from 1.2:
 * Fix getBloomFilterDiskSpaceUsed for AlwaysPresentFilter (CASSANDRA-5900)
 * Don't announce schema version until we've loaded the changes locally
   (CASSANDRA-5904)
 * Fix to support off heap bloom filters size greater than 2 GB (CASSANDRA-5903)
 * Properly handle parsing huge map and set literals (CASSANDRA-5893)


2.0.0-rc2
 * enable vnodes by default (CASSANDRA-5869)
 * fix CAS contention timeout (CASSANDRA-5830)
 * fix HsHa to respect max frame size (CASSANDRA-4573)
 * Fix (some) 2i on composite components omissions (CASSANDRA-5851)
 * cqlsh: add DESCRIBE FULL SCHEMA variant (CASSANDRA-5880)
Merged from 1.2:
 * Correctly validate sparse composite cells in scrub (CASSANDRA-5855)
 * Add KeyCacheHitRate metric to CF metrics (CASSANDRA-5868)
 * cqlsh: add support for multiline comments (CASSANDRA-5798)
 * Handle CQL3 SELECT duplicate IN restrictions on clustering columns
   (CASSANDRA-5856)


2.0.0-rc1
 * improve DecimalSerializer performance (CASSANDRA-5837)
 * fix potential spurious wakeup in AsyncOneResponse (CASSANDRA-5690)
 * fix schema-related trigger issues (CASSANDRA-5774)
 * Better validation when accessing CQL3 table from thrift (CASSANDRA-5138)
 * Fix assertion error during repair (CASSANDRA-5801)
 * Fix range tombstone bug (CASSANDRA-5805)
 * DC-local CAS (CASSANDRA-5797)
 * Add a native_protocol_version column to the system.local table (CASSANRDA-5819)
 * Use index_interval from cassandra.yaml when upgraded (CASSANDRA-5822)
 * Fix buffer underflow on socket close (CASSANDRA-5792)
Merged from 1.2:
 * Fix reading DeletionTime from 1.1-format sstables (CASSANDRA-5814)
 * cqlsh: add collections support to COPY (CASSANDRA-5698)
 * retry important messages for any IOException (CASSANDRA-5804)
 * Allow empty IN relations in SELECT/UPDATE/DELETE statements (CASSANDRA-5626)
 * cqlsh: fix crashing on Windows due to libedit detection (CASSANDRA-5812)
 * fix bulk-loading compressed sstables (CASSANDRA-5820)
 * (Hadoop) fix quoting in CqlPagingRecordReader and CqlRecordWriter 
   (CASSANDRA-5824)
 * update default LCS sstable size to 160MB (CASSANDRA-5727)
 * Allow compacting 2Is via nodetool (CASSANDRA-5670)
 * Hex-encode non-String keys in OPP (CASSANDRA-5793)
 * nodetool history logging (CASSANDRA-5823)
 * (Hadoop) fix support for Thrift tables in CqlPagingRecordReader 
   (CASSANDRA-5752)
 * add "all time blocked" to StatusLogger output (CASSANDRA-5825)
 * Future-proof inter-major-version schema migrations (CASSANDRA-5845)
 * (Hadoop) add CqlPagingRecordReader support for ReversedType in Thrift table
   (CASSANDRA-5718)
 * Add -no-snapshot option to scrub (CASSANDRA-5891)
 * Fix to support off heap bloom filters size greater than 2 GB (CASSANDRA-5903)
 * Properly handle parsing huge map and set literals (CASSANDRA-5893)
 * Fix LCS L0 compaction may overlap in L1 (CASSANDRA-5907)
 * New sstablesplit tool to split large sstables offline (CASSANDRA-4766)
 * Fix potential deadlock in native protocol server (CASSANDRA-5926)
 * Disallow incompatible type change in CQL3 (CASSANDRA-5882)
Merged from 1.1:
 * Correctly validate sparse composite cells in scrub (CASSANDRA-5855)


2.0.0-beta2
 * Replace countPendingHints with Hints Created metric (CASSANDRA-5746)
 * Allow nodetool with no args, and with help to run without a server (CASSANDRA-5734)
 * Cleanup AbstractType/TypeSerializer classes (CASSANDRA-5744)
 * Remove unimplemented cli option schema-mwt (CASSANDRA-5754)
 * Support range tombstones in thrift (CASSANDRA-5435)
 * Normalize table-manipulating CQL3 statements' class names (CASSANDRA-5759)
 * cqlsh: add missing table options to DESCRIBE output (CASSANDRA-5749)
 * Fix assertion error during repair (CASSANDRA-5757)
 * Fix bulkloader (CASSANDRA-5542)
 * Add LZ4 compression to the native protocol (CASSANDRA-5765)
 * Fix bugs in the native protocol v2 (CASSANDRA-5770)
 * CAS on 'primary key only' table (CASSANDRA-5715)
 * Support streaming SSTables of old versions (CASSANDRA-5772)
 * Always respect protocol version in native protocol (CASSANDRA-5778)
 * Fix ConcurrentModificationException during streaming (CASSANDRA-5782)
 * Update deletion timestamp in Commit#updatesWithPaxosTime (CASSANDRA-5787)
 * Thrift cas() method crashes if input columns are not sorted (CASSANDRA-5786)
 * Order columns names correctly when querying for CAS (CASSANDRA-5788)
 * Fix streaming retry (CASSANDRA-5775)
Merged from 1.2:
 * if no seeds can be a reached a node won't start in a ring by itself (CASSANDRA-5768)
 * add cassandra.unsafesystem property (CASSANDRA-5704)
 * (Hadoop) quote identifiers in CqlPagingRecordReader (CASSANDRA-5763)
 * Add replace_node functionality for vnodes (CASSANDRA-5337)
 * Add timeout events to query traces (CASSANDRA-5520)
 * Fix serialization of the LEFT gossip value (CASSANDRA-5696)
 * Pig: support for cql3 tables (CASSANDRA-5234)
 * Fix skipping range tombstones with reverse queries (CASSANDRA-5712)
 * Expire entries out of ThriftSessionManager (CASSANDRA-5719)
 * Don't keep ancestor information in memory (CASSANDRA-5342)
 * Expose native protocol server status in nodetool info (CASSANDRA-5735)
 * Fix pathetic performance of range tombstones (CASSANDRA-5677)
 * Fix querying with an empty (impossible) range (CASSANDRA-5573)
 * cqlsh: handle CUSTOM 2i in DESCRIBE output (CASSANDRA-5760)
 * Fix minor bug in Range.intersects(Bound) (CASSANDRA-5771)
 * cqlsh: handle disabled compression in DESCRIBE output (CASSANDRA-5766)
 * Ensure all UP events are notified on the native protocol (CASSANDRA-5769)
 * Fix formatting of sstable2json with multiple -k arguments (CASSANDRA-5781)
 * Don't rely on row marker for queries in general to hide lost markers
   after TTL expires (CASSANDRA-5762)
 * Sort nodetool help output (CASSANDRA-5776)
 * Fix column expiring during 2 phases compaction (CASSANDRA-5799)
 * now() is being rejected in INSERTs when inside collections (CASSANDRA-5795)


2.0.0-beta1
 * Add support for indexing clustered columns (CASSANDRA-5125)
 * Removed on-heap row cache (CASSANDRA-5348)
 * use nanotime consistently for node-local timeouts (CASSANDRA-5581)
 * Avoid unnecessary second pass on name-based queries (CASSANDRA-5577)
 * Experimental triggers (CASSANDRA-1311)
 * JEMalloc support for off-heap allocation (CASSANDRA-3997)
 * Single-pass compaction (CASSANDRA-4180)
 * Removed token range bisection (CASSANDRA-5518)
 * Removed compatibility with pre-1.2.5 sstables and network messages
   (CASSANDRA-5511)
 * removed PBSPredictor (CASSANDRA-5455)
 * CAS support (CASSANDRA-5062, 5441, 5442, 5443, 5619, 5667)
 * Leveled compaction performs size-tiered compactions in L0 
   (CASSANDRA-5371, 5439)
 * Add yaml network topology snitch for mixed ec2/other envs (CASSANDRA-5339)
 * Log when a node is down longer than the hint window (CASSANDRA-4554)
 * Optimize tombstone creation for ExpiringColumns (CASSANDRA-4917)
 * Improve LeveledScanner work estimation (CASSANDRA-5250, 5407)
 * Replace compaction lock with runWithCompactionsDisabled (CASSANDRA-3430)
 * Change Message IDs to ints (CASSANDRA-5307)
 * Move sstable level information into the Stats component, removing the
   need for a separate Manifest file (CASSANDRA-4872)
 * avoid serializing to byte[] on commitlog append (CASSANDRA-5199)
 * make index_interval configurable per columnfamily (CASSANDRA-3961, CASSANDRA-5650)
 * add default_time_to_live (CASSANDRA-3974)
 * add memtable_flush_period_in_ms (CASSANDRA-4237)
 * replace supercolumns internally by composites (CASSANDRA-3237, 5123)
 * upgrade thrift to 0.9.0 (CASSANDRA-3719)
 * drop unnecessary keyspace parameter from user-defined compaction API 
   (CASSANDRA-5139)
 * more robust solution to incomplete compactions + counters (CASSANDRA-5151)
 * Change order of directory searching for c*.in.sh (CASSANDRA-3983)
 * Add tool to reset SSTable compaction level for LCS (CASSANDRA-5271)
 * Allow custom configuration loader (CASSANDRA-5045)
 * Remove memory emergency pressure valve logic (CASSANDRA-3534)
 * Reduce request latency with eager retry (CASSANDRA-4705)
 * cqlsh: Remove ASSUME command (CASSANDRA-5331)
 * Rebuild BF when loading sstables if bloom_filter_fp_chance
   has changed since compaction (CASSANDRA-5015)
 * remove row-level bloom filters (CASSANDRA-4885)
 * Change Kernel Page Cache skipping into row preheating (disabled by default)
   (CASSANDRA-4937)
 * Improve repair by deciding on a gcBefore before sending
   out TreeRequests (CASSANDRA-4932)
 * Add an official way to disable compactions (CASSANDRA-5074)
 * Reenable ALTER TABLE DROP with new semantics (CASSANDRA-3919)
 * Add binary protocol versioning (CASSANDRA-5436)
 * Swap THshaServer for TThreadedSelectorServer (CASSANDRA-5530)
 * Add alias support to SELECT statement (CASSANDRA-5075)
 * Don't create empty RowMutations in CommitLogReplayer (CASSANDRA-5541)
 * Use range tombstones when dropping cfs/columns from schema (CASSANDRA-5579)
 * cqlsh: drop CQL2/CQL3-beta support (CASSANDRA-5585)
 * Track max/min column names in sstables to be able to optimize slice
   queries (CASSANDRA-5514, CASSANDRA-5595, CASSANDRA-5600)
 * Binary protocol: allow batching already prepared statements (CASSANDRA-4693)
 * Allow preparing timestamp, ttl and limit in CQL3 queries (CASSANDRA-4450)
 * Support native link w/o JNA in Java7 (CASSANDRA-3734)
 * Use SASL authentication in binary protocol v2 (CASSANDRA-5545)
 * Replace Thrift HsHa with LMAX Disruptor based implementation (CASSANDRA-5582)
 * cqlsh: Add row count to SELECT output (CASSANDRA-5636)
 * Include a timestamp with all read commands to determine column expiration
   (CASSANDRA-5149)
 * Streaming 2.0 (CASSANDRA-5286, 5699)
 * Conditional create/drop ks/table/index statements in CQL3 (CASSANDRA-2737)
 * more pre-table creation property validation (CASSANDRA-5693)
 * Redesign repair messages (CASSANDRA-5426)
 * Fix ALTER RENAME post-5125 (CASSANDRA-5702)
 * Disallow renaming a 2ndary indexed column (CASSANDRA-5705)
 * Rename Table to Keyspace (CASSANDRA-5613)
 * Ensure changing column_index_size_in_kb on different nodes don't corrupt the
   sstable (CASSANDRA-5454)
 * Move resultset type information into prepare, not execute (CASSANDRA-5649)
 * Auto paging in binary protocol (CASSANDRA-4415, 5714)
 * Don't tie client side use of AbstractType to JDBC (CASSANDRA-4495)
 * Adds new TimestampType to replace DateType (CASSANDRA-5723, CASSANDRA-5729)
Merged from 1.2:
 * make starting native protocol server idempotent (CASSANDRA-5728)
 * Fix loading key cache when a saved entry is no longer valid (CASSANDRA-5706)
 * Fix serialization of the LEFT gossip value (CASSANDRA-5696)
 * cqlsh: Don't show 'null' in place of empty values (CASSANDRA-5675)
 * Race condition in detecting version on a mixed 1.1/1.2 cluster
   (CASSANDRA-5692)
 * Fix skipping range tombstones with reverse queries (CASSANDRA-5712)
 * Expire entries out of ThriftSessionManager (CASSANRDA-5719)
 * Don't keep ancestor information in memory (CASSANDRA-5342)
 * cqlsh: fix handling of semicolons inside BATCH queries (CASSANDRA-5697)


1.2.6
 * Fix tracing when operation completes before all responses arrive 
   (CASSANDRA-5668)
 * Fix cross-DC mutation forwarding (CASSANDRA-5632)
 * Reduce SSTableLoader memory usage (CASSANDRA-5555)
 * Scale hinted_handoff_throttle_in_kb to cluster size (CASSANDRA-5272)
 * (Hadoop) Add CQL3 input/output formats (CASSANDRA-4421, 5622)
 * (Hadoop) Fix InputKeyRange in CFIF (CASSANDRA-5536)
 * Fix dealing with ridiculously large max sstable sizes in LCS (CASSANDRA-5589)
 * Ignore pre-truncate hints (CASSANDRA-4655)
 * Move System.exit on OOM into a separate thread (CASSANDRA-5273)
 * Write row markers when serializing schema (CASSANDRA-5572)
 * Check only SSTables for the requested range when streaming (CASSANDRA-5569)
 * Improve batchlog replay behavior and hint ttl handling (CASSANDRA-5314)
 * Exclude localTimestamp from validation for tombstones (CASSANDRA-5398)
 * cqlsh: add custom prompt support (CASSANDRA-5539)
 * Reuse prepared statements in hot auth queries (CASSANDRA-5594)
 * cqlsh: add vertical output option (see EXPAND) (CASSANDRA-5597)
 * Add a rate limit option to stress (CASSANDRA-5004)
 * have BulkLoader ignore snapshots directories (CASSANDRA-5587) 
 * fix SnitchProperties logging context (CASSANDRA-5602)
 * Expose whether jna is enabled and memory is locked via JMX (CASSANDRA-5508)
 * cqlsh: fix COPY FROM with ReversedType (CASSANDRA-5610)
 * Allow creating CUSTOM indexes on collections (CASSANDRA-5615)
 * Evaluate now() function at execution time (CASSANDRA-5616)
 * Expose detailed read repair metrics (CASSANDRA-5618)
 * Correct blob literal + ReversedType parsing (CASSANDRA-5629)
 * Allow GPFS to prefer the internal IP like EC2MRS (CASSANDRA-5630)
 * fix help text for -tspw cassandra-cli (CASSANDRA-5643)
 * don't throw away initial causes exceptions for internode encryption issues 
   (CASSANDRA-5644)
 * Fix message spelling errors for cql select statements (CASSANDRA-5647)
 * Suppress custom exceptions thru jmx (CASSANDRA-5652)
 * Update CREATE CUSTOM INDEX syntax (CASSANDRA-5639)
 * Fix PermissionDetails.equals() method (CASSANDRA-5655)
 * Never allow partition key ranges in CQL3 without token() (CASSANDRA-5666)
 * Gossiper incorrectly drops AppState for an upgrading node (CASSANDRA-5660)
 * Connection thrashing during multi-region ec2 during upgrade, due to 
   messaging version (CASSANDRA-5669)
 * Avoid over reconnecting in EC2MRS (CASSANDRA-5678)
 * Fix ReadResponseSerializer.serializedSize() for digest reads (CASSANDRA-5476)
 * allow sstable2json on 2i CFs (CASSANDRA-5694)
Merged from 1.1:
 * Remove buggy thrift max message length option (CASSANDRA-5529)
 * Fix NPE in Pig's widerow mode (CASSANDRA-5488)
 * Add split size parameter to Pig and disable split combination (CASSANDRA-5544)


1.2.5
 * make BytesToken.toString only return hex bytes (CASSANDRA-5566)
 * Ensure that submitBackground enqueues at least one task (CASSANDRA-5554)
 * fix 2i updates with identical values and timestamps (CASSANDRA-5540)
 * fix compaction throttling bursty-ness (CASSANDRA-4316)
 * reduce memory consumption of IndexSummary (CASSANDRA-5506)
 * remove per-row column name bloom filters (CASSANDRA-5492)
 * Include fatal errors in trace events (CASSANDRA-5447)
 * Ensure that PerRowSecondaryIndex is notified of row-level deletes
   (CASSANDRA-5445)
 * Allow empty blob literals in CQL3 (CASSANDRA-5452)
 * Fix streaming RangeTombstones at column index boundary (CASSANDRA-5418)
 * Fix preparing statements when current keyspace is not set (CASSANDRA-5468)
 * Fix SemanticVersion.isSupportedBy minor/patch handling (CASSANDRA-5496)
 * Don't provide oldCfId for post-1.1 system cfs (CASSANDRA-5490)
 * Fix primary range ignores replication strategy (CASSANDRA-5424)
 * Fix shutdown of binary protocol server (CASSANDRA-5507)
 * Fix repair -snapshot not working (CASSANDRA-5512)
 * Set isRunning flag later in binary protocol server (CASSANDRA-5467)
 * Fix use of CQL3 functions with descending clustering order (CASSANDRA-5472)
 * Disallow renaming columns one at a time for thrift table in CQL3
   (CASSANDRA-5531)
 * cqlsh: add CLUSTERING ORDER BY support to DESCRIBE (CASSANDRA-5528)
 * Add custom secondary index support to CQL3 (CASSANDRA-5484)
 * Fix repair hanging silently on unexpected error (CASSANDRA-5229)
 * Fix Ec2Snitch regression introduced by CASSANDRA-5171 (CASSANDRA-5432)
 * Add nodetool enablebackup/disablebackup (CASSANDRA-5556)
 * cqlsh: fix DESCRIBE after case insensitive USE (CASSANDRA-5567)
Merged from 1.1
 * Add retry mechanism to OTC for non-droppable_verbs (CASSANDRA-5393)
 * Use allocator information to improve memtable memory usage estimate
   (CASSANDRA-5497)
 * Fix trying to load deleted row into row cache on startup (CASSANDRA-4463)
 * fsync leveled manifest to avoid corruption (CASSANDRA-5535)
 * Fix Bound intersection computation (CASSANDRA-5551)
 * sstablescrub now respects max memory size in cassandra.in.sh (CASSANDRA-5562)


1.2.4
 * Ensure that PerRowSecondaryIndex updates see the most recent values
   (CASSANDRA-5397)
 * avoid duplicate index entries ind PrecompactedRow and 
   ParallelCompactionIterable (CASSANDRA-5395)
 * remove the index entry on oldColumn when new column is a tombstone 
   (CASSANDRA-5395)
 * Change default stream throughput from 400 to 200 mbps (CASSANDRA-5036)
 * Gossiper logs DOWN for symmetry with UP (CASSANDRA-5187)
 * Fix mixing prepared statements between keyspaces (CASSANDRA-5352)
 * Fix consistency level during bootstrap - strike 3 (CASSANDRA-5354)
 * Fix transposed arguments in AlreadyExistsException (CASSANDRA-5362)
 * Improve asynchronous hint delivery (CASSANDRA-5179)
 * Fix Guava dependency version (12.0 -> 13.0.1) for Maven (CASSANDRA-5364)
 * Validate that provided CQL3 collection value are < 64K (CASSANDRA-5355)
 * Make upgradeSSTable skip current version sstables by default (CASSANDRA-5366)
 * Optimize min/max timestamp collection (CASSANDRA-5373)
 * Invalid streamId in cql binary protocol when using invalid CL 
   (CASSANDRA-5164)
 * Fix validation for IN where clauses with collections (CASSANDRA-5376)
 * Copy resultSet on count query to avoid ConcurrentModificationException 
   (CASSANDRA-5382)
 * Correctly typecheck in CQL3 even with ReversedType (CASSANDRA-5386)
 * Fix streaming compressed files when using encryption (CASSANDRA-5391)
 * cassandra-all 1.2.0 pom missing netty dependency (CASSANDRA-5392)
 * Fix writetime/ttl functions on null values (CASSANDRA-5341)
 * Fix NPE during cql3 select with token() (CASSANDRA-5404)
 * IndexHelper.skipBloomFilters won't skip non-SHA filters (CASSANDRA-5385)
 * cqlsh: Print maps ordered by key, sort sets (CASSANDRA-5413)
 * Add null syntax support in CQL3 for inserts (CASSANDRA-3783)
 * Allow unauthenticated set_keyspace() calls (CASSANDRA-5423)
 * Fix potential incremental backups race (CASSANDRA-5410)
 * Fix prepared BATCH statements with batch-level timestamps (CASSANDRA-5415)
 * Allow overriding superuser setup delay (CASSANDRA-5430)
 * cassandra-shuffle with JMX usernames and passwords (CASSANDRA-5431)
Merged from 1.1:
 * cli: Quote ks and cf names in schema output when needed (CASSANDRA-5052)
 * Fix bad default for min/max timestamp in SSTableMetadata (CASSANDRA-5372)
 * Fix cf name extraction from manifest in Directories.migrateFile() 
   (CASSANDRA-5242)
 * Support pluggable internode authentication (CASSANDRA-5401)


1.2.3
 * add check for sstable overlap within a level on startup (CASSANDRA-5327)
 * replace ipv6 colons in jmx object names (CASSANDRA-5298, 5328)
 * Avoid allocating SSTableBoundedScanner during repair when the range does 
   not intersect the sstable (CASSANDRA-5249)
 * Don't lowercase property map keys (this breaks NTS) (CASSANDRA-5292)
 * Fix composite comparator with super columns (CASSANDRA-5287)
 * Fix insufficient validation of UPDATE queries against counter cfs
   (CASSANDRA-5300)
 * Fix PropertyFileSnitch default DC/Rack behavior (CASSANDRA-5285)
 * Handle null values when executing prepared statement (CASSANDRA-5081)
 * Add netty to pom dependencies (CASSANDRA-5181)
 * Include type arguments in Thrift CQLPreparedResult (CASSANDRA-5311)
 * Fix compaction not removing columns when bf_fp_ratio is 1 (CASSANDRA-5182)
 * cli: Warn about missing CQL3 tables in schema descriptions (CASSANDRA-5309)
 * Re-enable unknown option in replication/compaction strategies option for
   backward compatibility (CASSANDRA-4795)
 * Add binary protocol support to stress (CASSANDRA-4993)
 * cqlsh: Fix COPY FROM value quoting and null handling (CASSANDRA-5305)
 * Fix repair -pr for vnodes (CASSANDRA-5329)
 * Relax CL for auth queries for non-default users (CASSANDRA-5310)
 * Fix AssertionError during repair (CASSANDRA-5245)
 * Don't announce migrations to pre-1.2 nodes (CASSANDRA-5334)
Merged from 1.1:
 * Update offline scrub for 1.0 -> 1.1 directory structure (CASSANDRA-5195)
 * add tmp flag to Descriptor hashcode (CASSANDRA-4021)
 * fix logging of "Found table data in data directories" when only system tables
   are present (CASSANDRA-5289)
 * cli: Add JMX authentication support (CASSANDRA-5080)
 * nodetool: ability to repair specific range (CASSANDRA-5280)
 * Fix possible assertion triggered in SliceFromReadCommand (CASSANDRA-5284)
 * cqlsh: Add inet type support on Windows (ipv4-only) (CASSANDRA-4801)
 * Fix race when initializing ColumnFamilyStore (CASSANDRA-5350)
 * Add UseTLAB JVM flag (CASSANDRA-5361)


1.2.2
 * fix potential for multiple concurrent compactions of the same sstables
   (CASSANDRA-5256)
 * avoid no-op caching of byte[] on commitlog append (CASSANDRA-5199)
 * fix symlinks under data dir not working (CASSANDRA-5185)
 * fix bug in compact storage metadata handling (CASSANDRA-5189)
 * Validate login for USE queries (CASSANDRA-5207)
 * cli: remove default username and password (CASSANDRA-5208)
 * configure populate_io_cache_on_flush per-CF (CASSANDRA-4694)
 * allow configuration of internode socket buffer (CASSANDRA-3378)
 * Make sstable directory picking blacklist-aware again (CASSANDRA-5193)
 * Correctly expire gossip states for edge cases (CASSANDRA-5216)
 * Improve handling of directory creation failures (CASSANDRA-5196)
 * Expose secondary indicies to the rest of nodetool (CASSANDRA-4464)
 * Binary protocol: avoid sending notification for 0.0.0.0 (CASSANDRA-5227)
 * add UseCondCardMark XX jvm settings on jdk 1.7 (CASSANDRA-4366)
 * CQL3 refactor to allow conversion function (CASSANDRA-5226)
 * Fix drop of sstables in some circumstance (CASSANDRA-5232)
 * Implement caching of authorization results (CASSANDRA-4295)
 * Add support for LZ4 compression (CASSANDRA-5038)
 * Fix missing columns in wide rows queries (CASSANDRA-5225)
 * Simplify auth setup and make system_auth ks alterable (CASSANDRA-5112)
 * Stop compactions from hanging during bootstrap (CASSANDRA-5244)
 * fix compressed streaming sending extra chunk (CASSANDRA-5105)
 * Add CQL3-based implementations of IAuthenticator and IAuthorizer
   (CASSANDRA-4898)
 * Fix timestamp-based tomstone removal logic (CASSANDRA-5248)
 * cli: Add JMX authentication support (CASSANDRA-5080)
 * Fix forceFlush behavior (CASSANDRA-5241)
 * cqlsh: Add username autocompletion (CASSANDRA-5231)
 * Fix CQL3 composite partition key error (CASSANDRA-5240)
 * Allow IN clause on last clustering key (CASSANDRA-5230)
Merged from 1.1:
 * fix start key/end token validation for wide row iteration (CASSANDRA-5168)
 * add ConfigHelper support for Thrift frame and max message sizes (CASSANDRA-5188)
 * fix nodetool repair not fail on node down (CASSANDRA-5203)
 * always collect tombstone hints (CASSANDRA-5068)
 * Fix error when sourcing file in cqlsh (CASSANDRA-5235)


1.2.1
 * stream undelivered hints on decommission (CASSANDRA-5128)
 * GossipingPropertyFileSnitch loads saved dc/rack info if needed (CASSANDRA-5133)
 * drain should flush system CFs too (CASSANDRA-4446)
 * add inter_dc_tcp_nodelay setting (CASSANDRA-5148)
 * re-allow wrapping ranges for start_token/end_token range pairitspwng (CASSANDRA-5106)
 * fix validation compaction of empty rows (CASSANDRA-5136)
 * nodetool methods to enable/disable hint storage/delivery (CASSANDRA-4750)
 * disallow bloom filter false positive chance of 0 (CASSANDRA-5013)
 * add threadpool size adjustment methods to JMXEnabledThreadPoolExecutor and 
   CompactionManagerMBean (CASSANDRA-5044)
 * fix hinting for dropped local writes (CASSANDRA-4753)
 * off-heap cache doesn't need mutable column container (CASSANDRA-5057)
 * apply disk_failure_policy to bad disks on initial directory creation 
   (CASSANDRA-4847)
 * Optimize name-based queries to use ArrayBackedSortedColumns (CASSANDRA-5043)
 * Fall back to old manifest if most recent is unparseable (CASSANDRA-5041)
 * pool [Compressed]RandomAccessReader objects on the partitioned read path
   (CASSANDRA-4942)
 * Add debug logging to list filenames processed by Directories.migrateFile 
   method (CASSANDRA-4939)
 * Expose black-listed directories via JMX (CASSANDRA-4848)
 * Log compaction merge counts (CASSANDRA-4894)
 * Minimize byte array allocation by AbstractData{Input,Output} (CASSANDRA-5090)
 * Add SSL support for the binary protocol (CASSANDRA-5031)
 * Allow non-schema system ks modification for shuffle to work (CASSANDRA-5097)
 * cqlsh: Add default limit to SELECT statements (CASSANDRA-4972)
 * cqlsh: fix DESCRIBE for 1.1 cfs in CQL3 (CASSANDRA-5101)
 * Correctly gossip with nodes >= 1.1.7 (CASSANDRA-5102)
 * Ensure CL guarantees on digest mismatch (CASSANDRA-5113)
 * Validate correctly selects on composite partition key (CASSANDRA-5122)
 * Fix exception when adding collection (CASSANDRA-5117)
 * Handle states for non-vnode clusters correctly (CASSANDRA-5127)
 * Refuse unrecognized replication and compaction strategy options (CASSANDRA-4795)
 * Pick the correct value validator in sstable2json for cql3 tables (CASSANDRA-5134)
 * Validate login for describe_keyspace, describe_keyspaces and set_keyspace
   (CASSANDRA-5144)
 * Fix inserting empty maps (CASSANDRA-5141)
 * Don't remove tokens from System table for node we know (CASSANDRA-5121)
 * fix streaming progress report for compresed files (CASSANDRA-5130)
 * Coverage analysis for low-CL queries (CASSANDRA-4858)
 * Stop interpreting dates as valid timeUUID value (CASSANDRA-4936)
 * Adds E notation for floating point numbers (CASSANDRA-4927)
 * Detect (and warn) unintentional use of the cql2 thrift methods when cql3 was
   intended (CASSANDRA-5172)
 * cli: Quote ks and cf names in schema output when needed (CASSANDRA-5052)
 * Fix cf name extraction from manifest in Directories.migrateFile() (CASSANDRA-5242)
 * Replace mistaken usage of commons-logging with slf4j (CASSANDRA-5464)
 * Ensure Jackson dependency matches lib (CASSANDRA-5126)
 * Expose droppable tombstone ratio stats over JMX (CASSANDRA-5159)
Merged from 1.1:
 * Simplify CompressedRandomAccessReader to work around JDK FD bug (CASSANDRA-5088)
 * Improve handling a changing target throttle rate mid-compaction (CASSANDRA-5087)
 * Pig: correctly decode row keys in widerow mode (CASSANDRA-5098)
 * nodetool repair command now prints progress (CASSANDRA-4767)
 * fix user defined compaction to run against 1.1 data directory (CASSANDRA-5118)
 * Fix CQL3 BATCH authorization caching (CASSANDRA-5145)
 * fix get_count returns incorrect value with TTL (CASSANDRA-5099)
 * better handling for mid-compaction failure (CASSANDRA-5137)
 * convert default marshallers list to map for better readability (CASSANDRA-5109)
 * fix ConcurrentModificationException in getBootstrapSource (CASSANDRA-5170)
 * fix sstable maxtimestamp for row deletes and pre-1.1.1 sstables (CASSANDRA-5153)
 * Fix thread growth on node removal (CASSANDRA-5175)
 * Make Ec2Region's datacenter name configurable (CASSANDRA-5155)


1.2.0
 * Disallow counters in collections (CASSANDRA-5082)
 * cqlsh: add unit tests (CASSANDRA-3920)
 * fix default bloom_filter_fp_chance for LeveledCompactionStrategy (CASSANDRA-5093)
Merged from 1.1:
 * add validation for get_range_slices with start_key and end_token (CASSANDRA-5089)


1.2.0-rc2
 * fix nodetool ownership display with vnodes (CASSANDRA-5065)
 * cqlsh: add DESCRIBE KEYSPACES command (CASSANDRA-5060)
 * Fix potential infinite loop when reloading CFS (CASSANDRA-5064)
 * Fix SimpleAuthorizer example (CASSANDRA-5072)
 * cqlsh: force CL.ONE for tracing and system.schema* queries (CASSANDRA-5070)
 * Includes cassandra-shuffle in the debian package (CASSANDRA-5058)
Merged from 1.1:
 * fix multithreaded compaction deadlock (CASSANDRA-4492)
 * fix temporarily missing schema after upgrade from pre-1.1.5 (CASSANDRA-5061)
 * Fix ALTER TABLE overriding compression options with defaults
   (CASSANDRA-4996, 5066)
 * fix specifying and altering crc_check_chance (CASSANDRA-5053)
 * fix Murmur3Partitioner ownership% calculation (CASSANDRA-5076)
 * Don't expire columns sooner than they should in 2ndary indexes (CASSANDRA-5079)


1.2-rc1
 * rename rpc_timeout settings to request_timeout (CASSANDRA-5027)
 * add BF with 0.1 FP to LCS by default (CASSANDRA-5029)
 * Fix preparing insert queries (CASSANDRA-5016)
 * Fix preparing queries with counter increment (CASSANDRA-5022)
 * Fix preparing updates with collections (CASSANDRA-5017)
 * Don't generate UUID based on other node address (CASSANDRA-5002)
 * Fix message when trying to alter a clustering key type (CASSANDRA-5012)
 * Update IAuthenticator to match the new IAuthorizer (CASSANDRA-5003)
 * Fix inserting only a key in CQL3 (CASSANDRA-5040)
 * Fix CQL3 token() function when used with strings (CASSANDRA-5050)
Merged from 1.1:
 * reduce log spam from invalid counter shards (CASSANDRA-5026)
 * Improve schema propagation performance (CASSANDRA-5025)
 * Fix for IndexHelper.IndexFor throws OOB Exception (CASSANDRA-5030)
 * cqlsh: make it possible to describe thrift CFs (CASSANDRA-4827)
 * cqlsh: fix timestamp formatting on some platforms (CASSANDRA-5046)


1.2-beta3
 * make consistency level configurable in cqlsh (CASSANDRA-4829)
 * fix cqlsh rendering of blob fields (CASSANDRA-4970)
 * fix cqlsh DESCRIBE command (CASSANDRA-4913)
 * save truncation position in system table (CASSANDRA-4906)
 * Move CompressionMetadata off-heap (CASSANDRA-4937)
 * allow CLI to GET cql3 columnfamily data (CASSANDRA-4924)
 * Fix rare race condition in getExpireTimeForEndpoint (CASSANDRA-4402)
 * acquire references to overlapping sstables during compaction so bloom filter
   doesn't get free'd prematurely (CASSANDRA-4934)
 * Don't share slice query filter in CQL3 SelectStatement (CASSANDRA-4928)
 * Separate tracing from Log4J (CASSANDRA-4861)
 * Exclude gcable tombstones from merkle-tree computation (CASSANDRA-4905)
 * Better printing of AbstractBounds for tracing (CASSANDRA-4931)
 * Optimize mostRecentTombstone check in CC.collectAllData (CASSANDRA-4883)
 * Change stream session ID to UUID to avoid collision from same node (CASSANDRA-4813)
 * Use Stats.db when bulk loading if present (CASSANDRA-4957)
 * Skip repair on system_trace and keyspaces with RF=1 (CASSANDRA-4956)
 * (cql3) Remove arbitrary SELECT limit (CASSANDRA-4918)
 * Correctly handle prepared operation on collections (CASSANDRA-4945)
 * Fix CQL3 LIMIT (CASSANDRA-4877)
 * Fix Stress for CQL3 (CASSANDRA-4979)
 * Remove cassandra specific exceptions from JMX interface (CASSANDRA-4893)
 * (CQL3) Force using ALLOW FILTERING on potentially inefficient queries (CASSANDRA-4915)
 * (cql3) Fix adding column when the table has collections (CASSANDRA-4982)
 * (cql3) Fix allowing collections with compact storage (CASSANDRA-4990)
 * (cql3) Refuse ttl/writetime function on collections (CASSANDRA-4992)
 * Replace IAuthority with new IAuthorizer (CASSANDRA-4874)
 * clqsh: fix KEY pseudocolumn escaping when describing Thrift tables
   in CQL3 mode (CASSANDRA-4955)
 * add basic authentication support for Pig CassandraStorage (CASSANDRA-3042)
 * fix CQL2 ALTER TABLE compaction_strategy_class altering (CASSANDRA-4965)
Merged from 1.1:
 * Fall back to old describe_splits if d_s_ex is not available (CASSANDRA-4803)
 * Improve error reporting when streaming ranges fail (CASSANDRA-5009)
 * Fix cqlsh timestamp formatting of timezone info (CASSANDRA-4746)
 * Fix assertion failure with leveled compaction (CASSANDRA-4799)
 * Check for null end_token in get_range_slice (CASSANDRA-4804)
 * Remove all remnants of removed nodes (CASSANDRA-4840)
 * Add aut-reloading of the log4j file in debian package (CASSANDRA-4855)
 * Fix estimated row cache entry size (CASSANDRA-4860)
 * reset getRangeSlice filter after finishing a row for get_paged_slice
   (CASSANDRA-4919)
 * expunge row cache post-truncate (CASSANDRA-4940)
 * Allow static CF definition with compact storage (CASSANDRA-4910)
 * Fix endless loop/compaction of schema_* CFs due to broken timestamps (CASSANDRA-4880)
 * Fix 'wrong class type' assertion in CounterColumn (CASSANDRA-4976)


1.2-beta2
 * fp rate of 1.0 disables BF entirely; LCS defaults to 1.0 (CASSANDRA-4876)
 * off-heap bloom filters for row keys (CASSANDRA_4865)
 * add extension point for sstable components (CASSANDRA-4049)
 * improve tracing output (CASSANDRA-4852, 4862)
 * make TRACE verb droppable (CASSANDRA-4672)
 * fix BulkLoader recognition of CQL3 columnfamilies (CASSANDRA-4755)
 * Sort commitlog segments for replay by id instead of mtime (CASSANDRA-4793)
 * Make hint delivery asynchronous (CASSANDRA-4761)
 * Pluggable Thrift transport factories for CLI and cqlsh (CASSANDRA-4609, 4610)
 * cassandra-cli: allow Double value type to be inserted to a column (CASSANDRA-4661)
 * Add ability to use custom TServerFactory implementations (CASSANDRA-4608)
 * optimize batchlog flushing to skip successful batches (CASSANDRA-4667)
 * include metadata for system keyspace itself in schema tables (CASSANDRA-4416)
 * add check to PropertyFileSnitch to verify presence of location for
   local node (CASSANDRA-4728)
 * add PBSPredictor consistency modeler (CASSANDRA-4261)
 * remove vestiges of Thrift unframed mode (CASSANDRA-4729)
 * optimize single-row PK lookups (CASSANDRA-4710)
 * adjust blockFor calculation to account for pending ranges due to node 
   movement (CASSANDRA-833)
 * Change CQL version to 3.0.0 and stop accepting 3.0.0-beta1 (CASSANDRA-4649)
 * (CQL3) Make prepared statement global instead of per connection 
   (CASSANDRA-4449)
 * Fix scrubbing of CQL3 created tables (CASSANDRA-4685)
 * (CQL3) Fix validation when using counter and regular columns in the same 
   table (CASSANDRA-4706)
 * Fix bug starting Cassandra with simple authentication (CASSANDRA-4648)
 * Add support for batchlog in CQL3 (CASSANDRA-4545, 4738)
 * Add support for multiple column family outputs in CFOF (CASSANDRA-4208)
 * Support repairing only the local DC nodes (CASSANDRA-4747)
 * Use rpc_address for binary protocol and change default port (CASSANDRA-4751)
 * Fix use of collections in prepared statements (CASSANDRA-4739)
 * Store more information into peers table (CASSANDRA-4351, 4814)
 * Configurable bucket size for size tiered compaction (CASSANDRA-4704)
 * Run leveled compaction in parallel (CASSANDRA-4310)
 * Fix potential NPE during CFS reload (CASSANDRA-4786)
 * Composite indexes may miss results (CASSANDRA-4796)
 * Move consistency level to the protocol level (CASSANDRA-4734, 4824)
 * Fix Subcolumn slice ends not respected (CASSANDRA-4826)
 * Fix Assertion error in cql3 select (CASSANDRA-4783)
 * Fix list prepend logic (CQL3) (CASSANDRA-4835)
 * Add booleans as literals in CQL3 (CASSANDRA-4776)
 * Allow renaming PK columns in CQL3 (CASSANDRA-4822)
 * Fix binary protocol NEW_NODE event (CASSANDRA-4679)
 * Fix potential infinite loop in tombstone compaction (CASSANDRA-4781)
 * Remove system tables accounting from schema (CASSANDRA-4850)
 * (cql3) Force provided columns in clustering key order in 
   'CLUSTERING ORDER BY' (CASSANDRA-4881)
 * Fix composite index bug (CASSANDRA-4884)
 * Fix short read protection for CQL3 (CASSANDRA-4882)
 * Add tracing support to the binary protocol (CASSANDRA-4699)
 * (cql3) Don't allow prepared marker inside collections (CASSANDRA-4890)
 * Re-allow order by on non-selected columns (CASSANDRA-4645)
 * Bug when composite index is created in a table having collections (CASSANDRA-4909)
 * log index scan subject in CompositesSearcher (CASSANDRA-4904)
Merged from 1.1:
 * add get[Row|Key]CacheEntries to CacheServiceMBean (CASSANDRA-4859)
 * fix get_paged_slice to wrap to next row correctly (CASSANDRA-4816)
 * fix indexing empty column values (CASSANDRA-4832)
 * allow JdbcDate to compose null Date objects (CASSANDRA-4830)
 * fix possible stackoverflow when compacting 1000s of sstables
   (CASSANDRA-4765)
 * fix wrong leveled compaction progress calculation (CASSANDRA-4807)
 * add a close() method to CRAR to prevent leaking file descriptors (CASSANDRA-4820)
 * fix potential infinite loop in get_count (CASSANDRA-4833)
 * fix compositeType.{get/from}String methods (CASSANDRA-4842)
 * (CQL) fix CREATE COLUMNFAMILY permissions check (CASSANDRA-4864)
 * Fix DynamicCompositeType same type comparison (CASSANDRA-4711)
 * Fix duplicate SSTable reference when stream session failed (CASSANDRA-3306)
 * Allow static CF definition with compact storage (CASSANDRA-4910)
 * Fix endless loop/compaction of schema_* CFs due to broken timestamps (CASSANDRA-4880)
 * Fix 'wrong class type' assertion in CounterColumn (CASSANDRA-4976)


1.2-beta1
 * add atomic_batch_mutate (CASSANDRA-4542, -4635)
 * increase default max_hint_window_in_ms to 3h (CASSANDRA-4632)
 * include message initiation time to replicas so they can more
   accurately drop timed-out requests (CASSANDRA-2858)
 * fix clientutil.jar dependencies (CASSANDRA-4566)
 * optimize WriteResponse (CASSANDRA-4548)
 * new metrics (CASSANDRA-4009)
 * redesign KEYS indexes to avoid read-before-write (CASSANDRA-2897)
 * debug tracing (CASSANDRA-1123)
 * parallelize row cache loading (CASSANDRA-4282)
 * Make compaction, flush JBOD-aware (CASSANDRA-4292)
 * run local range scans on the read stage (CASSANDRA-3687)
 * clean up ioexceptions (CASSANDRA-2116)
 * add disk_failure_policy (CASSANDRA-2118)
 * Introduce new json format with row level deletion (CASSANDRA-4054)
 * remove redundant "name" column from schema_keyspaces (CASSANDRA-4433)
 * improve "nodetool ring" handling of multi-dc clusters (CASSANDRA-3047)
 * update NTS calculateNaturalEndpoints to be O(N log N) (CASSANDRA-3881)
 * split up rpc timeout by operation type (CASSANDRA-2819)
 * rewrite key cache save/load to use only sequential i/o (CASSANDRA-3762)
 * update MS protocol with a version handshake + broadcast address id
   (CASSANDRA-4311)
 * multithreaded hint replay (CASSANDRA-4189)
 * add inter-node message compression (CASSANDRA-3127)
 * remove COPP (CASSANDRA-2479)
 * Track tombstone expiration and compact when tombstone content is
   higher than a configurable threshold, default 20% (CASSANDRA-3442, 4234)
 * update MurmurHash to version 3 (CASSANDRA-2975)
 * (CLI) track elapsed time for `delete' operation (CASSANDRA-4060)
 * (CLI) jline version is bumped to 1.0 to properly  support
   'delete' key function (CASSANDRA-4132)
 * Save IndexSummary into new SSTable 'Summary' component (CASSANDRA-2392, 4289)
 * Add support for range tombstones (CASSANDRA-3708)
 * Improve MessagingService efficiency (CASSANDRA-3617)
 * Avoid ID conflicts from concurrent schema changes (CASSANDRA-3794)
 * Set thrift HSHA server thread limit to unlimited by default (CASSANDRA-4277)
 * Avoids double serialization of CF id in RowMutation messages
   (CASSANDRA-4293)
 * stream compressed sstables directly with java nio (CASSANDRA-4297)
 * Support multiple ranges in SliceQueryFilter (CASSANDRA-3885)
 * Add column metadata to system column families (CASSANDRA-4018)
 * (cql3) Always use composite types by default (CASSANDRA-4329)
 * (cql3) Add support for set, map and list (CASSANDRA-3647)
 * Validate date type correctly (CASSANDRA-4441)
 * (cql3) Allow definitions with only a PK (CASSANDRA-4361)
 * (cql3) Add support for row key composites (CASSANDRA-4179)
 * improve DynamicEndpointSnitch by using reservoir sampling (CASSANDRA-4038)
 * (cql3) Add support for 2ndary indexes (CASSANDRA-3680)
 * (cql3) fix defining more than one PK to be invalid (CASSANDRA-4477)
 * remove schema agreement checking from all external APIs (Thrift, CQL and CQL3) (CASSANDRA-4487)
 * add Murmur3Partitioner and make it default for new installations (CASSANDRA-3772, 4621)
 * (cql3) update pseudo-map syntax to use map syntax (CASSANDRA-4497)
 * Finer grained exceptions hierarchy and provides error code with exceptions (CASSANDRA-3979)
 * Adds events push to binary protocol (CASSANDRA-4480)
 * Rewrite nodetool help (CASSANDRA-2293)
 * Make CQL3 the default for CQL (CASSANDRA-4640)
 * update stress tool to be able to use CQL3 (CASSANDRA-4406)
 * Accept all thrift update on CQL3 cf but don't expose their metadata (CASSANDRA-4377)
 * Replace Throttle with Guava's RateLimiter for HintedHandOff (CASSANDRA-4541)
 * fix counter add/get using CQL2 and CQL3 in stress tool (CASSANDRA-4633)
 * Add sstable count per level to cfstats (CASSANDRA-4537)
 * (cql3) Add ALTER KEYSPACE statement (CASSANDRA-4611)
 * (cql3) Allow defining default consistency levels (CASSANDRA-4448)
 * (cql3) Fix queries using LIMIT missing results (CASSANDRA-4579)
 * fix cross-version gossip messaging (CASSANDRA-4576)
 * added inet data type (CASSANDRA-4627)


1.1.6
 * Wait for writes on synchronous read digest mismatch (CASSANDRA-4792)
 * fix commitlog replay for nanotime-infected sstables (CASSANDRA-4782)
 * preflight check ttl for maximum of 20 years (CASSANDRA-4771)
 * (Pig) fix widerow input with single column rows (CASSANDRA-4789)
 * Fix HH to compact with correct gcBefore, which avoids wiping out
   undelivered hints (CASSANDRA-4772)
 * LCS will merge up to 32 L0 sstables as intended (CASSANDRA-4778)
 * NTS will default unconfigured DC replicas to zero (CASSANDRA-4675)
 * use default consistency level in counter validation if none is
   explicitly provide (CASSANDRA-4700)
 * Improve IAuthority interface by introducing fine-grained
   access permissions and grant/revoke commands (CASSANDRA-4490, 4644)
 * fix assumption error in CLI when updating/describing keyspace 
   (CASSANDRA-4322)
 * Adds offline sstablescrub to debian packaging (CASSANDRA-4642)
 * Automatic fixing of overlapping leveled sstables (CASSANDRA-4644)
 * fix error when using ORDER BY with extended selections (CASSANDRA-4689)
 * (CQL3) Fix validation for IN queries for non-PK cols (CASSANDRA-4709)
 * fix re-created keyspace disappering after 1.1.5 upgrade 
   (CASSANDRA-4698, 4752)
 * (CLI) display elapsed time in 2 fraction digits (CASSANDRA-3460)
 * add authentication support to sstableloader (CASSANDRA-4712)
 * Fix CQL3 'is reversed' logic (CASSANDRA-4716, 4759)
 * (CQL3) Don't return ReversedType in result set metadata (CASSANDRA-4717)
 * Backport adding AlterKeyspace statement (CASSANDRA-4611)
 * (CQL3) Correcty accept upper-case data types (CASSANDRA-4770)
 * Add binary protocol events for schema changes (CASSANDRA-4684)
Merged from 1.0:
 * Switch from NBHM to CHM in MessagingService's callback map, which
   prevents OOM in long-running instances (CASSANDRA-4708)


1.1.5
 * add SecondaryIndex.reload API (CASSANDRA-4581)
 * use millis + atomicint for commitlog segment creation instead of
   nanotime, which has issues under some hypervisors (CASSANDRA-4601)
 * fix FD leak in slice queries (CASSANDRA-4571)
 * avoid recursion in leveled compaction (CASSANDRA-4587)
 * increase stack size under Java7 to 180K
 * Log(info) schema changes (CASSANDRA-4547)
 * Change nodetool setcachecapcity to manipulate global caches (CASSANDRA-4563)
 * (cql3) fix setting compaction strategy (CASSANDRA-4597)
 * fix broken system.schema_* timestamps on system startup (CASSANDRA-4561)
 * fix wrong skip of cache saving (CASSANDRA-4533)
 * Avoid NPE when lost+found is in data dir (CASSANDRA-4572)
 * Respect five-minute flush moratorium after initial CL replay (CASSANDRA-4474)
 * Adds ntp as recommended in debian packaging (CASSANDRA-4606)
 * Configurable transport in CF Record{Reader|Writer} (CASSANDRA-4558)
 * (cql3) fix potential NPE with both equal and unequal restriction (CASSANDRA-4532)
 * (cql3) improves ORDER BY validation (CASSANDRA-4624)
 * Fix potential deadlock during counter writes (CASSANDRA-4578)
 * Fix cql error with ORDER BY when using IN (CASSANDRA-4612)
Merged from 1.0:
 * increase Xss to 160k to accomodate latest 1.6 JVMs (CASSANDRA-4602)
 * fix toString of hint destination tokens (CASSANDRA-4568)
 * Fix multiple values for CurrentLocal NodeID (CASSANDRA-4626)


1.1.4
 * fix offline scrub to catch >= out of order rows (CASSANDRA-4411)
 * fix cassandra-env.sh on RHEL and other non-dash-based systems 
   (CASSANDRA-4494)
Merged from 1.0:
 * (Hadoop) fix setting key length for old-style mapred api (CASSANDRA-4534)
 * (Hadoop) fix iterating through a resultset consisting entirely
   of tombstoned rows (CASSANDRA-4466)


1.1.3
 * (cqlsh) add COPY TO (CASSANDRA-4434)
 * munmap commitlog segments before rename (CASSANDRA-4337)
 * (JMX) rename getRangeKeySample to sampleKeyRange to avoid returning
   multi-MB results as an attribute (CASSANDRA-4452)
 * flush based on data size, not throughput; overwritten columns no 
   longer artificially inflate liveRatio (CASSANDRA-4399)
 * update default commitlog segment size to 32MB and total commitlog
   size to 32/1024 MB for 32/64 bit JVMs, respectively (CASSANDRA-4422)
 * avoid using global partitioner to estimate ranges in index sstables
   (CASSANDRA-4403)
 * restore pre-CASSANDRA-3862 approach to removing expired tombstones
   from row cache during compaction (CASSANDRA-4364)
 * (stress) support for CQL prepared statements (CASSANDRA-3633)
 * Correctly catch exception when Snappy cannot be loaded (CASSANDRA-4400)
 * (cql3) Support ORDER BY when IN condition is given in WHERE clause (CASSANDRA-4327)
 * (cql3) delete "component_index" column on DROP TABLE call (CASSANDRA-4420)
 * change nanoTime() to currentTimeInMillis() in schema related code (CASSANDRA-4432)
 * add a token generation tool (CASSANDRA-3709)
 * Fix LCS bug with sstable containing only 1 row (CASSANDRA-4411)
 * fix "Can't Modify Index Name" problem on CF update (CASSANDRA-4439)
 * Fix assertion error in getOverlappingSSTables during repair (CASSANDRA-4456)
 * fix nodetool's setcompactionthreshold command (CASSANDRA-4455)
 * Ensure compacted files are never used, to avoid counter overcount (CASSANDRA-4436)
Merged from 1.0:
 * Push the validation of secondary index values to the SecondaryIndexManager (CASSANDRA-4240)
 * allow dropping columns shadowed by not-yet-expired supercolumn or row
   tombstones in PrecompactedRow (CASSANDRA-4396)


1.1.2
 * Fix cleanup not deleting index entries (CASSANDRA-4379)
 * Use correct partitioner when saving + loading caches (CASSANDRA-4331)
 * Check schema before trying to export sstable (CASSANDRA-2760)
 * Raise a meaningful exception instead of NPE when PFS encounters
   an unconfigured node + no default (CASSANDRA-4349)
 * fix bug in sstable blacklisting with LCS (CASSANDRA-4343)
 * LCS no longer promotes tiny sstables out of L0 (CASSANDRA-4341)
 * skip tombstones during hint replay (CASSANDRA-4320)
 * fix NPE in compactionstats (CASSANDRA-4318)
 * enforce 1m min keycache for auto (CASSANDRA-4306)
 * Have DeletedColumn.isMFD always return true (CASSANDRA-4307)
 * (cql3) exeption message for ORDER BY constraints said primary filter can be
    an IN clause, which is misleading (CASSANDRA-4319)
 * (cql3) Reject (not yet supported) creation of 2ndardy indexes on tables with
   composite primary keys (CASSANDRA-4328)
 * Set JVM stack size to 160k for java 7 (CASSANDRA-4275)
 * cqlsh: add COPY command to load data from CSV flat files (CASSANDRA-4012)
 * CFMetaData.fromThrift to throw ConfigurationException upon error (CASSANDRA-4353)
 * Use CF comparator to sort indexed columns in SecondaryIndexManager
   (CASSANDRA-4365)
 * add strategy_options to the KSMetaData.toString() output (CASSANDRA-4248)
 * (cql3) fix range queries containing unqueried results (CASSANDRA-4372)
 * (cql3) allow updating column_alias types (CASSANDRA-4041)
 * (cql3) Fix deletion bug (CASSANDRA-4193)
 * Fix computation of overlapping sstable for leveled compaction (CASSANDRA-4321)
 * Improve scrub and allow to run it offline (CASSANDRA-4321)
 * Fix assertionError in StorageService.bulkLoad (CASSANDRA-4368)
 * (cqlsh) add option to authenticate to a keyspace at startup (CASSANDRA-4108)
 * (cqlsh) fix ASSUME functionality (CASSANDRA-4352)
 * Fix ColumnFamilyRecordReader to not return progress > 100% (CASSANDRA-3942)
Merged from 1.0:
 * Set gc_grace on index CF to 0 (CASSANDRA-4314)


1.1.1
 * add populate_io_cache_on_flush option (CASSANDRA-2635)
 * allow larger cache capacities than 2GB (CASSANDRA-4150)
 * add getsstables command to nodetool (CASSANDRA-4199)
 * apply parent CF compaction settings to secondary index CFs (CASSANDRA-4280)
 * preserve commitlog size cap when recycling segments at startup
   (CASSANDRA-4201)
 * (Hadoop) fix split generation regression (CASSANDRA-4259)
 * ignore min/max compactions settings in LCS, while preserving
   behavior that min=max=0 disables autocompaction (CASSANDRA-4233)
 * log number of rows read from saved cache (CASSANDRA-4249)
 * calculate exact size required for cleanup operations (CASSANDRA-1404)
 * avoid blocking additional writes during flush when the commitlog
   gets behind temporarily (CASSANDRA-1991)
 * enable caching on index CFs based on data CF cache setting (CASSANDRA-4197)
 * warn on invalid replication strategy creation options (CASSANDRA-4046)
 * remove [Freeable]Memory finalizers (CASSANDRA-4222)
 * include tombstone size in ColumnFamily.size, which can prevent OOM
   during sudden mass delete operations by yielding a nonzero liveRatio
   (CASSANDRA-3741)
 * Open 1 sstableScanner per level for leveled compaction (CASSANDRA-4142)
 * Optimize reads when row deletion timestamps allow us to restrict
   the set of sstables we check (CASSANDRA-4116)
 * add support for commitlog archiving and point-in-time recovery
   (CASSANDRA-3690)
 * avoid generating redundant compaction tasks during streaming
   (CASSANDRA-4174)
 * add -cf option to nodetool snapshot, and takeColumnFamilySnapshot to
   StorageService mbean (CASSANDRA-556)
 * optimize cleanup to drop entire sstables where possible (CASSANDRA-4079)
 * optimize truncate when autosnapshot is disabled (CASSANDRA-4153)
 * update caches to use byte[] keys to reduce memory overhead (CASSANDRA-3966)
 * add column limit to cli (CASSANDRA-3012, 4098)
 * clean up and optimize DataOutputBuffer, used by CQL compression and
   CompositeType (CASSANDRA-4072)
 * optimize commitlog checksumming (CASSANDRA-3610)
 * identify and blacklist corrupted SSTables from future compactions 
   (CASSANDRA-2261)
 * Move CfDef and KsDef validation out of thrift (CASSANDRA-4037)
 * Expose API to repair a user provided range (CASSANDRA-3912)
 * Add way to force the cassandra-cli to refresh its schema (CASSANDRA-4052)
 * Avoid having replicate on write tasks stacking up at CL.ONE (CASSANDRA-2889)
 * (cql3) Backwards compatibility for composite comparators in non-cql3-aware
   clients (CASSANDRA-4093)
 * (cql3) Fix order by for reversed queries (CASSANDRA-4160)
 * (cql3) Add ReversedType support (CASSANDRA-4004)
 * (cql3) Add timeuuid type (CASSANDRA-4194)
 * (cql3) Minor fixes (CASSANDRA-4185)
 * (cql3) Fix prepared statement in BATCH (CASSANDRA-4202)
 * (cql3) Reduce the list of reserved keywords (CASSANDRA-4186)
 * (cql3) Move max/min compaction thresholds to compaction strategy options
   (CASSANDRA-4187)
 * Fix exception during move when localhost is the only source (CASSANDRA-4200)
 * (cql3) Allow paging through non-ordered partitioner results (CASSANDRA-3771)
 * (cql3) Fix drop index (CASSANDRA-4192)
 * (cql3) Don't return range ghosts anymore (CASSANDRA-3982)
 * fix re-creating Keyspaces/ColumnFamilies with the same name as dropped
   ones (CASSANDRA-4219)
 * fix SecondaryIndex LeveledManifest save upon snapshot (CASSANDRA-4230)
 * fix missing arrayOffset in FBUtilities.hash (CASSANDRA-4250)
 * (cql3) Add name of parameters in CqlResultSet (CASSANDRA-4242)
 * (cql3) Correctly validate order by queries (CASSANDRA-4246)
 * rename stress to cassandra-stress for saner packaging (CASSANDRA-4256)
 * Fix exception on colum metadata with non-string comparator (CASSANDRA-4269)
 * Check for unknown/invalid compression options (CASSANDRA-4266)
 * (cql3) Adds simple access to column timestamp and ttl (CASSANDRA-4217)
 * (cql3) Fix range queries with secondary indexes (CASSANDRA-4257)
 * Better error messages from improper input in cli (CASSANDRA-3865)
 * Try to stop all compaction upon Keyspace or ColumnFamily drop (CASSANDRA-4221)
 * (cql3) Allow keyspace properties to contain hyphens (CASSANDRA-4278)
 * (cql3) Correctly validate keyspace access in create table (CASSANDRA-4296)
 * Avoid deadlock in migration stage (CASSANDRA-3882)
 * Take supercolumn names and deletion info into account in memtable throughput
   (CASSANDRA-4264)
 * Add back backward compatibility for old style replication factor (CASSANDRA-4294)
 * Preserve compatibility with pre-1.1 index queries (CASSANDRA-4262)
Merged from 1.0:
 * Fix super columns bug where cache is not updated (CASSANDRA-4190)
 * fix maxTimestamp to include row tombstones (CASSANDRA-4116)
 * (CLI) properly handle quotes in create/update keyspace commands (CASSANDRA-4129)
 * Avoids possible deadlock during bootstrap (CASSANDRA-4159)
 * fix stress tool that hangs forever on timeout or error (CASSANDRA-4128)
 * stress tool to return appropriate exit code on failure (CASSANDRA-4188)
 * fix compaction NPE when out of disk space and assertions disabled
   (CASSANDRA-3985)
 * synchronize LCS getEstimatedTasks to avoid CME (CASSANDRA-4255)
 * ensure unique streaming session id's (CASSANDRA-4223)
 * kick off background compaction when min/max thresholds change 
   (CASSANDRA-4279)
 * improve ability of STCS.getBuckets to deal with 100s of 1000s of
   sstables, such as when convertinb back from LCS (CASSANDRA-4287)
 * Oversize integer in CQL throws NumberFormatException (CASSANDRA-4291)
 * fix 1.0.x node join to mixed version cluster, other nodes >= 1.1 (CASSANDRA-4195)
 * Fix LCS splitting sstable base on uncompressed size (CASSANDRA-4419)
 * Push the validation of secondary index values to the SecondaryIndexManager (CASSANDRA-4240)
 * Don't purge columns during upgradesstables (CASSANDRA-4462)
 * Make cqlsh work with piping (CASSANDRA-4113)
 * Validate arguments for nodetool decommission (CASSANDRA-4061)
 * Report thrift status in nodetool info (CASSANDRA-4010)


1.1.0-final
 * average a reduced liveRatio estimate with the previous one (CASSANDRA-4065)
 * Allow KS and CF names up to 48 characters (CASSANDRA-4157)
 * fix stress build (CASSANDRA-4140)
 * add time remaining estimate to nodetool compactionstats (CASSANDRA-4167)
 * (cql) fix NPE in cql3 ALTER TABLE (CASSANDRA-4163)
 * (cql) Add support for CL.TWO and CL.THREE in CQL (CASSANDRA-4156)
 * (cql) Fix type in CQL3 ALTER TABLE preventing update (CASSANDRA-4170)
 * (cql) Throw invalid exception from CQL3 on obsolete options (CASSANDRA-4171)
 * (cqlsh) fix recognizing uppercase SELECT keyword (CASSANDRA-4161)
 * Pig: wide row support (CASSANDRA-3909)
Merged from 1.0:
 * avoid streaming empty files with bulk loader if sstablewriter errors out
   (CASSANDRA-3946)


1.1-rc1
 * Include stress tool in binary builds (CASSANDRA-4103)
 * (Hadoop) fix wide row iteration when last row read was deleted
   (CASSANDRA-4154)
 * fix read_repair_chance to really default to 0.1 in the cli (CASSANDRA-4114)
 * Adds caching and bloomFilterFpChange to CQL options (CASSANDRA-4042)
 * Adds posibility to autoconfigure size of the KeyCache (CASSANDRA-4087)
 * fix KEYS index from skipping results (CASSANDRA-3996)
 * Remove sliced_buffer_size_in_kb dead option (CASSANDRA-4076)
 * make loadNewSStable preserve sstable version (CASSANDRA-4077)
 * Respect 1.0 cache settings as much as possible when upgrading 
   (CASSANDRA-4088)
 * relax path length requirement for sstable files when upgrading on 
   non-Windows platforms (CASSANDRA-4110)
 * fix terminination of the stress.java when errors were encountered
   (CASSANDRA-4128)
 * Move CfDef and KsDef validation out of thrift (CASSANDRA-4037)
 * Fix get_paged_slice (CASSANDRA-4136)
 * CQL3: Support slice with exclusive start and stop (CASSANDRA-3785)
Merged from 1.0:
 * support PropertyFileSnitch in bulk loader (CASSANDRA-4145)
 * add auto_snapshot option allowing disabling snapshot before drop/truncate
   (CASSANDRA-3710)
 * allow short snitch names (CASSANDRA-4130)


1.1-beta2
 * rename loaded sstables to avoid conflicts with local snapshots
   (CASSANDRA-3967)
 * start hint replay as soon as FD notifies that the target is back up
   (CASSANDRA-3958)
 * avoid unproductive deserializing of cached rows during compaction
   (CASSANDRA-3921)
 * fix concurrency issues with CQL keyspace creation (CASSANDRA-3903)
 * Show Effective Owership via Nodetool ring <keyspace> (CASSANDRA-3412)
 * Update ORDER BY syntax for CQL3 (CASSANDRA-3925)
 * Fix BulkRecordWriter to not throw NPE if reducer gets no map data from Hadoop (CASSANDRA-3944)
 * Fix bug with counters in super columns (CASSANDRA-3821)
 * Remove deprecated merge_shard_chance (CASSANDRA-3940)
 * add a convenient way to reset a node's schema (CASSANDRA-2963)
 * fix for intermittent SchemaDisagreementException (CASSANDRA-3884)
 * CLI `list <CF>` to limit number of columns and their order (CASSANDRA-3012)
 * ignore deprecated KsDef/CfDef/ColumnDef fields in native schema (CASSANDRA-3963)
 * CLI to report when unsupported column_metadata pair was given (CASSANDRA-3959)
 * reincarnate removed and deprecated KsDef/CfDef attributes (CASSANDRA-3953)
 * Fix race between writes and read for cache (CASSANDRA-3862)
 * perform static initialization of StorageProxy on start-up (CASSANDRA-3797)
 * support trickling fsync() on writes (CASSANDRA-3950)
 * expose counters for unavailable/timeout exceptions given to thrift clients (CASSANDRA-3671)
 * avoid quadratic startup time in LeveledManifest (CASSANDRA-3952)
 * Add type information to new schema_ columnfamilies and remove thrift
   serialization for schema (CASSANDRA-3792)
 * add missing column validator options to the CLI help (CASSANDRA-3926)
 * skip reading saved key cache if CF's caching strategy is NONE or ROWS_ONLY (CASSANDRA-3954)
 * Unify migration code (CASSANDRA-4017)
Merged from 1.0:
 * cqlsh: guess correct version of Python for Arch Linux (CASSANDRA-4090)
 * (CLI) properly handle quotes in create/update keyspace commands (CASSANDRA-4129)
 * Avoids possible deadlock during bootstrap (CASSANDRA-4159)
 * fix stress tool that hangs forever on timeout or error (CASSANDRA-4128)
 * Fix super columns bug where cache is not updated (CASSANDRA-4190)
 * stress tool to return appropriate exit code on failure (CASSANDRA-4188)


1.0.9
 * improve index sampling performance (CASSANDRA-4023)
 * always compact away deleted hints immediately after handoff (CASSANDRA-3955)
 * delete hints from dropped ColumnFamilies on handoff instead of
   erroring out (CASSANDRA-3975)
 * add CompositeType ref to the CLI doc for create/update column family (CASSANDRA-3980)
 * Pig: support Counter ColumnFamilies (CASSANDRA-3973)
 * Pig: Composite column support (CASSANDRA-3684)
 * Avoid NPE during repair when a keyspace has no CFs (CASSANDRA-3988)
 * Fix division-by-zero error on get_slice (CASSANDRA-4000)
 * don't change manifest level for cleanup, scrub, and upgradesstables
   operations under LeveledCompactionStrategy (CASSANDRA-3989, 4112)
 * fix race leading to super columns assertion failure (CASSANDRA-3957)
 * fix NPE on invalid CQL delete command (CASSANDRA-3755)
 * allow custom types in CLI's assume command (CASSANDRA-4081)
 * fix totalBytes count for parallel compactions (CASSANDRA-3758)
 * fix intermittent NPE in get_slice (CASSANDRA-4095)
 * remove unnecessary asserts in native code interfaces (CASSANDRA-4096)
 * Validate blank keys in CQL to avoid assertion errors (CASSANDRA-3612)
 * cqlsh: fix bad decoding of some column names (CASSANDRA-4003)
 * cqlsh: fix incorrect padding with unicode chars (CASSANDRA-4033)
 * Fix EC2 snitch incorrectly reporting region (CASSANDRA-4026)
 * Shut down thrift during decommission (CASSANDRA-4086)
 * Expose nodetool cfhistograms for 2ndary indexes (CASSANDRA-4063)
Merged from 0.8:
 * Fix ConcurrentModificationException in gossiper (CASSANDRA-4019)


1.1-beta1
 * (cqlsh)
   + add SOURCE and CAPTURE commands, and --file option (CASSANDRA-3479)
   + add ALTER COLUMNFAMILY WITH (CASSANDRA-3523)
   + bundle Python dependencies with Cassandra (CASSANDRA-3507)
   + added to Debian package (CASSANDRA-3458)
   + display byte data instead of erroring out on decode failure 
     (CASSANDRA-3874)
 * add nodetool rebuild_index (CASSANDRA-3583)
 * add nodetool rangekeysample (CASSANDRA-2917)
 * Fix streaming too much data during move operations (CASSANDRA-3639)
 * Nodetool and CLI connect to localhost by default (CASSANDRA-3568)
 * Reduce memory used by primary index sample (CASSANDRA-3743)
 * (Hadoop) separate input/output configurations (CASSANDRA-3197, 3765)
 * avoid returning internal Cassandra classes over JMX (CASSANDRA-2805)
 * add row-level isolation via SnapTree (CASSANDRA-2893)
 * Optimize key count estimation when opening sstable on startup
   (CASSANDRA-2988)
 * multi-dc replication optimization supporting CL > ONE (CASSANDRA-3577)
 * add command to stop compactions (CASSANDRA-1740, 3566, 3582)
 * multithreaded streaming (CASSANDRA-3494)
 * removed in-tree redhat spec (CASSANDRA-3567)
 * "defragment" rows for name-based queries under STCS, again (CASSANDRA-2503)
 * Recycle commitlog segments for improved performance 
   (CASSANDRA-3411, 3543, 3557, 3615)
 * update size-tiered compaction to prioritize small tiers (CASSANDRA-2407)
 * add message expiration logic to OutboundTcpConnection (CASSANDRA-3005)
 * off-heap cache to use sun.misc.Unsafe instead of JNA (CASSANDRA-3271)
 * EACH_QUORUM is only supported for writes (CASSANDRA-3272)
 * replace compactionlock use in schema migration by checking CFS.isValid
   (CASSANDRA-3116)
 * recognize that "SELECT first ... *" isn't really "SELECT *" (CASSANDRA-3445)
 * Use faster bytes comparison (CASSANDRA-3434)
 * Bulk loader is no longer a fat client, (HADOOP) bulk load output format
   (CASSANDRA-3045)
 * (Hadoop) add support for KeyRange.filter
 * remove assumption that keys and token are in bijection
   (CASSANDRA-1034, 3574, 3604)
 * always remove endpoints from delevery queue in HH (CASSANDRA-3546)
 * fix race between cf flush and its 2ndary indexes flush (CASSANDRA-3547)
 * fix potential race in AES when a repair fails (CASSANDRA-3548)
 * Remove columns shadowed by a deleted container even when we cannot purge
   (CASSANDRA-3538)
 * Improve memtable slice iteration performance (CASSANDRA-3545)
 * more efficient allocation of small bloom filters (CASSANDRA-3618)
 * Use separate writer thread in SSTableSimpleUnsortedWriter (CASSANDRA-3619)
 * fsync the directory after new sstable or commitlog segment are created (CASSANDRA-3250)
 * fix minor issues reported by FindBugs (CASSANDRA-3658)
 * global key/row caches (CASSANDRA-3143, 3849)
 * optimize memtable iteration during range scan (CASSANDRA-3638)
 * introduce 'crc_check_chance' in CompressionParameters to support
   a checksum percentage checking chance similarly to read-repair (CASSANDRA-3611)
 * a way to deactivate global key/row cache on per-CF basis (CASSANDRA-3667)
 * fix LeveledCompactionStrategy broken because of generation pre-allocation
   in LeveledManifest (CASSANDRA-3691)
 * finer-grained control over data directories (CASSANDRA-2749)
 * Fix ClassCastException during hinted handoff (CASSANDRA-3694)
 * Upgrade Thrift to 0.7 (CASSANDRA-3213)
 * Make stress.java insert operation to use microseconds (CASSANDRA-3725)
 * Allows (internally) doing a range query with a limit of columns instead of
   rows (CASSANDRA-3742)
 * Allow rangeSlice queries to be start/end inclusive/exclusive (CASSANDRA-3749)
 * Fix BulkLoader to support new SSTable layout and add stream
   throttling to prevent an NPE when there is no yaml config (CASSANDRA-3752)
 * Allow concurrent schema migrations (CASSANDRA-1391, 3832)
 * Add SnapshotCommand to trigger snapshot on remote node (CASSANDRA-3721)
 * Make CFMetaData conversions to/from thrift/native schema inverses
   (CASSANDRA_3559)
 * Add initial code for CQL 3.0-beta (CASSANDRA-2474, 3781, 3753)
 * Add wide row support for ColumnFamilyInputFormat (CASSANDRA-3264)
 * Allow extending CompositeType comparator (CASSANDRA-3657)
 * Avoids over-paging during get_count (CASSANDRA-3798)
 * Add new command to rebuild a node without (repair) merkle tree calculations
   (CASSANDRA-3483, 3922)
 * respect not only row cache capacity but caching mode when
   trying to read data (CASSANDRA-3812)
 * fix system tests (CASSANDRA-3827)
 * CQL support for altering row key type in ALTER TABLE (CASSANDRA-3781)
 * turn compression on by default (CASSANDRA-3871)
 * make hexToBytes refuse invalid input (CASSANDRA-2851)
 * Make secondary indexes CF inherit compression and compaction from their
   parent CF (CASSANDRA-3877)
 * Finish cleanup up tombstone purge code (CASSANDRA-3872)
 * Avoid NPE on aboarted stream-out sessions (CASSANDRA-3904)
 * BulkRecordWriter throws NPE for counter columns (CASSANDRA-3906)
 * Support compression using BulkWriter (CASSANDRA-3907)


1.0.8
 * fix race between cleanup and flush on secondary index CFSes (CASSANDRA-3712)
 * avoid including non-queried nodes in rangeslice read repair
   (CASSANDRA-3843)
 * Only snapshot CF being compacted for snapshot_before_compaction 
   (CASSANDRA-3803)
 * Log active compactions in StatusLogger (CASSANDRA-3703)
 * Compute more accurate compaction score per level (CASSANDRA-3790)
 * Return InvalidRequest when using a keyspace that doesn't exist
   (CASSANDRA-3764)
 * disallow user modification of System keyspace (CASSANDRA-3738)
 * allow using sstable2json on secondary index data (CASSANDRA-3738)
 * (cqlsh) add DESCRIBE COLUMNFAMILIES (CASSANDRA-3586)
 * (cqlsh) format blobs correctly and use colors to improve output
   readability (CASSANDRA-3726)
 * synchronize BiMap of bootstrapping tokens (CASSANDRA-3417)
 * show index options in CLI (CASSANDRA-3809)
 * add optional socket timeout for streaming (CASSANDRA-3838)
 * fix truncate not to leave behind non-CFS backed secondary indexes
   (CASSANDRA-3844)
 * make CLI `show schema` to use output stream directly instead
   of StringBuilder (CASSANDRA-3842)
 * remove the wait on hint future during write (CASSANDRA-3870)
 * (cqlsh) ignore missing CfDef opts (CASSANDRA-3933)
 * (cqlsh) look for cqlshlib relative to realpath (CASSANDRA-3767)
 * Fix short read protection (CASSANDRA-3934)
 * Make sure infered and actual schema match (CASSANDRA-3371)
 * Fix NPE during HH delivery (CASSANDRA-3677)
 * Don't put boostrapping node in 'hibernate' status (CASSANDRA-3737)
 * Fix double quotes in windows bat files (CASSANDRA-3744)
 * Fix bad validator lookup (CASSANDRA-3789)
 * Fix soft reset in EC2MultiRegionSnitch (CASSANDRA-3835)
 * Don't leave zombie connections with THSHA thrift server (CASSANDRA-3867)
 * (cqlsh) fix deserialization of data (CASSANDRA-3874)
 * Fix removetoken force causing an inconsistent state (CASSANDRA-3876)
 * Fix ahndling of some types with Pig (CASSANDRA-3886)
 * Don't allow to drop the system keyspace (CASSANDRA-3759)
 * Make Pig deletes disabled by default and configurable (CASSANDRA-3628)
Merged from 0.8:
 * (Pig) fix CassandraStorage to use correct comparator in Super ColumnFamily
   case (CASSANDRA-3251)
 * fix thread safety issues in commitlog replay, primarily affecting
   systems with many (100s) of CF definitions (CASSANDRA-3751)
 * Fix relevant tombstone ignored with super columns (CASSANDRA-3875)


1.0.7
 * fix regression in HH page size calculation (CASSANDRA-3624)
 * retry failed stream on IOException (CASSANDRA-3686)
 * allow configuring bloom_filter_fp_chance (CASSANDRA-3497)
 * attempt hint delivery every ten minutes, or when failure detector
   notifies us that a node is back up, whichever comes first.  hint
   handoff throttle delay default changed to 1ms, from 50 (CASSANDRA-3554)
 * add nodetool setstreamthroughput (CASSANDRA-3571)
 * fix assertion when dropping a columnfamily with no sstables (CASSANDRA-3614)
 * more efficient allocation of small bloom filters (CASSANDRA-3618)
 * CLibrary.createHardLinkWithExec() to check for errors (CASSANDRA-3101)
 * Avoid creating empty and non cleaned writer during compaction (CASSANDRA-3616)
 * stop thrift service in shutdown hook so we can quiesce MessagingService
   (CASSANDRA-3335)
 * (CQL) compaction_strategy_options and compression_parameters for
   CREATE COLUMNFAMILY statement (CASSANDRA-3374)
 * Reset min/max compaction threshold when creating size tiered compaction
   strategy (CASSANDRA-3666)
 * Don't ignore IOException during compaction (CASSANDRA-3655)
 * Fix assertion error for CF with gc_grace=0 (CASSANDRA-3579)
 * Shutdown ParallelCompaction reducer executor after use (CASSANDRA-3711)
 * Avoid < 0 value for pending tasks in leveled compaction (CASSANDRA-3693)
 * (Hadoop) Support TimeUUID in Pig CassandraStorage (CASSANDRA-3327)
 * Check schema is ready before continuing boostrapping (CASSANDRA-3629)
 * Catch overflows during parsing of chunk_length_kb (CASSANDRA-3644)
 * Improve stream protocol mismatch errors (CASSANDRA-3652)
 * Avoid multiple thread doing HH to the same target (CASSANDRA-3681)
 * Add JMX property for rp_timeout_in_ms (CASSANDRA-2940)
 * Allow DynamicCompositeType to compare component of different types
   (CASSANDRA-3625)
 * Flush non-cfs backed secondary indexes (CASSANDRA-3659)
 * Secondary Indexes should report memory consumption (CASSANDRA-3155)
 * fix for SelectStatement start/end key are not set correctly
   when a key alias is involved (CASSANDRA-3700)
 * fix CLI `show schema` command insert of an extra comma in
   column_metadata (CASSANDRA-3714)
Merged from 0.8:
 * avoid logging (harmless) exception when GC takes < 1ms (CASSANDRA-3656)
 * prevent new nodes from thinking down nodes are up forever (CASSANDRA-3626)
 * use correct list of replicas for LOCAL_QUORUM reads when read repair
   is disabled (CASSANDRA-3696)
 * block on flush before compacting hints (may prevent OOM) (CASSANDRA-3733)


1.0.6
 * (CQL) fix cqlsh support for replicate_on_write (CASSANDRA-3596)
 * fix adding to leveled manifest after streaming (CASSANDRA-3536)
 * filter out unavailable cipher suites when using encryption (CASSANDRA-3178)
 * (HADOOP) add old-style api support for CFIF and CFRR (CASSANDRA-2799)
 * Support TimeUUIDType column names in Stress.java tool (CASSANDRA-3541)
 * (CQL) INSERT/UPDATE/DELETE/TRUNCATE commands should allow CF names to
   be qualified by keyspace (CASSANDRA-3419)
 * always remove endpoints from delevery queue in HH (CASSANDRA-3546)
 * fix race between cf flush and its 2ndary indexes flush (CASSANDRA-3547)
 * fix potential race in AES when a repair fails (CASSANDRA-3548)
 * fix default value validation usage in CLI SET command (CASSANDRA-3553)
 * Optimize componentsFor method for compaction and startup time
   (CASSANDRA-3532)
 * (CQL) Proper ColumnFamily metadata validation on CREATE COLUMNFAMILY 
   (CASSANDRA-3565)
 * fix compression "chunk_length_kb" option to set correct kb value for 
   thrift/avro (CASSANDRA-3558)
 * fix missing response during range slice repair (CASSANDRA-3551)
 * 'describe ring' moved from CLI to nodetool and available through JMX (CASSANDRA-3220)
 * add back partitioner to sstable metadata (CASSANDRA-3540)
 * fix NPE in get_count for counters (CASSANDRA-3601)
Merged from 0.8:
 * remove invalid assertion that table was opened before dropping it
   (CASSANDRA-3580)
 * range and index scans now only send requests to enough replicas to
   satisfy requested CL + RR (CASSANDRA-3598)
 * use cannonical host for local node in nodetool info (CASSANDRA-3556)
 * remove nonlocal DC write optimization since it only worked with
   CL.ONE or CL.LOCAL_QUORUM (CASSANDRA-3577, 3585)
 * detect misuses of CounterColumnType (CASSANDRA-3422)
 * turn off string interning in json2sstable, take 2 (CASSANDRA-2189)
 * validate compression parameters on add/update of the ColumnFamily 
   (CASSANDRA-3573)
 * Check for 0.0.0.0 is incorrect in CFIF (CASSANDRA-3584)
 * Increase vm.max_map_count in debian packaging (CASSANDRA-3563)
 * gossiper will never add itself to saved endpoints (CASSANDRA-3485)


1.0.5
 * revert CASSANDRA-3407 (see CASSANDRA-3540)
 * fix assertion error while forwarding writes to local nodes (CASSANDRA-3539)


1.0.4
 * fix self-hinting of timed out read repair updates and make hinted handoff
   less prone to OOMing a coordinator (CASSANDRA-3440)
 * expose bloom filter sizes via JMX (CASSANDRA-3495)
 * enforce RP tokens 0..2**127 (CASSANDRA-3501)
 * canonicalize paths exposed through JMX (CASSANDRA-3504)
 * fix "liveSize" stat when sstables are removed (CASSANDRA-3496)
 * add bloom filter FP rates to nodetool cfstats (CASSANDRA-3347)
 * record partitioner in sstable metadata component (CASSANDRA-3407)
 * add new upgradesstables nodetool command (CASSANDRA-3406)
 * skip --debug requirement to see common exceptions in CLI (CASSANDRA-3508)
 * fix incorrect query results due to invalid max timestamp (CASSANDRA-3510)
 * make sstableloader recognize compressed sstables (CASSANDRA-3521)
 * avoids race in OutboundTcpConnection in multi-DC setups (CASSANDRA-3530)
 * use SETLOCAL in cassandra.bat (CASSANDRA-3506)
 * fix ConcurrentModificationException in Table.all() (CASSANDRA-3529)
Merged from 0.8:
 * fix concurrence issue in the FailureDetector (CASSANDRA-3519)
 * fix array out of bounds error in counter shard removal (CASSANDRA-3514)
 * avoid dropping tombstones when they might still be needed to shadow
   data in a different sstable (CASSANDRA-2786)


1.0.3
 * revert name-based query defragmentation aka CASSANDRA-2503 (CASSANDRA-3491)
 * fix invalidate-related test failures (CASSANDRA-3437)
 * add next-gen cqlsh to bin/ (CASSANDRA-3188, 3131, 3493)
 * (CQL) fix handling of rows with no columns (CASSANDRA-3424, 3473)
 * fix querying supercolumns by name returning only a subset of
   subcolumns or old subcolumn versions (CASSANDRA-3446)
 * automatically compute sha1 sum for uncompressed data files (CASSANDRA-3456)
 * fix reading metadata/statistics component for version < h (CASSANDRA-3474)
 * add sstable forward-compatibility (CASSANDRA-3478)
 * report compression ratio in CFSMBean (CASSANDRA-3393)
 * fix incorrect size exception during streaming of counters (CASSANDRA-3481)
 * (CQL) fix for counter decrement syntax (CASSANDRA-3418)
 * Fix race introduced by CASSANDRA-2503 (CASSANDRA-3482)
 * Fix incomplete deletion of delivered hints (CASSANDRA-3466)
 * Avoid rescheduling compactions when no compaction was executed 
   (CASSANDRA-3484)
 * fix handling of the chunk_length_kb compression options (CASSANDRA-3492)
Merged from 0.8:
 * fix updating CF row_cache_provider (CASSANDRA-3414)
 * CFMetaData.convertToThrift method to set RowCacheProvider (CASSANDRA-3405)
 * acquire compactionlock during truncate (CASSANDRA-3399)
 * fix displaying cfdef entries for super columnfamilies (CASSANDRA-3415)
 * Make counter shard merging thread safe (CASSANDRA-3178)
 * Revert CASSANDRA-2855
 * Fix bug preventing the use of efficient cross-DC writes (CASSANDRA-3472)
 * `describe ring` command for CLI (CASSANDRA-3220)
 * (Hadoop) skip empty rows when entire row is requested, redux (CASSANDRA-2855)


1.0.2
 * "defragment" rows for name-based queries under STCS (CASSANDRA-2503)
 * Add timing information to cassandra-cli GET/SET/LIST queries (CASSANDRA-3326)
 * Only create one CompressionMetadata object per sstable (CASSANDRA-3427)
 * cleanup usage of StorageService.setMode() (CASSANDRA-3388)
 * Avoid large array allocation for compressed chunk offsets (CASSANDRA-3432)
 * fix DecimalType bytebuffer marshalling (CASSANDRA-3421)
 * fix bug that caused first column in per row indexes to be ignored 
   (CASSANDRA-3441)
 * add JMX call to clean (failed) repair sessions (CASSANDRA-3316)
 * fix sstableloader reference acquisition bug (CASSANDRA-3438)
 * fix estimated row size regression (CASSANDRA-3451)
 * make sure we don't return more columns than asked (CASSANDRA-3303, 3395)
Merged from 0.8:
 * acquire compactionlock during truncate (CASSANDRA-3399)
 * fix displaying cfdef entries for super columnfamilies (CASSANDRA-3415)


1.0.1
 * acquire references during index build to prevent delete problems
   on Windows (CASSANDRA-3314)
 * describe_ring should include datacenter/topology information (CASSANDRA-2882)
 * Thrift sockets are not properly buffered (CASSANDRA-3261)
 * performance improvement for bytebufferutil compare function (CASSANDRA-3286)
 * add system.versions ColumnFamily (CASSANDRA-3140)
 * reduce network copies (CASSANDRA-3333, 3373)
 * limit nodetool to 32MB of heap (CASSANDRA-3124)
 * (CQL) update parser to accept "timestamp" instead of "date" (CASSANDRA-3149)
 * Fix CLI `show schema` to include "compression_options" (CASSANDRA-3368)
 * Snapshot to include manifest under LeveledCompactionStrategy (CASSANDRA-3359)
 * (CQL) SELECT query should allow CF name to be qualified by keyspace (CASSANDRA-3130)
 * (CQL) Fix internal application error specifying 'using consistency ...'
   in lower case (CASSANDRA-3366)
 * fix Deflate compression when compression actually makes the data bigger
   (CASSANDRA-3370)
 * optimize UUIDGen to avoid lock contention on InetAddress.getLocalHost 
   (CASSANDRA-3387)
 * tolerate index being dropped mid-mutation (CASSANDRA-3334, 3313)
 * CompactionManager is now responsible for checking for new candidates
   post-task execution, enabling more consistent leveled compaction 
   (CASSANDRA-3391)
 * Cache HSHA threads (CASSANDRA-3372)
 * use CF/KS names as snapshot prefix for drop + truncate operations
   (CASSANDRA-2997)
 * Break bloom filters up to avoid heap fragmentation (CASSANDRA-2466)
 * fix cassandra hanging on jsvc stop (CASSANDRA-3302)
 * Avoid leveled compaction getting blocked on errors (CASSANDRA-3408)
 * Make reloading the compaction strategy safe (CASSANDRA-3409)
 * ignore 0.8 hints even if compaction begins before we try to purge
   them (CASSANDRA-3385)
 * remove procrun (bin\daemon) from Cassandra source tree and 
   artifacts (CASSANDRA-3331)
 * make cassandra compile under JDK7 (CASSANDRA-3275)
 * remove dependency of clientutil.jar to FBUtilities (CASSANDRA-3299)
 * avoid truncation errors by using long math on long values (CASSANDRA-3364)
 * avoid clock drift on some Windows machine (CASSANDRA-3375)
 * display cache provider in cli 'describe keyspace' command (CASSANDRA-3384)
 * fix incomplete topology information in describe_ring (CASSANDRA-3403)
 * expire dead gossip states based on time (CASSANDRA-2961)
 * improve CompactionTask extensibility (CASSANDRA-3330)
 * Allow one leveled compaction task to kick off another (CASSANDRA-3363)
 * allow encryption only between datacenters (CASSANDRA-2802)
Merged from 0.8:
 * fix truncate allowing data to be replayed post-restart (CASSANDRA-3297)
 * make iwriter final in IndexWriter to avoid NPE (CASSANDRA-2863)
 * (CQL) update grammar to require key clause in DELETE statement
   (CASSANDRA-3349)
 * (CQL) allow numeric keyspace names in USE statement (CASSANDRA-3350)
 * (Hadoop) skip empty rows when slicing the entire row (CASSANDRA-2855)
 * Fix handling of tombstone by SSTableExport/Import (CASSANDRA-3357)
 * fix ColumnIndexer to use long offsets (CASSANDRA-3358)
 * Improved CLI exceptions (CASSANDRA-3312)
 * Fix handling of tombstone by SSTableExport/Import (CASSANDRA-3357)
 * Only count compaction as active (for throttling) when they have
   successfully acquired the compaction lock (CASSANDRA-3344)
 * Display CLI version string on startup (CASSANDRA-3196)
 * (Hadoop) make CFIF try rpc_address or fallback to listen_address
   (CASSANDRA-3214)
 * (Hadoop) accept comma delimited lists of initial thrift connections
   (CASSANDRA-3185)
 * ColumnFamily min_compaction_threshold should be >= 2 (CASSANDRA-3342)
 * (Pig) add 0.8+ types and key validation type in schema (CASSANDRA-3280)
 * Fix completely removing column metadata using CLI (CASSANDRA-3126)
 * CLI `describe cluster;` output should be on separate lines for separate versions
   (CASSANDRA-3170)
 * fix changing durable_writes keyspace option during CF creation
   (CASSANDRA-3292)
 * avoid locking on update when no indexes are involved (CASSANDRA-3386)
 * fix assertionError during repair with ordered partitioners (CASSANDRA-3369)
 * correctly serialize key_validation_class for avro (CASSANDRA-3391)
 * don't expire counter tombstone after streaming (CASSANDRA-3394)
 * prevent nodes that failed to join from hanging around forever 
   (CASSANDRA-3351)
 * remove incorrect optimization from slice read path (CASSANDRA-3390)
 * Fix race in AntiEntropyService (CASSANDRA-3400)


1.0.0-final
 * close scrubbed sstable fd before deleting it (CASSANDRA-3318)
 * fix bug preventing obsolete commitlog segments from being removed
   (CASSANDRA-3269)
 * tolerate whitespace in seed CDL (CASSANDRA-3263)
 * Change default heap thresholds to max(min(1/2 ram, 1G), min(1/4 ram, 8GB))
   (CASSANDRA-3295)
 * Fix broken CompressedRandomAccessReaderTest (CASSANDRA-3298)
 * (CQL) fix type information returned for wildcard queries (CASSANDRA-3311)
 * add estimated tasks to LeveledCompactionStrategy (CASSANDRA-3322)
 * avoid including compaction cache-warming in keycache stats (CASSANDRA-3325)
 * run compaction and hinted handoff threads at MIN_PRIORITY (CASSANDRA-3308)
 * default hsha thrift server to cpu core count in rpc pool (CASSANDRA-3329)
 * add bin\daemon to binary tarball for Windows service (CASSANDRA-3331)
 * Fix places where uncompressed size of sstables was use in place of the
   compressed one (CASSANDRA-3338)
 * Fix hsha thrift server (CASSANDRA-3346)
 * Make sure repair only stream needed sstables (CASSANDRA-3345)


1.0.0-rc2
 * Log a meaningful warning when a node receives a message for a repair session
   that doesn't exist anymore (CASSANDRA-3256)
 * test for NUMA policy support as well as numactl presence (CASSANDRA-3245)
 * Fix FD leak when internode encryption is enabled (CASSANDRA-3257)
 * Remove incorrect assertion in mergeIterator (CASSANDRA-3260)
 * FBUtilities.hexToBytes(String) to throw NumberFormatException when string
   contains non-hex characters (CASSANDRA-3231)
 * Keep SimpleSnitch proximity ordering unchanged from what the Strategy
   generates, as intended (CASSANDRA-3262)
 * remove Scrub from compactionstats when finished (CASSANDRA-3255)
 * fix counter entry in jdbc TypesMap (CASSANDRA-3268)
 * fix full queue scenario for ParallelCompactionIterator (CASSANDRA-3270)
 * fix bootstrap process (CASSANDRA-3285)
 * don't try delivering hints if when there isn't any (CASSANDRA-3176)
 * CLI documentation change for ColumnFamily `compression_options` (CASSANDRA-3282)
 * ignore any CF ids sent by client for adding CF/KS (CASSANDRA-3288)
 * remove obsolete hints on first startup (CASSANDRA-3291)
 * use correct ISortedColumns for time-optimized reads (CASSANDRA-3289)
 * Evict gossip state immediately when a token is taken over by a new IP 
   (CASSANDRA-3259)


1.0.0-rc1
 * Update CQL to generate microsecond timestamps by default (CASSANDRA-3227)
 * Fix counting CFMetadata towards Memtable liveRatio (CASSANDRA-3023)
 * Kill server on wrapped OOME such as from FileChannel.map (CASSANDRA-3201)
 * remove unnecessary copy when adding to row cache (CASSANDRA-3223)
 * Log message when a full repair operation completes (CASSANDRA-3207)
 * Fix streamOutSession keeping sstables references forever if the remote end
   dies (CASSANDRA-3216)
 * Remove dynamic_snitch boolean from example configuration (defaulting to 
   true) and set default badness threshold to 0.1 (CASSANDRA-3229)
 * Base choice of random or "balanced" token on bootstrap on whether
   schema definitions were found (CASSANDRA-3219)
 * Fixes for LeveledCompactionStrategy score computation, prioritization,
   scheduling, and performance (CASSANDRA-3224, 3234)
 * parallelize sstable open at server startup (CASSANDRA-2988)
 * fix handling of exceptions writing to OutboundTcpConnection (CASSANDRA-3235)
 * Allow using quotes in "USE <keyspace>;" CLI command (CASSANDRA-3208)
 * Don't allow any cache loading exceptions to halt startup (CASSANDRA-3218)
 * Fix sstableloader --ignores option (CASSANDRA-3247)
 * File descriptor limit increased in packaging (CASSANDRA-3206)
 * Fix deadlock in commit log during flush (CASSANDRA-3253) 


1.0.0-beta1
 * removed binarymemtable (CASSANDRA-2692)
 * add commitlog_total_space_in_mb to prevent fragmented logs (CASSANDRA-2427)
 * removed commitlog_rotation_threshold_in_mb configuration (CASSANDRA-2771)
 * make AbstractBounds.normalize de-overlapp overlapping ranges (CASSANDRA-2641)
 * replace CollatingIterator, ReducingIterator with MergeIterator 
   (CASSANDRA-2062)
 * Fixed the ability to set compaction strategy in cli using create column 
   family command (CASSANDRA-2778)
 * clean up tmp files after failed compaction (CASSANDRA-2468)
 * restrict repair streaming to specific columnfamilies (CASSANDRA-2280)
 * don't bother persisting columns shadowed by a row tombstone (CASSANDRA-2589)
 * reset CF and SC deletion times after gc_grace (CASSANDRA-2317)
 * optimize away seek when compacting wide rows (CASSANDRA-2879)
 * single-pass streaming (CASSANDRA-2677, 2906, 2916, 3003)
 * use reference counting for deleting sstables instead of relying on GC
   (CASSANDRA-2521, 3179)
 * store hints as serialized mutations instead of pointers to data row
   (CASSANDRA-2045)
 * store hints in the coordinator node instead of in the closest replica 
   (CASSANDRA-2914)
 * add row_cache_keys_to_save CF option (CASSANDRA-1966)
 * check column family validity in nodetool repair (CASSANDRA-2933)
 * use lazy initialization instead of class initialization in NodeId
   (CASSANDRA-2953)
 * add paging to get_count (CASSANDRA-2894)
 * fix "short reads" in [multi]get (CASSANDRA-2643, 3157, 3192)
 * add optional compression for sstables (CASSANDRA-47, 2994, 3001, 3128)
 * add scheduler JMX metrics (CASSANDRA-2962)
 * add block level checksum for compressed data (CASSANDRA-1717)
 * make column family backed column map pluggable and introduce unsynchronized
   ArrayList backed one to speedup reads (CASSANDRA-2843, 3165, 3205)
 * refactoring of the secondary index api (CASSANDRA-2982)
 * make CL > ONE reads wait for digest reconciliation before returning
   (CASSANDRA-2494)
 * fix missing logging for some exceptions (CASSANDRA-2061)
 * refactor and optimize ColumnFamilyStore.files(...) and Descriptor.fromFilename(String)
   and few other places responsible for work with SSTable files (CASSANDRA-3040)
 * Stop reading from sstables once we know we have the most recent columns,
   for query-by-name requests (CASSANDRA-2498)
 * Add query-by-column mode to stress.java (CASSANDRA-3064)
 * Add "install" command to cassandra.bat (CASSANDRA-292)
 * clean up KSMetadata, CFMetadata from unnecessary
   Thrift<->Avro conversion methods (CASSANDRA-3032)
 * Add timeouts to client request schedulers (CASSANDRA-3079, 3096)
 * Cli to use hashes rather than array of hashes for strategy options (CASSANDRA-3081)
 * LeveledCompactionStrategy (CASSANDRA-1608, 3085, 3110, 3087, 3145, 3154, 3182)
 * Improvements of the CLI `describe` command (CASSANDRA-2630)
 * reduce window where dropped CF sstables may not be deleted (CASSANDRA-2942)
 * Expose gossip/FD info to JMX (CASSANDRA-2806)
 * Fix streaming over SSL when compressed SSTable involved (CASSANDRA-3051)
 * Add support for pluggable secondary index implementations (CASSANDRA-3078)
 * remove compaction_thread_priority setting (CASSANDRA-3104)
 * generate hints for replicas that timeout, not just replicas that are known
   to be down before starting (CASSANDRA-2034)
 * Add throttling for internode streaming (CASSANDRA-3080)
 * make the repair of a range repair all replica (CASSANDRA-2610, 3194)
 * expose the ability to repair the first range (as returned by the
   partitioner) of a node (CASSANDRA-2606)
 * Streams Compression (CASSANDRA-3015)
 * add ability to use multiple threads during a single compaction
   (CASSANDRA-2901)
 * make AbstractBounds.normalize support overlapping ranges (CASSANDRA-2641)
 * fix of the CQL count() behavior (CASSANDRA-3068)
 * use TreeMap backed column families for the SSTable simple writers
   (CASSANDRA-3148)
 * fix inconsistency of the CLI syntax when {} should be used instead of [{}]
   (CASSANDRA-3119)
 * rename CQL type names to match expected SQL behavior (CASSANDRA-3149, 3031)
 * Arena-based allocation for memtables (CASSANDRA-2252, 3162, 3163, 3168)
 * Default RR chance to 0.1 (CASSANDRA-3169)
 * Add RowLevel support to secondary index API (CASSANDRA-3147)
 * Make SerializingCacheProvider the default if JNA is available (CASSANDRA-3183)
 * Fix backwards compatibilty for CQL memtable properties (CASSANDRA-3190)
 * Add five-minute delay before starting compactions on a restarted server
   (CASSANDRA-3181)
 * Reduce copies done for intra-host messages (CASSANDRA-1788, 3144)
 * support of compaction strategy option for stress.java (CASSANDRA-3204)
 * make memtable throughput and column count thresholds no-ops (CASSANDRA-2449)
 * Return schema information along with the resultSet in CQL (CASSANDRA-2734)
 * Add new DecimalType (CASSANDRA-2883)
 * Fix assertion error in RowRepairResolver (CASSANDRA-3156)
 * Reduce unnecessary high buffer sizes (CASSANDRA-3171)
 * Pluggable compaction strategy (CASSANDRA-1610)
 * Add new broadcast_address config option (CASSANDRA-2491)


0.8.7
 * Kill server on wrapped OOME such as from FileChannel.map (CASSANDRA-3201)
 * Allow using quotes in "USE <keyspace>;" CLI command (CASSANDRA-3208)
 * Log message when a full repair operation completes (CASSANDRA-3207)
 * Don't allow any cache loading exceptions to halt startup (CASSANDRA-3218)
 * Fix sstableloader --ignores option (CASSANDRA-3247)
 * File descriptor limit increased in packaging (CASSANDRA-3206)
 * Log a meaningfull warning when a node receive a message for a repair session
   that doesn't exist anymore (CASSANDRA-3256)
 * Fix FD leak when internode encryption is enabled (CASSANDRA-3257)
 * FBUtilities.hexToBytes(String) to throw NumberFormatException when string
   contains non-hex characters (CASSANDRA-3231)
 * Keep SimpleSnitch proximity ordering unchanged from what the Strategy
   generates, as intended (CASSANDRA-3262)
 * remove Scrub from compactionstats when finished (CASSANDRA-3255)
 * Fix tool .bat files when CASSANDRA_HOME contains spaces (CASSANDRA-3258)
 * Force flush of status table when removing/updating token (CASSANDRA-3243)
 * Evict gossip state immediately when a token is taken over by a new IP (CASSANDRA-3259)
 * Fix bug where the failure detector can take too long to mark a host
   down (CASSANDRA-3273)
 * (Hadoop) allow wrapping ranges in queries (CASSANDRA-3137)
 * (Hadoop) check all interfaces for a match with split location
   before falling back to random replica (CASSANDRA-3211)
 * (Hadoop) Make Pig storage handle implements LoadMetadata (CASSANDRA-2777)
 * (Hadoop) Fix exception during PIG 'dump' (CASSANDRA-2810)
 * Fix stress COUNTER_GET option (CASSANDRA-3301)
 * Fix missing fields in CLI `show schema` output (CASSANDRA-3304)
 * Nodetool no longer leaks threads and closes JMX connections (CASSANDRA-3309)
 * fix truncate allowing data to be replayed post-restart (CASSANDRA-3297)
 * Move SimpleAuthority and SimpleAuthenticator to examples (CASSANDRA-2922)
 * Fix handling of tombstone by SSTableExport/Import (CASSANDRA-3357)
 * Fix transposition in cfHistograms (CASSANDRA-3222)
 * Allow using number as DC name when creating keyspace in CQL (CASSANDRA-3239)
 * Force flush of system table after updating/removing a token (CASSANDRA-3243)


0.8.6
 * revert CASSANDRA-2388
 * change TokenRange.endpoints back to listen/broadcast address to match
   pre-1777 behavior, and add TokenRange.rpc_endpoints instead (CASSANDRA-3187)
 * avoid trying to watch cassandra-topology.properties when loaded from jar
   (CASSANDRA-3138)
 * prevent users from creating keyspaces with LocalStrategy replication
   (CASSANDRA-3139)
 * fix CLI `show schema;` to output correct keyspace definition statement
   (CASSANDRA-3129)
 * CustomTThreadPoolServer to log TTransportException at DEBUG level
   (CASSANDRA-3142)
 * allow topology sort to work with non-unique rack names between 
   datacenters (CASSANDRA-3152)
 * Improve caching of same-version Messages on digest and repair paths
   (CASSANDRA-3158)
 * Randomize choice of first replica for counter increment (CASSANDRA-2890)
 * Fix using read_repair_chance instead of merge_shard_change (CASSANDRA-3202)
 * Avoid streaming data to nodes that already have it, on move as well as
   decommission (CASSANDRA-3041)
 * Fix divide by zero error in GCInspector (CASSANDRA-3164)
 * allow quoting of the ColumnFamily name in CLI `create column family`
   statement (CASSANDRA-3195)
 * Fix rolling upgrade from 0.7 to 0.8 problem (CASSANDRA-3166)
 * Accomodate missing encryption_options in IncomingTcpConnection.stream
   (CASSANDRA-3212)


0.8.5
 * fix NPE when encryption_options is unspecified (CASSANDRA-3007)
 * include column name in validation failure exceptions (CASSANDRA-2849)
 * make sure truncate clears out the commitlog so replay won't re-
   populate with truncated data (CASSANDRA-2950)
 * fix NPE when debug logging is enabled and dropped CF is present
   in a commitlog segment (CASSANDRA-3021)
 * fix cassandra.bat when CASSANDRA_HOME contains spaces (CASSANDRA-2952)
 * fix to SSTableSimpleUnsortedWriter bufferSize calculation (CASSANDRA-3027)
 * make cleanup and normal compaction able to skip empty rows
   (rows containing nothing but expired tombstones) (CASSANDRA-3039)
 * work around native memory leak in com.sun.management.GarbageCollectorMXBean
   (CASSANDRA-2868)
 * validate that column names in column_metadata are not equal to key_alias
   on create/update of the ColumnFamily and CQL 'ALTER' statement (CASSANDRA-3036)
 * return an InvalidRequestException if an indexed column is assigned
   a value larger than 64KB (CASSANDRA-3057)
 * fix of numeric-only and string column names handling in CLI "drop index" 
   (CASSANDRA-3054)
 * prune index scan resultset back to original request for lazy
   resultset expansion case (CASSANDRA-2964)
 * (Hadoop) fail jobs when Cassandra node has failed but TaskTracker
   has not (CASSANDRA-2388)
 * fix dynamic snitch ignoring nodes when read_repair_chance is zero
   (CASSANDRA-2662)
 * avoid retaining references to dropped CFS objects in 
   CompactionManager.estimatedCompactions (CASSANDRA-2708)
 * expose rpc timeouts per host in MessagingServiceMBean (CASSANDRA-2941)
 * avoid including cwd in classpath for deb and rpm packages (CASSANDRA-2881)
 * remove gossip state when a new IP takes over a token (CASSANDRA-3071)
 * allow sstable2json to work on index sstable files (CASSANDRA-3059)
 * always hint counters (CASSANDRA-3099)
 * fix log4j initialization in EmbeddedCassandraService (CASSANDRA-2857)
 * remove gossip state when a new IP takes over a token (CASSANDRA-3071)
 * work around native memory leak in com.sun.management.GarbageCollectorMXBean
    (CASSANDRA-2868)
 * fix UnavailableException with writes at CL.EACH_QUORM (CASSANDRA-3084)
 * fix parsing of the Keyspace and ColumnFamily names in numeric
   and string representations in CLI (CASSANDRA-3075)
 * fix corner cases in Range.differenceToFetch (CASSANDRA-3084)
 * fix ip address String representation in the ring cache (CASSANDRA-3044)
 * fix ring cache compatibility when mixing pre-0.8.4 nodes with post-
   in the same cluster (CASSANDRA-3023)
 * make repair report failure when a node participating dies (instead of
   hanging forever) (CASSANDRA-2433)
 * fix handling of the empty byte buffer by ReversedType (CASSANDRA-3111)
 * Add validation that Keyspace names are case-insensitively unique (CASSANDRA-3066)
 * catch invalid key_validation_class before instantiating UpdateColumnFamily (CASSANDRA-3102)
 * make Range and Bounds objects client-safe (CASSANDRA-3108)
 * optionally skip log4j configuration (CASSANDRA-3061)
 * bundle sstableloader with the debian package (CASSANDRA-3113)
 * don't try to build secondary indexes when there is none (CASSANDRA-3123)
 * improve SSTableSimpleUnsortedWriter speed for large rows (CASSANDRA-3122)
 * handle keyspace arguments correctly in nodetool snapshot (CASSANDRA-3038)
 * Fix SSTableImportTest on windows (CASSANDRA-3043)
 * expose compactionThroughputMbPerSec through JMX (CASSANDRA-3117)
 * log keyspace and CF of large rows being compacted


0.8.4
 * change TokenRing.endpoints to be a list of rpc addresses instead of 
   listen/broadcast addresses (CASSANDRA-1777)
 * include files-to-be-streamed in StreamInSession.getSources (CASSANDRA-2972)
 * use JAVA env var in cassandra-env.sh (CASSANDRA-2785, 2992)
 * avoid doing read for no-op replicate-on-write at CL=1 (CASSANDRA-2892)
 * refuse counter write for CL.ANY (CASSANDRA-2990)
 * switch back to only logging recent dropped messages (CASSANDRA-3004)
 * always deserialize RowMutation for counters (CASSANDRA-3006)
 * ignore saved replication_factor strategy_option for NTS (CASSANDRA-3011)
 * make sure pre-truncate CL segments are discarded (CASSANDRA-2950)


0.8.3
 * add ability to drop local reads/writes that are going to timeout
   (CASSANDRA-2943)
 * revamp token removal process, keep gossip states for 3 days (CASSANDRA-2496)
 * don't accept extra args for 0-arg nodetool commands (CASSANDRA-2740)
 * log unavailableexception details at debug level (CASSANDRA-2856)
 * expose data_dir though jmx (CASSANDRA-2770)
 * don't include tmp files as sstable when create cfs (CASSANDRA-2929)
 * log Java classpath on startup (CASSANDRA-2895)
 * keep gossipped version in sync with actual on migration coordinator 
   (CASSANDRA-2946)
 * use lazy initialization instead of class initialization in NodeId
   (CASSANDRA-2953)
 * check column family validity in nodetool repair (CASSANDRA-2933)
 * speedup bytes to hex conversions dramatically (CASSANDRA-2850)
 * Flush memtables on shutdown when durable writes are disabled 
   (CASSANDRA-2958)
 * improved POSIX compatibility of start scripts (CASsANDRA-2965)
 * add counter support to Hadoop InputFormat (CASSANDRA-2981)
 * fix bug where dirty commitlog segments were removed (and avoid keeping 
   segments with no post-flush activity permanently dirty) (CASSANDRA-2829)
 * fix throwing exception with batch mutation of counter super columns
   (CASSANDRA-2949)
 * ignore system tables during repair (CASSANDRA-2979)
 * throw exception when NTS is given replication_factor as an option
   (CASSANDRA-2960)
 * fix assertion error during compaction of counter CFs (CASSANDRA-2968)
 * avoid trying to create index names, when no index exists (CASSANDRA-2867)
 * don't sample the system table when choosing a bootstrap token
   (CASSANDRA-2825)
 * gossiper notifies of local state changes (CASSANDRA-2948)
 * add asynchronous and half-sync/half-async (hsha) thrift servers 
   (CASSANDRA-1405)
 * fix potential use of free'd native memory in SerializingCache 
   (CASSANDRA-2951)
 * prune index scan resultset back to original request for lazy
   resultset expansion case (CASSANDRA-2964)
 * (Hadoop) fail jobs when Cassandra node has failed but TaskTracker
    has not (CASSANDRA-2388)


0.8.2
 * CQL: 
   - include only one row per unique key for IN queries (CASSANDRA-2717)
   - respect client timestamp on full row deletions (CASSANDRA-2912)
 * improve thread-safety in StreamOutSession (CASSANDRA-2792)
 * allow deleting a row and updating indexed columns in it in the
   same mutation (CASSANDRA-2773)
 * Expose number of threads blocked on submitting memtable to flush
   in JMX (CASSANDRA-2817)
 * add ability to return "endpoints" to nodetool (CASSANDRA-2776)
 * Add support for multiple (comma-delimited) coordinator addresses
   to ColumnFamilyInputFormat (CASSANDRA-2807)
 * fix potential NPE while scheduling read repair for range slice
   (CASSANDRA-2823)
 * Fix race in SystemTable.getCurrentLocalNodeId (CASSANDRA-2824)
 * Correctly set default for replicate_on_write (CASSANDRA-2835)
 * improve nodetool compactionstats formatting (CASSANDRA-2844)
 * fix index-building status display (CASSANDRA-2853)
 * fix CLI perpetuating obsolete KsDef.replication_factor (CASSANDRA-2846)
 * improve cli treatment of multiline comments (CASSANDRA-2852)
 * handle row tombstones correctly in EchoedRow (CASSANDRA-2786)
 * add MessagingService.get[Recently]DroppedMessages and
   StorageService.getExceptionCount (CASSANDRA-2804)
 * fix possibility of spurious UnavailableException for LOCAL_QUORUM
   reads with dynamic snitch + read repair disabled (CASSANDRA-2870)
 * add ant-optional as dependence for the debian package (CASSANDRA-2164)
 * add option to specify limit for get_slice in the CLI (CASSANDRA-2646)
 * decrease HH page size (CASSANDRA-2832)
 * reset cli keyspace after dropping the current one (CASSANDRA-2763)
 * add KeyRange option to Hadoop inputformat (CASSANDRA-1125)
 * fix protocol versioning (CASSANDRA-2818, 2860)
 * support spaces in path to log4j configuration (CASSANDRA-2383)
 * avoid including inferred types in CF update (CASSANDRA-2809)
 * fix JMX bulkload call (CASSANDRA-2908)
 * fix updating KS with durable_writes=false (CASSANDRA-2907)
 * add simplified facade to SSTableWriter for bulk loading use
   (CASSANDRA-2911)
 * fix re-using index CF sstable names after drop/recreate (CASSANDRA-2872)
 * prepend CF to default index names (CASSANDRA-2903)
 * fix hint replay (CASSANDRA-2928)
 * Properly synchronize repair's merkle tree computation (CASSANDRA-2816)


0.8.1
 * CQL:
   - support for insert, delete in BATCH (CASSANDRA-2537)
   - support for IN to SELECT, UPDATE (CASSANDRA-2553)
   - timestamp support for INSERT, UPDATE, and BATCH (CASSANDRA-2555)
   - TTL support (CASSANDRA-2476)
   - counter support (CASSANDRA-2473)
   - ALTER COLUMNFAMILY (CASSANDRA-1709)
   - DROP INDEX (CASSANDRA-2617)
   - add SCHEMA/TABLE as aliases for KS/CF (CASSANDRA-2743)
   - server handles wait-for-schema-agreement (CASSANDRA-2756)
   - key alias support (CASSANDRA-2480)
 * add support for comparator parameters and a generic ReverseType
   (CASSANDRA-2355)
 * add CompositeType and DynamicCompositeType (CASSANDRA-2231)
 * optimize batches containing multiple updates to the same row
   (CASSANDRA-2583)
 * adjust hinted handoff page size to avoid OOM with large columns 
   (CASSANDRA-2652)
 * mark BRAF buffer invalid post-flush so we don't re-flush partial
   buffers again, especially on CL writes (CASSANDRA-2660)
 * add DROP INDEX support to CLI (CASSANDRA-2616)
 * don't perform HH to client-mode [storageproxy] nodes (CASSANDRA-2668)
 * Improve forceDeserialize/getCompactedRow encapsulation (CASSANDRA-2659)
 * Don't write CounterUpdateColumn to disk in tests (CASSANDRA-2650)
 * Add sstable bulk loading utility (CASSANDRA-1278)
 * avoid replaying hints to dropped columnfamilies (CASSANDRA-2685)
 * add placeholders for missing rows in range query pseudo-RR (CASSANDRA-2680)
 * remove no-op HHOM.renameHints (CASSANDRA-2693)
 * clone super columns to avoid modifying them during flush (CASSANDRA-2675)
 * allow writes to bypass the commitlog for certain keyspaces (CASSANDRA-2683)
 * avoid NPE when bypassing commitlog during memtable flush (CASSANDRA-2781)
 * Added support for making bootstrap retry if nodes flap (CASSANDRA-2644)
 * Added statusthrift to nodetool to report if thrift server is running (CASSANDRA-2722)
 * Fixed rows being cached if they do not exist (CASSANDRA-2723)
 * Support passing tableName and cfName to RowCacheProviders (CASSANDRA-2702)
 * close scrub file handles (CASSANDRA-2669)
 * throttle migration replay (CASSANDRA-2714)
 * optimize column serializer creation (CASSANDRA-2716)
 * Added support for making bootstrap retry if nodes flap (CASSANDRA-2644)
 * Added statusthrift to nodetool to report if thrift server is running
   (CASSANDRA-2722)
 * Fixed rows being cached if they do not exist (CASSANDRA-2723)
 * fix truncate/compaction race (CASSANDRA-2673)
 * workaround large resultsets causing large allocation retention
   by nio sockets (CASSANDRA-2654)
 * fix nodetool ring use with Ec2Snitch (CASSANDRA-2733)
 * fix removing columns and subcolumns that are supressed by a row or
   supercolumn tombstone during replica resolution (CASSANDRA-2590)
 * support sstable2json against snapshot sstables (CASSANDRA-2386)
 * remove active-pull schema requests (CASSANDRA-2715)
 * avoid marking entire list of sstables as actively being compacted
   in multithreaded compaction (CASSANDRA-2765)
 * seek back after deserializing a row to update cache with (CASSANDRA-2752)
 * avoid skipping rows in scrub for counter column family (CASSANDRA-2759)
 * fix ConcurrentModificationException in repair when dealing with 0.7 node
   (CASSANDRA-2767)
 * use threadsafe collections for StreamInSession (CASSANDRA-2766)
 * avoid infinite loop when creating merkle tree (CASSANDRA-2758)
 * avoids unmarking compacting sstable prematurely in cleanup (CASSANDRA-2769)
 * fix NPE when the commit log is bypassed (CASSANDRA-2718)
 * don't throw an exception in SS.isRPCServerRunning (CASSANDRA-2721)
 * make stress.jar executable (CASSANDRA-2744)
 * add daemon mode to java stress (CASSANDRA-2267)
 * expose the DC and rack of a node through JMX and nodetool ring (CASSANDRA-2531)
 * fix cache mbean getSize (CASSANDRA-2781)
 * Add Date, Float, Double, and Boolean types (CASSANDRA-2530)
 * Add startup flag to renew counter node id (CASSANDRA-2788)
 * add jamm agent to cassandra.bat (CASSANDRA-2787)
 * fix repair hanging if a neighbor has nothing to send (CASSANDRA-2797)
 * purge tombstone even if row is in only one sstable (CASSANDRA-2801)
 * Fix wrong purge of deleted cf during compaction (CASSANDRA-2786)
 * fix race that could result in Hadoop writer failing to throw an
   exception encountered after close() (CASSANDRA-2755)
 * fix scan wrongly throwing assertion error (CASSANDRA-2653)
 * Always use even distribution for merkle tree with RandomPartitionner
   (CASSANDRA-2841)
 * fix describeOwnership for OPP (CASSANDRA-2800)
 * ensure that string tokens do not contain commas (CASSANDRA-2762)


0.8.0-final
 * fix CQL grammar warning and cqlsh regression from CASSANDRA-2622
 * add ant generate-cql-html target (CASSANDRA-2526)
 * update CQL consistency levels (CASSANDRA-2566)
 * debian packaging fixes (CASSANDRA-2481, 2647)
 * fix UUIDType, IntegerType for direct buffers (CASSANDRA-2682, 2684)
 * switch to native Thrift for Hadoop map/reduce (CASSANDRA-2667)
 * fix StackOverflowError when building from eclipse (CASSANDRA-2687)
 * only provide replication_factor to strategy_options "help" for
   SimpleStrategy, OldNetworkTopologyStrategy (CASSANDRA-2678, 2713)
 * fix exception adding validators to non-string columns (CASSANDRA-2696)
 * avoid instantiating DatabaseDescriptor in JDBC (CASSANDRA-2694)
 * fix potential stack overflow during compaction (CASSANDRA-2626)
 * clone super columns to avoid modifying them during flush (CASSANDRA-2675)
 * reset underlying iterator in EchoedRow constructor (CASSANDRA-2653)


0.8.0-rc1
 * faster flushes and compaction from fixing excessively pessimistic 
   rebuffering in BRAF (CASSANDRA-2581)
 * fix returning null column values in the python cql driver (CASSANDRA-2593)
 * fix merkle tree splitting exiting early (CASSANDRA-2605)
 * snapshot_before_compaction directory name fix (CASSANDRA-2598)
 * Disable compaction throttling during bootstrap (CASSANDRA-2612) 
 * fix CQL treatment of > and < operators in range slices (CASSANDRA-2592)
 * fix potential double-application of counter updates on commitlog replay
   by moving replay position from header to sstable metadata (CASSANDRA-2419)
 * JDBC CQL driver exposes getColumn for access to timestamp
 * JDBC ResultSetMetadata properties added to AbstractType
 * r/m clustertool (CASSANDRA-2607)
 * add support for presenting row key as a column in CQL result sets 
   (CASSANDRA-2622)
 * Don't allow {LOCAL|EACH}_QUORUM unless strategy is NTS (CASSANDRA-2627)
 * validate keyspace strategy_options during CQL create (CASSANDRA-2624)
 * fix empty Result with secondary index when limit=1 (CASSANDRA-2628)
 * Fix regression where bootstrapping a node with no schema fails
   (CASSANDRA-2625)
 * Allow removing LocationInfo sstables (CASSANDRA-2632)
 * avoid attempting to replay mutations from dropped keyspaces (CASSANDRA-2631)
 * avoid using cached position of a key when GT is requested (CASSANDRA-2633)
 * fix counting bloom filter true positives (CASSANDRA-2637)
 * initialize local ep state prior to gossip startup if needed (CASSANDRA-2638)
 * fix counter increment lost after restart (CASSANDRA-2642)
 * add quote-escaping via backslash to CLI (CASSANDRA-2623)
 * fix pig example script (CASSANDRA-2487)
 * fix dynamic snitch race in adding latencies (CASSANDRA-2618)
 * Start/stop cassandra after more important services such as mdadm in
   debian packaging (CASSANDRA-2481)


0.8.0-beta2
 * fix NPE compacting index CFs (CASSANDRA-2528)
 * Remove checking all column families on startup for compaction candidates 
   (CASSANDRA-2444)
 * validate CQL create keyspace options (CASSANDRA-2525)
 * fix nodetool setcompactionthroughput (CASSANDRA-2550)
 * move	gossip heartbeat back to its own thread (CASSANDRA-2554)
 * validate cql TRUNCATE columnfamily before truncating (CASSANDRA-2570)
 * fix batch_mutate for mixed standard-counter mutations (CASSANDRA-2457)
 * disallow making schema changes to system keyspace (CASSANDRA-2563)
 * fix sending mutation messages multiple times (CASSANDRA-2557)
 * fix incorrect use of NBHM.size in ReadCallback that could cause
   reads to time out even when responses were received (CASSANDRA-2552)
 * trigger read repair correctly for LOCAL_QUORUM reads (CASSANDRA-2556)
 * Allow configuring the number of compaction thread (CASSANDRA-2558)
 * forceUserDefinedCompaction will attempt to compact what it is given
   even if the pessimistic estimate is that there is not enough disk space;
   automatic compactions will only compact 2 or more sstables (CASSANDRA-2575)
 * refuse to apply migrations with older timestamps than the current 
   schema (CASSANDRA-2536)
 * remove unframed Thrift transport option
 * include indexes in snapshots (CASSANDRA-2596)
 * improve ignoring of obsolete mutations in index maintenance (CASSANDRA-2401)
 * recognize attempt to drop just the index while leaving the column
   definition alone (CASSANDRA-2619)
  

0.8.0-beta1
 * remove Avro RPC support (CASSANDRA-926)
 * support for columns that act as incr/decr counters 
   (CASSANDRA-1072, 1937, 1944, 1936, 2101, 2093, 2288, 2105, 2384, 2236, 2342,
   2454)
 * CQL (CASSANDRA-1703, 1704, 1705, 1706, 1707, 1708, 1710, 1711, 1940, 
   2124, 2302, 2277, 2493)
 * avoid double RowMutation serialization on write path (CASSANDRA-1800)
 * make NetworkTopologyStrategy the default (CASSANDRA-1960)
 * configurable internode encryption (CASSANDRA-1567, 2152)
 * human readable column names in sstable2json output (CASSANDRA-1933)
 * change default JMX port to 7199 (CASSANDRA-2027)
 * backwards compatible internal messaging (CASSANDRA-1015)
 * atomic switch of memtables and sstables (CASSANDRA-2284)
 * add pluggable SeedProvider (CASSANDRA-1669)
 * Fix clustertool to not throw exception when calling get_endpoints (CASSANDRA-2437)
 * upgrade to thrift 0.6 (CASSANDRA-2412) 
 * repair works on a token range instead of full ring (CASSANDRA-2324)
 * purge tombstones from row cache (CASSANDRA-2305)
 * push replication_factor into strategy_options (CASSANDRA-1263)
 * give snapshots the same name on each node (CASSANDRA-1791)
 * remove "nodetool loadbalance" (CASSANDRA-2448)
 * multithreaded compaction (CASSANDRA-2191)
 * compaction throttling (CASSANDRA-2156)
 * add key type information and alias (CASSANDRA-2311, 2396)
 * cli no longer divides read_repair_chance by 100 (CASSANDRA-2458)
 * made CompactionInfo.getTaskType return an enum (CASSANDRA-2482)
 * add a server-wide cap on measured memtable memory usage and aggressively
   flush to keep under that threshold (CASSANDRA-2006)
 * add unified UUIDType (CASSANDRA-2233)
 * add off-heap row cache support (CASSANDRA-1969)


0.7.5
 * improvements/fixes to PIG driver (CASSANDRA-1618, CASSANDRA-2387,
   CASSANDRA-2465, CASSANDRA-2484)
 * validate index names (CASSANDRA-1761)
 * reduce contention on Table.flusherLock (CASSANDRA-1954)
 * try harder to detect failures during streaming, cleaning up temporary
   files more reliably (CASSANDRA-2088)
 * shut down server for OOM on a Thrift thread (CASSANDRA-2269)
 * fix tombstone handling in repair and sstable2json (CASSANDRA-2279)
 * preserve version when streaming data from old sstables (CASSANDRA-2283)
 * don't start repair if a neighboring node is marked as dead (CASSANDRA-2290)
 * purge tombstones from row cache (CASSANDRA-2305)
 * Avoid seeking when sstable2json exports the entire file (CASSANDRA-2318)
 * clear Built flag in system table when dropping an index (CASSANDRA-2320)
 * don't allow arbitrary argument for stress.java (CASSANDRA-2323)
 * validate values for index predicates in get_indexed_slice (CASSANDRA-2328)
 * queue secondary indexes for flush before the parent (CASSANDRA-2330)
 * allow job configuration to set the CL used in Hadoop jobs (CASSANDRA-2331)
 * add memtable_flush_queue_size defaulting to 4 (CASSANDRA-2333)
 * Allow overriding of initial_token, storage_port and rpc_port from system
   properties (CASSANDRA-2343)
 * fix comparator used for non-indexed secondary expressions in index scan
   (CASSANDRA-2347)
 * ensure size calculation and write phase of large-row compaction use
   the same threshold for TTL expiration (CASSANDRA-2349)
 * fix race when iterating CFs during add/drop (CASSANDRA-2350)
 * add ConsistencyLevel command to CLI (CASSANDRA-2354)
 * allow negative numbers in the cli (CASSANDRA-2358)
 * hard code serialVersionUID for tokens class (CASSANDRA-2361)
 * fix potential infinite loop in ByteBufferUtil.inputStream (CASSANDRA-2365)
 * fix encoding bugs in HintedHandoffManager, SystemTable when default
   charset is not UTF8 (CASSANDRA-2367)
 * avoids having removed node reappearing in Gossip (CASSANDRA-2371)
 * fix incorrect truncation of long to int when reading columns via block
   index (CASSANDRA-2376)
 * fix NPE during stream session (CASSANDRA-2377)
 * fix race condition that could leave orphaned data files when dropping CF or
   KS (CASSANDRA-2381)
 * fsync statistics component on write (CASSANDRA-2382)
 * fix duplicate results from CFS.scan (CASSANDRA-2406)
 * add IntegerType to CLI help (CASSANDRA-2414)
 * avoid caching token-only decoratedkeys (CASSANDRA-2416)
 * convert mmap assertion to if/throw so scrub can catch it (CASSANDRA-2417)
 * don't overwrite gc log (CASSANDR-2418)
 * invalidate row cache for streamed row to avoid inconsitencies
   (CASSANDRA-2420)
 * avoid copies in range/index scans (CASSANDRA-2425)
 * make sure we don't wipe data during cleanup if the node has not join
   the ring (CASSANDRA-2428)
 * Try harder to close files after compaction (CASSANDRA-2431)
 * re-set bootstrapped flag after move finishes (CASSANDRA-2435)
 * display validation_class in CLI 'describe keyspace' (CASSANDRA-2442)
 * make cleanup compactions cleanup the row cache (CASSANDRA-2451)
 * add column fields validation to scrub (CASSANDRA-2460)
 * use 64KB flush buffer instead of in_memory_compaction_limit (CASSANDRA-2463)
 * fix backslash substitutions in CLI (CASSANDRA-2492)
 * disable cache saving for system CFS (CASSANDRA-2502)
 * fixes for verifying destination availability under hinted conditions
   so UE can be thrown intead of timing out (CASSANDRA-2514)
 * fix update of validation class in column metadata (CASSANDRA-2512)
 * support LOCAL_QUORUM, EACH_QUORUM CLs outside of NTS (CASSANDRA-2516)
 * preserve version when streaming data from old sstables (CASSANDRA-2283)
 * fix backslash substitutions in CLI (CASSANDRA-2492)
 * count a row deletion as one operation towards memtable threshold 
   (CASSANDRA-2519)
 * support LOCAL_QUORUM, EACH_QUORUM CLs outside of NTS (CASSANDRA-2516)


0.7.4
 * add nodetool join command (CASSANDRA-2160)
 * fix secondary indexes on pre-existing or streamed data (CASSANDRA-2244)
 * initialize endpoint in gossiper earlier (CASSANDRA-2228)
 * add ability to write to Cassandra from Pig (CASSANDRA-1828)
 * add rpc_[min|max]_threads (CASSANDRA-2176)
 * add CL.TWO, CL.THREE (CASSANDRA-2013)
 * avoid exporting an un-requested row in sstable2json, when exporting 
   a key that does not exist (CASSANDRA-2168)
 * add incremental_backups option (CASSANDRA-1872)
 * add configurable row limit to Pig loadfunc (CASSANDRA-2276)
 * validate column values in batches as well as single-Column inserts
   (CASSANDRA-2259)
 * move sample schema from cassandra.yaml to schema-sample.txt,
   a cli scripts (CASSANDRA-2007)
 * avoid writing empty rows when scrubbing tombstoned rows (CASSANDRA-2296)
 * fix assertion error in range and index scans for CL < ALL
   (CASSANDRA-2282)
 * fix commitlog replay when flush position refers to data that didn't
   get synced before server died (CASSANDRA-2285)
 * fix fd leak in sstable2json with non-mmap'd i/o (CASSANDRA-2304)
 * reduce memory use during streaming of multiple sstables (CASSANDRA-2301)
 * purge tombstoned rows from cache after GCGraceSeconds (CASSANDRA-2305)
 * allow zero replicas in a NTS datacenter (CASSANDRA-1924)
 * make range queries respect snitch for local replicas (CASSANDRA-2286)
 * fix HH delivery when column index is larger than 2GB (CASSANDRA-2297)
 * make 2ary indexes use parent CF flush thresholds during initial build
   (CASSANDRA-2294)
 * update memtable_throughput to be a long (CASSANDRA-2158)


0.7.3
 * Keep endpoint state until aVeryLongTime (CASSANDRA-2115)
 * lower-latency read repair (CASSANDRA-2069)
 * add hinted_handoff_throttle_delay_in_ms option (CASSANDRA-2161)
 * fixes for cache save/load (CASSANDRA-2172, -2174)
 * Handle whole-row deletions in CFOutputFormat (CASSANDRA-2014)
 * Make memtable_flush_writers flush in parallel (CASSANDRA-2178)
 * Add compaction_preheat_key_cache option (CASSANDRA-2175)
 * refactor stress.py to have only one copy of the format string 
   used for creating row keys (CASSANDRA-2108)
 * validate index names for \w+ (CASSANDRA-2196)
 * Fix Cassandra cli to respect timeout if schema does not settle 
   (CASSANDRA-2187)
 * fix for compaction and cleanup writing old-format data into new-version 
   sstable (CASSANDRA-2211, -2216)
 * add nodetool scrub (CASSANDRA-2217, -2240)
 * fix sstable2json large-row pagination (CASSANDRA-2188)
 * fix EOFing on requests for the last bytes in a file (CASSANDRA-2213)
 * fix BufferedRandomAccessFile bugs (CASSANDRA-2218, -2241)
 * check for memtable flush_after_mins exceeded every 10s (CASSANDRA-2183)
 * fix cache saving on Windows (CASSANDRA-2207)
 * add validateSchemaAgreement call + synchronization to schema
   modification operations (CASSANDRA-2222)
 * fix for reversed slice queries on large rows (CASSANDRA-2212)
 * fat clients were writing local data (CASSANDRA-2223)
 * set DEFAULT_MEMTABLE_LIFETIME_IN_MINS to 24h
 * improve detection and cleanup of partially-written sstables 
   (CASSANDRA-2206)
 * fix supercolumn de/serialization when subcolumn comparator is different
   from supercolumn's (CASSANDRA-2104)
 * fix starting up on Windows when CASSANDRA_HOME contains whitespace
   (CASSANDRA-2237)
 * add [get|set][row|key]cacheSavePeriod to JMX (CASSANDRA-2100)
 * fix Hadoop ColumnFamilyOutputFormat dropping of mutations
   when batch fills up (CASSANDRA-2255)
 * move file deletions off of scheduledtasks executor (CASSANDRA-2253)


0.7.2
 * copy DecoratedKey.key when inserting into caches to avoid retaining
   a reference to the underlying buffer (CASSANDRA-2102)
 * format subcolumn names with subcomparator (CASSANDRA-2136)
 * fix column bloom filter deserialization (CASSANDRA-2165)


0.7.1
 * refactor MessageDigest creation code. (CASSANDRA-2107)
 * buffer network stack to avoid inefficient small TCP messages while avoiding
   the nagle/delayed ack problem (CASSANDRA-1896)
 * check log4j configuration for changes every 10s (CASSANDRA-1525, 1907)
 * more-efficient cross-DC replication (CASSANDRA-1530, -2051, -2138)
 * avoid polluting page cache with commitlog or sstable writes
   and seq scan operations (CASSANDRA-1470)
 * add RMI authentication options to nodetool (CASSANDRA-1921)
 * make snitches configurable at runtime (CASSANDRA-1374)
 * retry hadoop split requests on connection failure (CASSANDRA-1927)
 * implement describeOwnership for BOP, COPP (CASSANDRA-1928)
 * make read repair behave as expected for ConsistencyLevel > ONE
   (CASSANDRA-982, 2038)
 * distributed test harness (CASSANDRA-1859, 1964)
 * reduce flush lock contention (CASSANDRA-1930)
 * optimize supercolumn deserialization (CASSANDRA-1891)
 * fix CFMetaData.apply to only compare objects of the same class 
   (CASSANDRA-1962)
 * allow specifying specific SSTables to compact from JMX (CASSANDRA-1963)
 * fix race condition in MessagingService.targets (CASSANDRA-1959, 2094, 2081)
 * refuse to open sstables from a future version (CASSANDRA-1935)
 * zero-copy reads (CASSANDRA-1714)
 * fix copy bounds for word Text in wordcount demo (CASSANDRA-1993)
 * fixes for contrib/javautils (CASSANDRA-1979)
 * check more frequently for memtable expiration (CASSANDRA-2000)
 * fix writing SSTable column count statistics (CASSANDRA-1976)
 * fix streaming of multiple CFs during bootstrap (CASSANDRA-1992)
 * explicitly set JVM GC new generation size with -Xmn (CASSANDRA-1968)
 * add short options for CLI flags (CASSANDRA-1565)
 * make keyspace argument to "describe keyspace" in CLI optional
   when authenticated to keyspace already (CASSANDRA-2029)
 * added option to specify -Dcassandra.join_ring=false on startup
   to allow "warm spare" nodes or performing JMX maintenance before
   joining the ring (CASSANDRA-526)
 * log migrations at INFO (CASSANDRA-2028)
 * add CLI verbose option in file mode (CASSANDRA-2030)
 * add single-line "--" comments to CLI (CASSANDRA-2032)
 * message serialization tests (CASSANDRA-1923)
 * switch from ivy to maven-ant-tasks (CASSANDRA-2017)
 * CLI attempts to block for new schema to propagate (CASSANDRA-2044)
 * fix potential overflow in nodetool cfstats (CASSANDRA-2057)
 * add JVM shutdownhook to sync commitlog (CASSANDRA-1919)
 * allow nodes to be up without being part of  normal traffic (CASSANDRA-1951)
 * fix CLI "show keyspaces" with null options on NTS (CASSANDRA-2049)
 * fix possible ByteBuffer race conditions (CASSANDRA-2066)
 * reduce garbage generated by MessagingService to prevent load spikes
   (CASSANDRA-2058)
 * fix math in RandomPartitioner.describeOwnership (CASSANDRA-2071)
 * fix deletion of sstable non-data components (CASSANDRA-2059)
 * avoid blocking gossip while deleting handoff hints (CASSANDRA-2073)
 * ignore messages from newer versions, keep track of nodes in gossip 
   regardless of version (CASSANDRA-1970)
 * cache writing moved to CompactionManager to reduce i/o contention and
   updated to use non-cache-polluting writes (CASSANDRA-2053)
 * page through large rows when exporting to JSON (CASSANDRA-2041)
 * add flush_largest_memtables_at and reduce_cache_sizes_at options
   (CASSANDRA-2142)
 * add cli 'describe cluster' command (CASSANDRA-2127)
 * add cli support for setting username/password at 'connect' command 
   (CASSANDRA-2111)
 * add -D option to Stress.java to allow reading hosts from a file 
   (CASSANDRA-2149)
 * bound hints CF throughput between 32M and 256M (CASSANDRA-2148)
 * continue starting when invalid saved cache entries are encountered
   (CASSANDRA-2076)
 * add max_hint_window_in_ms option (CASSANDRA-1459)


0.7.0-final
 * fix offsets to ByteBuffer.get (CASSANDRA-1939)


0.7.0-rc4
 * fix cli crash after backgrounding (CASSANDRA-1875)
 * count timeouts in storageproxy latencies, and include latency 
   histograms in StorageProxyMBean (CASSANDRA-1893)
 * fix CLI get recognition of supercolumns (CASSANDRA-1899)
 * enable keepalive on intra-cluster sockets (CASSANDRA-1766)
 * count timeouts towards dynamicsnitch latencies (CASSANDRA-1905)
 * Expose index-building status in JMX + cli schema description
   (CASSANDRA-1871)
 * allow [LOCAL|EACH]_QUORUM to be used with non-NetworkTopology 
   replication Strategies
 * increased amount of index locks for faster commitlog replay
 * collect secondary index tombstones immediately (CASSANDRA-1914)
 * revert commitlog changes from #1780 (CASSANDRA-1917)
 * change RandomPartitioner min token to -1 to avoid collision w/
   tokens on actual nodes (CASSANDRA-1901)
 * examine the right nibble when validating TimeUUID (CASSANDRA-1910)
 * include secondary indexes in cleanup (CASSANDRA-1916)
 * CFS.scrubDataDirectories should also cleanup invalid secondary indexes
   (CASSANDRA-1904)
 * ability to disable/enable gossip on nodes to force them down
   (CASSANDRA-1108)


0.7.0-rc3
 * expose getNaturalEndpoints in StorageServiceMBean taking byte[]
   key; RMI cannot serialize ByteBuffer (CASSANDRA-1833)
 * infer org.apache.cassandra.locator for replication strategy classes
   when not otherwise specified
 * validation that generates less garbage (CASSANDRA-1814)
 * add TTL support to CLI (CASSANDRA-1838)
 * cli defaults to bytestype for subcomparator when creating
   column families (CASSANDRA-1835)
 * unregister index MBeans when index is dropped (CASSANDRA-1843)
 * make ByteBufferUtil.clone thread-safe (CASSANDRA-1847)
 * change exception for read requests during bootstrap from 
   InvalidRequest to Unavailable (CASSANDRA-1862)
 * respect row-level tombstones post-flush in range scans
   (CASSANDRA-1837)
 * ReadResponseResolver check digests against each other (CASSANDRA-1830)
 * return InvalidRequest when remove of subcolumn without supercolumn
   is requested (CASSANDRA-1866)
 * flush before repair (CASSANDRA-1748)
 * SSTableExport validates key order (CASSANDRA-1884)
 * large row support for SSTableExport (CASSANDRA-1867)
 * Re-cache hot keys post-compaction without hitting disk (CASSANDRA-1878)
 * manage read repair in coordinator instead of data source, to
   provide latency information to dynamic snitch (CASSANDRA-1873)


0.7.0-rc2
 * fix live-column-count of slice ranges including tombstoned supercolumn 
   with live subcolumn (CASSANDRA-1591)
 * rename o.a.c.internal.AntientropyStage -> AntiEntropyStage,
   o.a.c.request.Request_responseStage -> RequestResponseStage,
   o.a.c.internal.Internal_responseStage -> InternalResponseStage
 * add AbstractType.fromString (CASSANDRA-1767)
 * require index_type to be present when specifying index_name
   on ColumnDef (CASSANDRA-1759)
 * fix add/remove index bugs in CFMetadata (CASSANDRA-1768)
 * rebuild Strategy during system_update_keyspace (CASSANDRA-1762)
 * cli updates prompt to ... in continuation lines (CASSANDRA-1770)
 * support multiple Mutations per key in hadoop ColumnFamilyOutputFormat
   (CASSANDRA-1774)
 * improvements to Debian init script (CASSANDRA-1772)
 * use local classloader to check for version.properties (CASSANDRA-1778)
 * Validate that column names in column_metadata are valid for the
   defined comparator, and decode properly in cli (CASSANDRA-1773)
 * use cross-platform newlines in cli (CASSANDRA-1786)
 * add ExpiringColumn support to sstable import/export (CASSANDRA-1754)
 * add flush for each append to periodic commitlog mode; added
   periodic_without_flush option to disable this (CASSANDRA-1780)
 * close file handle used for post-flush truncate (CASSANDRA-1790)
 * various code cleanup (CASSANDRA-1793, -1794, -1795)
 * fix range queries against wrapped range (CASSANDRA-1781)
 * fix consistencylevel calculations for NetworkTopologyStrategy
   (CASSANDRA-1804)
 * cli support index type enum names (CASSANDRA-1810)
 * improved validation of column_metadata (CASSANDRA-1813)
 * reads at ConsistencyLevel > 1 throw UnavailableException
   immediately if insufficient live nodes exist (CASSANDRA-1803)
 * copy bytebuffers for local writes to avoid retaining the entire
   Thrift frame (CASSANDRA-1801)
 * fix NPE adding index to column w/o prior metadata (CASSANDRA-1764)
 * reduce fat client timeout (CASSANDRA-1730)
 * fix botched merge of CASSANDRA-1316


0.7.0-rc1
 * fix compaction and flush races with schema updates (CASSANDRA-1715)
 * add clustertool, config-converter, sstablekeys, and schematool 
   Windows .bat files (CASSANDRA-1723)
 * reject range queries received during bootstrap (CASSANDRA-1739)
 * fix wrapping-range queries on non-minimum token (CASSANDRA-1700)
 * add nodetool cfhistogram (CASSANDRA-1698)
 * limit repaired ranges to what the nodes have in common (CASSANDRA-1674)
 * index scan treats missing columns as not matching secondary
   expressions (CASSANDRA-1745)
 * Fix misuse of DataOutputBuffer.getData in AntiEntropyService
   (CASSANDRA-1729)
 * detect and warn when obsolete version of JNA is present (CASSANDRA-1760)
 * reduce fat client timeout (CASSANDRA-1730)
 * cleanup smallest CFs first to increase free temp space for larger ones
   (CASSANDRA-1811)
 * Update windows .bat files to work outside of main Cassandra
   directory (CASSANDRA-1713)
 * fix read repair regression from 0.6.7 (CASSANDRA-1727)
 * more-efficient read repair (CASSANDRA-1719)
 * fix hinted handoff replay (CASSANDRA-1656)
 * log type of dropped messages (CASSANDRA-1677)
 * upgrade to SLF4J 1.6.1
 * fix ByteBuffer bug in ExpiringColumn.updateDigest (CASSANDRA-1679)
 * fix IntegerType.getString (CASSANDRA-1681)
 * make -Djava.net.preferIPv4Stack=true the default (CASSANDRA-628)
 * add INTERNAL_RESPONSE verb to differentiate from responses related
   to client requests (CASSANDRA-1685)
 * log tpstats when dropping messages (CASSANDRA-1660)
 * include unreachable nodes in describeSchemaVersions (CASSANDRA-1678)
 * Avoid dropping messages off the client request path (CASSANDRA-1676)
 * fix jna errno reporting (CASSANDRA-1694)
 * add friendlier error for UnknownHostException on startup (CASSANDRA-1697)
 * include jna dependency in RPM package (CASSANDRA-1690)
 * add --skip-keys option to stress.py (CASSANDRA-1696)
 * improve cli handling of non-string keys and column names 
   (CASSANDRA-1701, -1693)
 * r/m extra subcomparator line in cli keyspaces output (CASSANDRA-1712)
 * add read repair chance to cli "show keyspaces"
 * upgrade to ConcurrentLinkedHashMap 1.1 (CASSANDRA-975)
 * fix index scan routing (CASSANDRA-1722)
 * fix tombstoning of supercolumns in range queries (CASSANDRA-1734)
 * clear endpoint cache after updating keyspace metadata (CASSANDRA-1741)
 * fix wrapping-range queries on non-minimum token (CASSANDRA-1700)
 * truncate includes secondary indexes (CASSANDRA-1747)
 * retain reference to PendingFile sstables (CASSANDRA-1749)
 * fix sstableimport regression (CASSANDRA-1753)
 * fix for bootstrap when no non-system tables are defined (CASSANDRA-1732)
 * handle replica unavailability in index scan (CASSANDRA-1755)
 * fix service initialization order deadlock (CASSANDRA-1756)
 * multi-line cli commands (CASSANDRA-1742)
 * fix race between snapshot and compaction (CASSANDRA-1736)
 * add listEndpointsPendingHints, deleteHintsForEndpoint JMX methods 
   (CASSANDRA-1551)


0.7.0-beta3
 * add strategy options to describe_keyspace output (CASSANDRA-1560)
 * log warning when using randomly generated token (CASSANDRA-1552)
 * re-organize JMX into .db, .net, .internal, .request (CASSANDRA-1217)
 * allow nodes to change IPs between restarts (CASSANDRA-1518)
 * remember ring state between restarts by default (CASSANDRA-1518)
 * flush index built flag so we can read it before log replay (CASSANDRA-1541)
 * lock row cache updates to prevent race condition (CASSANDRA-1293)
 * remove assertion causing rare (and harmless) error messages in
   commitlog (CASSANDRA-1330)
 * fix moving nodes with no keyspaces defined (CASSANDRA-1574)
 * fix unbootstrap when no data is present in a transfer range (CASSANDRA-1573)
 * take advantage of AVRO-495 to simplify our avro IDL (CASSANDRA-1436)
 * extend authorization hierarchy to column family (CASSANDRA-1554)
 * deletion support in secondary indexes (CASSANDRA-1571)
 * meaningful error message for invalid replication strategy class 
   (CASSANDRA-1566)
 * allow keyspace creation with RF > N (CASSANDRA-1428)
 * improve cli error handling (CASSANDRA-1580)
 * add cache save/load ability (CASSANDRA-1417, 1606, 1647)
 * add StorageService.getDrainProgress (CASSANDRA-1588)
 * Disallow bootstrap to an in-use token (CASSANDRA-1561)
 * Allow dynamic secondary index creation and destruction (CASSANDRA-1532)
 * log auto-guessed memtable thresholds (CASSANDRA-1595)
 * add ColumnDef support to cli (CASSANDRA-1583)
 * reduce index sample time by 75% (CASSANDRA-1572)
 * add cli support for column, strategy metadata (CASSANDRA-1578, 1612)
 * add cli support for schema modification (CASSANDRA-1584)
 * delete temp files on failed compactions (CASSANDRA-1596)
 * avoid blocking for dead nodes during removetoken (CASSANDRA-1605)
 * remove ConsistencyLevel.ZERO (CASSANDRA-1607)
 * expose in-progress compaction type in jmx (CASSANDRA-1586)
 * removed IClock & related classes from internals (CASSANDRA-1502)
 * fix removing tokens from SystemTable on decommission and removetoken
   (CASSANDRA-1609)
 * include CF metadata in cli 'show keyspaces' (CASSANDRA-1613)
 * switch from Properties to HashMap in PropertyFileSnitch to
   avoid synchronization bottleneck (CASSANDRA-1481)
 * PropertyFileSnitch configuration file renamed to 
   cassandra-topology.properties
 * add cli support for get_range_slices (CASSANDRA-1088, CASSANDRA-1619)
 * Make memtable flush thresholds per-CF instead of global 
   (CASSANDRA-1007, 1637)
 * add cli support for binary data without CfDef hints (CASSANDRA-1603)
 * fix building SSTable statistics post-stream (CASSANDRA-1620)
 * fix potential infinite loop in 2ary index queries (CASSANDRA-1623)
 * allow creating NTS keyspaces with no replicas configured (CASSANDRA-1626)
 * add jmx histogram of sstables accessed per read (CASSANDRA-1624)
 * remove system_rename_column_family and system_rename_keyspace from the
   client API until races can be fixed (CASSANDRA-1630, CASSANDRA-1585)
 * add cli sanity tests (CASSANDRA-1582)
 * update GC settings in cassandra.bat (CASSANDRA-1636)
 * cli support for index queries (CASSANDRA-1635)
 * cli support for updating schema memtable settings (CASSANDRA-1634)
 * cli --file option (CASSANDRA-1616)
 * reduce automatically chosen memtable sizes by 50% (CASSANDRA-1641)
 * move endpoint cache from snitch to strategy (CASSANDRA-1643)
 * fix commitlog recovery deleting the newly-created segment as well as
   the old ones (CASSANDRA-1644)
 * upgrade to Thrift 0.5 (CASSANDRA-1367)
 * renamed CL.DCQUORUM to LOCAL_QUORUM and DCQUORUMSYNC to EACH_QUORUM
 * cli truncate support (CASSANDRA-1653)
 * update GC settings in cassandra.bat (CASSANDRA-1636)
 * avoid logging when a node's ip/token is gossipped back to it (CASSANDRA-1666)


0.7-beta2
 * always use UTF-8 for hint keys (CASSANDRA-1439)
 * remove cassandra.yaml dependency from Hadoop and Pig (CASSADRA-1322)
 * expose CfDef metadata in describe_keyspaces (CASSANDRA-1363)
 * restore use of mmap_index_only option (CASSANDRA-1241)
 * dropping a keyspace with no column families generated an error 
   (CASSANDRA-1378)
 * rename RackAwareStrategy to OldNetworkTopologyStrategy, RackUnawareStrategy 
   to SimpleStrategy, DatacenterShardStrategy to NetworkTopologyStrategy,
   AbstractRackAwareSnitch to AbstractNetworkTopologySnitch (CASSANDRA-1392)
 * merge StorageProxy.mutate, mutateBlocking (CASSANDRA-1396)
 * faster UUIDType, LongType comparisons (CASSANDRA-1386, 1393)
 * fix setting read_repair_chance from CLI addColumnFamily (CASSANDRA-1399)
 * fix updates to indexed columns (CASSANDRA-1373)
 * fix race condition leaving to FileNotFoundException (CASSANDRA-1382)
 * fix sharded lock hash on index write path (CASSANDRA-1402)
 * add support for GT/E, LT/E in subordinate index clauses (CASSANDRA-1401)
 * cfId counter got out of sync when CFs were added (CASSANDRA-1403)
 * less chatty schema updates (CASSANDRA-1389)
 * rename column family mbeans. 'type' will now include either 
   'IndexColumnFamilies' or 'ColumnFamilies' depending on the CFS type.
   (CASSANDRA-1385)
 * disallow invalid keyspace and column family names. This includes name that
   matches a '^\w+' regex. (CASSANDRA-1377)
 * use JNA, if present, to take snapshots (CASSANDRA-1371)
 * truncate hints if starting 0.7 for the first time (CASSANDRA-1414)
 * fix FD leak in single-row slicepredicate queries (CASSANDRA-1416)
 * allow index expressions against columns that are not part of the 
   SlicePredicate (CASSANDRA-1410)
 * config-converter properly handles snitches and framed support 
   (CASSANDRA-1420)
 * remove keyspace argument from multiget_count (CASSANDRA-1422)
 * allow specifying cassandra.yaml location as (local or remote) URL
   (CASSANDRA-1126)
 * fix using DynamicEndpointSnitch with NetworkTopologyStrategy
   (CASSANDRA-1429)
 * Add CfDef.default_validation_class (CASSANDRA-891)
 * fix EstimatedHistogram.max (CASSANDRA-1413)
 * quorum read optimization (CASSANDRA-1622)
 * handle zero-length (or missing) rows during HH paging (CASSANDRA-1432)
 * include secondary indexes during schema migrations (CASSANDRA-1406)
 * fix commitlog header race during schema change (CASSANDRA-1435)
 * fix ColumnFamilyStoreMBeanIterator to use new type name (CASSANDRA-1433)
 * correct filename generated by xml->yaml converter (CASSANDRA-1419)
 * add CMSInitiatingOccupancyFraction=75 and UseCMSInitiatingOccupancyOnly
   to default JVM options
 * decrease jvm heap for cassandra-cli (CASSANDRA-1446)
 * ability to modify keyspaces and column family definitions on a live cluster
   (CASSANDRA-1285)
 * support for Hadoop Streaming [non-jvm map/reduce via stdin/out]
   (CASSANDRA-1368)
 * Move persistent sstable stats from the system table to an sstable component
   (CASSANDRA-1430)
 * remove failed bootstrap attempt from pending ranges when gossip times
   it out after 1h (CASSANDRA-1463)
 * eager-create tcp connections to other cluster members (CASSANDRA-1465)
 * enumerate stages and derive stage from message type instead of 
   transmitting separately (CASSANDRA-1465)
 * apply reversed flag during collation from different data sources
   (CASSANDRA-1450)
 * make failure to remove commitlog segment non-fatal (CASSANDRA-1348)
 * correct ordering of drain operations so CL.recover is no longer 
   necessary (CASSANDRA-1408)
 * removed keyspace from describe_splits method (CASSANDRA-1425)
 * rename check_schema_agreement to describe_schema_versions
   (CASSANDRA-1478)
 * fix QUORUM calculation for RF > 3 (CASSANDRA-1487)
 * remove tombstones during non-major compactions when bloom filter
   verifies that row does not exist in other sstables (CASSANDRA-1074)
 * nodes that coordinated a loadbalance in the past could not be seen by
   newly added nodes (CASSANDRA-1467)
 * exposed endpoint states (gossip details) via jmx (CASSANDRA-1467)
 * ensure that compacted sstables are not included when new readers are
   instantiated (CASSANDRA-1477)
 * by default, calculate heap size and memtable thresholds at runtime (CASSANDRA-1469)
 * fix races dealing with adding/dropping keyspaces and column families in
   rapid succession (CASSANDRA-1477)
 * clean up of Streaming system (CASSANDRA-1503, 1504, 1506)
 * add options to configure Thrift socket keepalive and buffer sizes (CASSANDRA-1426)
 * make contrib CassandraServiceDataCleaner recursive (CASSANDRA-1509)
 * min, max compaction threshold are configurable and persistent 
   per-ColumnFamily (CASSANDRA-1468)
 * fix replaying the last mutation in a commitlog unnecessarily 
   (CASSANDRA-1512)
 * invoke getDefaultUncaughtExceptionHandler from DTPE with the original
   exception rather than the ExecutionException wrapper (CASSANDRA-1226)
 * remove Clock from the Thrift (and Avro) API (CASSANDRA-1501)
 * Close intra-node sockets when connection is broken (CASSANDRA-1528)
 * RPM packaging spec file (CASSANDRA-786)
 * weighted request scheduler (CASSANDRA-1485)
 * treat expired columns as deleted (CASSANDRA-1539)
 * make IndexInterval configurable (CASSANDRA-1488)
 * add describe_snitch to Thrift API (CASSANDRA-1490)
 * MD5 authenticator compares plain text submitted password with MD5'd
   saved property, instead of vice versa (CASSANDRA-1447)
 * JMX MessagingService pending and completed counts (CASSANDRA-1533)
 * fix race condition processing repair responses (CASSANDRA-1511)
 * make repair blocking (CASSANDRA-1511)
 * create EndpointSnitchInfo and MBean to expose rack and DC (CASSANDRA-1491)
 * added option to contrib/word_count to output results back to Cassandra
   (CASSANDRA-1342)
 * rewrite Hadoop ColumnFamilyRecordWriter to pool connections, retry to
   multiple Cassandra nodes, and smooth impact on the Cassandra cluster
   by using smaller batch sizes (CASSANDRA-1434)
 * fix setting gc_grace_seconds via CLI (CASSANDRA-1549)
 * support TTL'd index values (CASSANDRA-1536)
 * make removetoken work like decommission (CASSANDRA-1216)
 * make cli comparator-aware and improve quote rules (CASSANDRA-1523,-1524)
 * make nodetool compact and cleanup blocking (CASSANDRA-1449)
 * add memtable, cache information to GCInspector logs (CASSANDRA-1558)
 * enable/disable HintedHandoff via JMX (CASSANDRA-1550)
 * Ignore stray files in the commit log directory (CASSANDRA-1547)
 * Disallow bootstrap to an in-use token (CASSANDRA-1561)


0.7-beta1
 * sstable versioning (CASSANDRA-389)
 * switched to slf4j logging (CASSANDRA-625)
 * add (optional) expiration time for column (CASSANDRA-699)
 * access levels for authentication/authorization (CASSANDRA-900)
 * add ReadRepairChance to CF definition (CASSANDRA-930)
 * fix heisenbug in system tests, especially common on OS X (CASSANDRA-944)
 * convert to byte[] keys internally and all public APIs (CASSANDRA-767)
 * ability to alter schema definitions on a live cluster (CASSANDRA-44)
 * renamed configuration file to cassandra.xml, and log4j.properties to
   log4j-server.properties, which must now be loaded from
   the classpath (which is how our scripts in bin/ have always done it)
   (CASSANDRA-971)
 * change get_count to require a SlicePredicate. create multi_get_count
   (CASSANDRA-744)
 * re-organized endpointsnitch implementations and added SimpleSnitch
   (CASSANDRA-994)
 * Added preload_row_cache option (CASSANDRA-946)
 * add CRC to commitlog header (CASSANDRA-999)
 * removed deprecated batch_insert and get_range_slice methods (CASSANDRA-1065)
 * add truncate thrift method (CASSANDRA-531)
 * http mini-interface using mx4j (CASSANDRA-1068)
 * optimize away copy of sliced row on memtable read path (CASSANDRA-1046)
 * replace constant-size 2GB mmaped segments and special casing for index 
   entries spanning segment boundaries, with SegmentedFile that computes 
   segments that always contain entire entries/rows (CASSANDRA-1117)
 * avoid reading large rows into memory during compaction (CASSANDRA-16)
 * added hadoop OutputFormat (CASSANDRA-1101)
 * efficient Streaming (no more anticompaction) (CASSANDRA-579)
 * split commitlog header into separate file and add size checksum to
   mutations (CASSANDRA-1179)
 * avoid allocating a new byte[] for each mutation on replay (CASSANDRA-1219)
 * revise HH schema to be per-endpoint (CASSANDRA-1142)
 * add joining/leaving status to nodetool ring (CASSANDRA-1115)
 * allow multiple repair sessions per node (CASSANDRA-1190)
 * optimize away MessagingService for local range queries (CASSANDRA-1261)
 * make framed transport the default so malformed requests can't OOM the 
   server (CASSANDRA-475)
 * significantly faster reads from row cache (CASSANDRA-1267)
 * take advantage of row cache during range queries (CASSANDRA-1302)
 * make GCGraceSeconds a per-ColumnFamily value (CASSANDRA-1276)
 * keep persistent row size and column count statistics (CASSANDRA-1155)
 * add IntegerType (CASSANDRA-1282)
 * page within a single row during hinted handoff (CASSANDRA-1327)
 * push DatacenterShardStrategy configuration into keyspace definition,
   eliminating datacenter.properties. (CASSANDRA-1066)
 * optimize forward slices starting with '' and single-index-block name 
   queries by skipping the column index (CASSANDRA-1338)
 * streaming refactor (CASSANDRA-1189)
 * faster comparison for UUID types (CASSANDRA-1043)
 * secondary index support (CASSANDRA-749 and subtasks)
 * make compaction buckets deterministic (CASSANDRA-1265)


0.6.6
 * Allow using DynamicEndpointSnitch with RackAwareStrategy (CASSANDRA-1429)
 * remove the remaining vestiges of the unfinished DatacenterShardStrategy 
   (replaced by NetworkTopologyStrategy in 0.7)
   

0.6.5
 * fix key ordering in range query results with RandomPartitioner
   and ConsistencyLevel > ONE (CASSANDRA-1145)
 * fix for range query starting with the wrong token range (CASSANDRA-1042)
 * page within a single row during hinted handoff (CASSANDRA-1327)
 * fix compilation on non-sun JDKs (CASSANDRA-1061)
 * remove String.trim() call on row keys in batch mutations (CASSANDRA-1235)
 * Log summary of dropped messages instead of spamming log (CASSANDRA-1284)
 * add dynamic endpoint snitch (CASSANDRA-981)
 * fix streaming for keyspaces with hyphens in their name (CASSANDRA-1377)
 * fix errors in hard-coded bloom filter optKPerBucket by computing it
   algorithmically (CASSANDRA-1220
 * remove message deserialization stage, and uncap read/write stages
   so slow reads/writes don't block gossip processing (CASSANDRA-1358)
 * add jmx port configuration to Debian package (CASSANDRA-1202)
 * use mlockall via JNA, if present, to prevent Linux from swapping
   out parts of the JVM (CASSANDRA-1214)


0.6.4
 * avoid queuing multiple hint deliveries for the same endpoint
   (CASSANDRA-1229)
 * better performance for and stricter checking of UTF8 column names
   (CASSANDRA-1232)
 * extend option to lower compaction priority to hinted handoff
   as well (CASSANDRA-1260)
 * log errors in gossip instead of re-throwing (CASSANDRA-1289)
 * avoid aborting commitlog replay prematurely if a flushed-but-
   not-removed commitlog segment is encountered (CASSANDRA-1297)
 * fix duplicate rows being read during mapreduce (CASSANDRA-1142)
 * failure detection wasn't closing command sockets (CASSANDRA-1221)
 * cassandra-cli.bat works on windows (CASSANDRA-1236)
 * pre-emptively drop requests that cannot be processed within RPCTimeout
   (CASSANDRA-685)
 * add ack to Binary write verb and update CassandraBulkLoader
   to wait for acks for each row (CASSANDRA-1093)
 * added describe_partitioner Thrift method (CASSANDRA-1047)
 * Hadoop jobs no longer require the Cassandra storage-conf.xml
   (CASSANDRA-1280, CASSANDRA-1047)
 * log thread pool stats when GC is excessive (CASSANDRA-1275)
 * remove gossip message size limit (CASSANDRA-1138)
 * parallelize local and remote reads during multiget, and respect snitch 
   when determining whether to do local read for CL.ONE (CASSANDRA-1317)
 * fix read repair to use requested consistency level on digest mismatch,
   rather than assuming QUORUM (CASSANDRA-1316)
 * process digest mismatch re-reads in parallel (CASSANDRA-1323)
 * switch hints CF comparator to BytesType (CASSANDRA-1274)


0.6.3
 * retry to make streaming connections up to 8 times. (CASSANDRA-1019)
 * reject describe_ring() calls on invalid keyspaces (CASSANDRA-1111)
 * fix cache size calculation for size of 100% (CASSANDRA-1129)
 * fix cache capacity only being recalculated once (CASSANDRA-1129)
 * remove hourly scan of all hints on the off chance that the gossiper
   missed a status change; instead, expose deliverHintsToEndpoint to JMX
   so it can be done manually, if necessary (CASSANDRA-1141)
 * don't reject reads at CL.ALL (CASSANDRA-1152)
 * reject deletions to supercolumns in CFs containing only standard
   columns (CASSANDRA-1139)
 * avoid preserving login information after client disconnects
   (CASSANDRA-1057)
 * prefer sun jdk to openjdk in debian init script (CASSANDRA-1174)
 * detect partioner config changes between restarts and fail fast 
   (CASSANDRA-1146)
 * use generation time to resolve node token reassignment disagreements
   (CASSANDRA-1118)
 * restructure the startup ordering of Gossiper and MessageService to avoid
   timing anomalies (CASSANDRA-1160)
 * detect incomplete commit log hearders (CASSANDRA-1119)
 * force anti-entropy service to stream files on the stream stage to avoid
   sending streams out of order (CASSANDRA-1169)
 * remove inactive stream managers after AES streams files (CASSANDRA-1169)
 * allow removing entire row through batch_mutate Deletion (CASSANDRA-1027)
 * add JMX metrics for row-level bloom filter false positives (CASSANDRA-1212)
 * added a redhat init script to contrib (CASSANDRA-1201)
 * use midpoint when bootstrapping a new machine into range with not
   much data yet instead of random token (CASSANDRA-1112)
 * kill server on OOM in executor stage as well as Thrift (CASSANDRA-1226)
 * remove opportunistic repairs, when two machines with overlapping replica
   responsibilities happen to finish major compactions of the same CF near
   the same time.  repairs are now fully manual (CASSANDRA-1190)
 * add ability to lower compaction priority (default is no change from 0.6.2)
   (CASSANDRA-1181)


0.6.2
 * fix contrib/word_count build. (CASSANDRA-992)
 * split CommitLogExecutorService into BatchCommitLogExecutorService and 
   PeriodicCommitLogExecutorService (CASSANDRA-1014)
 * add latency histograms to CFSMBean (CASSANDRA-1024)
 * make resolving timestamp ties deterministic by using value bytes
   as a tiebreaker (CASSANDRA-1039)
 * Add option to turn off Hinted Handoff (CASSANDRA-894)
 * fix windows startup (CASSANDRA-948)
 * make concurrent_reads, concurrent_writes configurable at runtime via JMX
   (CASSANDRA-1060)
 * disable GCInspector on non-Sun JVMs (CASSANDRA-1061)
 * fix tombstone handling in sstable rows with no other data (CASSANDRA-1063)
 * fix size of row in spanned index entries (CASSANDRA-1056)
 * install json2sstable, sstable2json, and sstablekeys to Debian package
 * StreamingService.StreamDestinations wouldn't empty itself after streaming
   finished (CASSANDRA-1076)
 * added Collections.shuffle(splits) before returning the splits in 
   ColumnFamilyInputFormat (CASSANDRA-1096)
 * do not recalculate cache capacity post-compaction if it's been manually 
   modified (CASSANDRA-1079)
 * better defaults for flush sorter + writer executor queue sizes
   (CASSANDRA-1100)
 * windows scripts for SSTableImport/Export (CASSANDRA-1051)
 * windows script for nodetool (CASSANDRA-1113)
 * expose PhiConvictThreshold (CASSANDRA-1053)
 * make repair of RF==1 a no-op (CASSANDRA-1090)
 * improve default JVM GC options (CASSANDRA-1014)
 * fix SlicePredicate serialization inside Hadoop jobs (CASSANDRA-1049)
 * close Thrift sockets in Hadoop ColumnFamilyRecordReader (CASSANDRA-1081)


0.6.1
 * fix NPE in sstable2json when no excluded keys are given (CASSANDRA-934)
 * keep the replica set constant throughout the read repair process
   (CASSANDRA-937)
 * allow querying getAllRanges with empty token list (CASSANDRA-933)
 * fix command line arguments inversion in clustertool (CASSANDRA-942)
 * fix race condition that could trigger a false-positive assertion
   during post-flush discard of old commitlog segments (CASSANDRA-936)
 * fix neighbor calculation for anti-entropy repair (CASSANDRA-924)
 * perform repair even for small entropy differences (CASSANDRA-924)
 * Use hostnames in CFInputFormat to allow Hadoop's naive string-based
   locality comparisons to work (CASSANDRA-955)
 * cache read-only BufferedRandomAccessFile length to avoid
   3 system calls per invocation (CASSANDRA-950)
 * nodes with IPv6 (and no IPv4) addresses could not join cluster
   (CASSANDRA-969)
 * Retrieve the correct number of undeleted columns, if any, from
   a supercolumn in a row that had been deleted previously (CASSANDRA-920)
 * fix index scans that cross the 2GB mmap boundaries for both mmap
   and standard i/o modes (CASSANDRA-866)
 * expose drain via nodetool (CASSANDRA-978)


0.6.0-RC1
 * JMX drain to flush memtables and run through commit log (CASSANDRA-880)
 * Bootstrapping can skip ranges under the right conditions (CASSANDRA-902)
 * fix merging row versions in range_slice for CL > ONE (CASSANDRA-884)
 * default write ConsistencyLeven chaned from ZERO to ONE
 * fix for index entries spanning mmap buffer boundaries (CASSANDRA-857)
 * use lexical comparison if time part of TimeUUIDs are the same 
   (CASSANDRA-907)
 * bound read, mutation, and response stages to fix possible OOM
   during log replay (CASSANDRA-885)
 * Use microseconds-since-epoch (UTC) in cli, instead of milliseconds
 * Treat batch_mutate Deletion with null supercolumn as "apply this predicate 
   to top level supercolumns" (CASSANDRA-834)
 * Streaming destination nodes do not update their JMX status (CASSANDRA-916)
 * Fix internal RPC timeout calculation (CASSANDRA-911)
 * Added Pig loadfunc to contrib/pig (CASSANDRA-910)


0.6.0-beta3
 * fix compaction bucketing bug (CASSANDRA-814)
 * update windows batch file (CASSANDRA-824)
 * deprecate KeysCachedFraction configuration directive in favor
   of KeysCached; move to unified-per-CF key cache (CASSANDRA-801)
 * add invalidateRowCache to ColumnFamilyStoreMBean (CASSANDRA-761)
 * send Handoff hints to natural locations to reduce load on
   remaining nodes in a failure scenario (CASSANDRA-822)
 * Add RowWarningThresholdInMB configuration option to warn before very 
   large rows get big enough to threaten node stability, and -x option to
   be able to remove them with sstable2json if the warning is unheeded
   until it's too late (CASSANDRA-843)
 * Add logging of GC activity (CASSANDRA-813)
 * fix ConcurrentModificationException in commitlog discard (CASSANDRA-853)
 * Fix hardcoded row count in Hadoop RecordReader (CASSANDRA-837)
 * Add a jmx status to the streaming service and change several DEBUG
   messages to INFO (CASSANDRA-845)
 * fix classpath in cassandra-cli.bat for Windows (CASSANDRA-858)
 * allow re-specifying host, port to cassandra-cli if invalid ones
   are first tried (CASSANDRA-867)
 * fix race condition handling rpc timeout in the coordinator
   (CASSANDRA-864)
 * Remove CalloutLocation and StagingFileDirectory from storage-conf files 
   since those settings are no longer used (CASSANDRA-878)
 * Parse a long from RowWarningThresholdInMB instead of an int (CASSANDRA-882)
 * Remove obsolete ControlPort code from DatabaseDescriptor (CASSANDRA-886)
 * move skipBytes side effect out of assert (CASSANDRA-899)
 * add "double getLoad" to StorageServiceMBean (CASSANDRA-898)
 * track row stats per CF at compaction time (CASSANDRA-870)
 * disallow CommitLogDirectory matching a DataFileDirectory (CASSANDRA-888)
 * default key cache size is 200k entries, changed from 10% (CASSANDRA-863)
 * add -Dcassandra-foreground=yes to cassandra.bat
 * exit if cluster name is changed unexpectedly (CASSANDRA-769)


0.6.0-beta1/beta2
 * add batch_mutate thrift command, deprecating batch_insert (CASSANDRA-336)
 * remove get_key_range Thrift API, deprecated in 0.5 (CASSANDRA-710)
 * add optional login() Thrift call for authentication (CASSANDRA-547)
 * support fat clients using gossiper and StorageProxy to perform
   replication in-process [jvm-only] (CASSANDRA-535)
 * support mmapped I/O for reads, on by default on 64bit JVMs 
   (CASSANDRA-408, CASSANDRA-669)
 * improve insert concurrency, particularly during Hinted Handoff
   (CASSANDRA-658)
 * faster network code (CASSANDRA-675)
 * stress.py moved to contrib (CASSANDRA-635)
 * row caching [must be explicitly enabled per-CF in config] (CASSANDRA-678)
 * present a useful measure of compaction progress in JMX (CASSANDRA-599)
 * add bin/sstablekeys (CASSNADRA-679)
 * add ConsistencyLevel.ANY (CASSANDRA-687)
 * make removetoken remove nodes from gossip entirely (CASSANDRA-644)
 * add ability to set cache sizes at runtime (CASSANDRA-708)
 * report latency and cache hit rate statistics with lifetime totals
   instead of average over the last minute (CASSANDRA-702)
 * support get_range_slice for RandomPartitioner (CASSANDRA-745)
 * per-keyspace replication factory and replication strategy (CASSANDRA-620)
 * track latency in microseconds (CASSANDRA-733)
 * add describe_ Thrift methods, deprecating get_string_property and 
   get_string_list_property
 * jmx interface for tracking operation mode and streams in general.
   (CASSANDRA-709)
 * keep memtables in sorted order to improve range query performance
   (CASSANDRA-799)
 * use while loop instead of recursion when trimming sstables compaction list 
   to avoid blowing stack in pathological cases (CASSANDRA-804)
 * basic Hadoop map/reduce support (CASSANDRA-342)


0.5.1
 * ensure all files for an sstable are streamed to the same directory.
   (CASSANDRA-716)
 * more accurate load estimate for bootstrapping (CASSANDRA-762)
 * tolerate dead or unavailable bootstrap target on write (CASSANDRA-731)
 * allow larger numbers of keys (> 140M) in a sstable bloom filter
   (CASSANDRA-790)
 * include jvm argument improvements from CASSANDRA-504 in debian package
 * change streaming chunk size to 32MB to accomodate Windows XP limitations
   (was 64MB) (CASSANDRA-795)
 * fix get_range_slice returning results in the wrong order (CASSANDRA-781)
 

0.5.0 final
 * avoid attempting to delete temporary bootstrap files twice (CASSANDRA-681)
 * fix bogus NaN in nodeprobe cfstats output (CASSANDRA-646)
 * provide a policy for dealing with single thread executors w/ a full queue
   (CASSANDRA-694)
 * optimize inner read in MessagingService, vastly improving multiple-node
   performance (CASSANDRA-675)
 * wait for table flush before streaming data back to a bootstrapping node.
   (CASSANDRA-696)
 * keep track of bootstrapping sources by table so that bootstrapping doesn't 
   give the indication of finishing early (CASSANDRA-673)


0.5.0 RC3
 * commit the correct version of the patch for CASSANDRA-663


0.5.0 RC2 (unreleased)
 * fix bugs in converting get_range_slice results to Thrift 
   (CASSANDRA-647, CASSANDRA-649)
 * expose java.util.concurrent.TimeoutException in StorageProxy methods
   (CASSANDRA-600)
 * TcpConnectionManager was holding on to disconnected connections, 
   giving the false indication they were being used. (CASSANDRA-651)
 * Remove duplicated write. (CASSANDRA-662)
 * Abort bootstrap if IP is already in the token ring (CASSANDRA-663)
 * increase default commitlog sync period, and wait for last sync to 
   finish before submitting another (CASSANDRA-668)


0.5.0 RC1
 * Fix potential NPE in get_range_slice (CASSANDRA-623)
 * add CRC32 to commitlog entries (CASSANDRA-605)
 * fix data streaming on windows (CASSANDRA-630)
 * GC compacted sstables after cleanup and compaction (CASSANDRA-621)
 * Speed up anti-entropy validation (CASSANDRA-629)
 * Fix anti-entropy assertion error (CASSANDRA-639)
 * Fix pending range conflicts when bootstapping or moving
   multiple nodes at once (CASSANDRA-603)
 * Handle obsolete gossip related to node movement in the case where
   one or more nodes is down when the movement occurs (CASSANDRA-572)
 * Include dead nodes in gossip to avoid a variety of problems
   and fix HH to removed nodes (CASSANDRA-634)
 * return an InvalidRequestException for mal-formed SlicePredicates
   (CASSANDRA-643)
 * fix bug determining closest neighbor for use in multiple datacenters
   (CASSANDRA-648)
 * Vast improvements in anticompaction speed (CASSANDRA-607)
 * Speed up log replay and writes by avoiding redundant serializations
   (CASSANDRA-652)


0.5.0 beta 2
 * Bootstrap improvements (several tickets)
 * add nodeprobe repair anti-entropy feature (CASSANDRA-193, CASSANDRA-520)
 * fix possibility of partition when many nodes restart at once
   in clusters with multiple seeds (CASSANDRA-150)
 * fix NPE in get_range_slice when no data is found (CASSANDRA-578)
 * fix potential NPE in hinted handoff (CASSANDRA-585)
 * fix cleanup of local "system" keyspace (CASSANDRA-576)
 * improve computation of cluster load balance (CASSANDRA-554)
 * added super column read/write, column count, and column/row delete to
   cassandra-cli (CASSANDRA-567, CASSANDRA-594)
 * fix returning live subcolumns of deleted supercolumns (CASSANDRA-583)
 * respect JAVA_HOME in bin/ scripts (several tickets)
 * add StorageService.initClient for fat clients on the JVM (CASSANDRA-535)
   (see contrib/client_only for an example of use)
 * make consistency_level functional in get_range_slice (CASSANDRA-568)
 * optimize key deserialization for RandomPartitioner (CASSANDRA-581)
 * avoid GCing tombstones except on major compaction (CASSANDRA-604)
 * increase failure conviction threshold, resulting in less nodes
   incorrectly (and temporarily) marked as down (CASSANDRA-610)
 * respect memtable thresholds during log replay (CASSANDRA-609)
 * support ConsistencyLevel.ALL on read (CASSANDRA-584)
 * add nodeprobe removetoken command (CASSANDRA-564)


0.5.0 beta
 * Allow multiple simultaneous flushes, improving flush throughput 
   on multicore systems (CASSANDRA-401)
 * Split up locks to improve write and read throughput on multicore systems
   (CASSANDRA-444, CASSANDRA-414)
 * More efficient use of memory during compaction (CASSANDRA-436)
 * autobootstrap option: when enabled, all non-seed nodes will attempt
   to bootstrap when started, until bootstrap successfully
   completes. -b option is removed.  (CASSANDRA-438)
 * Unless a token is manually specified in the configuration xml,
   a bootstraping node will use a token that gives it half the
   keys from the most-heavily-loaded node in the cluster,
   instead of generating a random token. 
   (CASSANDRA-385, CASSANDRA-517)
 * Miscellaneous bootstrap fixes (several tickets)
 * Ability to change a node's token even after it has data on it
   (CASSANDRA-541)
 * Ability to decommission a live node from the ring (CASSANDRA-435)
 * Semi-automatic loadbalancing via nodeprobe (CASSANDRA-192)
 * Add ability to set compaction thresholds at runtime via
   JMX / nodeprobe.  (CASSANDRA-465)
 * Add "comment" field to ColumnFamily definition. (CASSANDRA-481)
 * Additional JMX metrics (CASSANDRA-482)
 * JSON based export and import tools (several tickets)
 * Hinted Handoff fixes (several tickets)
 * Add key cache to improve read performance (CASSANDRA-423)
 * Simplified construction of custom ReplicationStrategy classes
   (CASSANDRA-497)
 * Graphical application (Swing) for ring integrity verification and 
   visualization was added to contrib (CASSANDRA-252)
 * Add DCQUORUM, DCQUORUMSYNC consistency levels and corresponding
   ReplicationStrategy / EndpointSnitch classes.  Experimental.
   (CASSANDRA-492)
 * Web client interface added to contrib (CASSANDRA-457)
 * More-efficient flush for Random, CollatedOPP partitioners 
   for normal writes (CASSANDRA-446) and bulk load (CASSANDRA-420)
 * Add MemtableFlushAfterMinutes, a global replacement for the old 
   per-CF FlushPeriodInMinutes setting (CASSANDRA-463)
 * optimizations to slice reading (CASSANDRA-350) and supercolumn
   queries (CASSANDRA-510)
 * force binding to given listenaddress for nodes with multiple
   interfaces (CASSANDRA-546)
 * stress.py benchmarking tool improvements (several tickets)
 * optimized replica placement code (CASSANDRA-525)
 * faster log replay on restart (CASSANDRA-539, CASSANDRA-540)
 * optimized local-node writes (CASSANDRA-558)
 * added get_range_slice, deprecating get_key_range (CASSANDRA-344)
 * expose TimedOutException to thrift (CASSANDRA-563)
 

0.4.2
 * Add validation disallowing null keys (CASSANDRA-486)
 * Fix race conditions in TCPConnectionManager (CASSANDRA-487)
 * Fix using non-utf8-aware comparison as a sanity check.
   (CASSANDRA-493)
 * Improve default garbage collector options (CASSANDRA-504)
 * Add "nodeprobe flush" (CASSANDRA-505)
 * remove NotFoundException from get_slice throws list (CASSANDRA-518)
 * fix get (not get_slice) of entire supercolumn (CASSANDRA-508)
 * fix null token during bootstrap (CASSANDRA-501)


0.4.1
 * Fix FlushPeriod columnfamily configuration regression
   (CASSANDRA-455)
 * Fix long column name support (CASSANDRA-460)
 * Fix for serializing a row that only contains tombstones
   (CASSANDRA-458)
 * Fix for discarding unneeded commitlog segments (CASSANDRA-459)
 * Add SnapshotBeforeCompaction configuration option (CASSANDRA-426)
 * Fix compaction abort under insufficient disk space (CASSANDRA-473)
 * Fix reading subcolumn slice from tombstoned CF (CASSANDRA-484)
 * Fix race condition in RVH causing occasional NPE (CASSANDRA-478)


0.4.0
 * fix get_key_range problems when a node is down (CASSANDRA-440)
   and add UnavailableException to more Thrift methods
 * Add example EndPointSnitch contrib code (several tickets)


0.4.0 RC2
 * fix SSTable generation clash during compaction (CASSANDRA-418)
 * reject method calls with null parameters (CASSANDRA-308)
 * properly order ranges in nodeprobe output (CASSANDRA-421)
 * fix logging of certain errors on executor threads (CASSANDRA-425)


0.4.0 RC1
 * Bootstrap feature is live; use -b on startup (several tickets)
 * Added multiget api (CASSANDRA-70)
 * fix Deadlock with SelectorManager.doProcess and TcpConnection.write
   (CASSANDRA-392)
 * remove key cache b/c of concurrency bugs in third-party
   CLHM library (CASSANDRA-405)
 * update non-major compaction logic to use two threshold values
   (CASSANDRA-407)
 * add periodic / batch commitlog sync modes (several tickets)
 * inline BatchMutation into batch_insert params (CASSANDRA-403)
 * allow setting the logging level at runtime via mbean (CASSANDRA-402)
 * change default comparator to BytesType (CASSANDRA-400)
 * add forwards-compatible ConsistencyLevel parameter to get_key_range
   (CASSANDRA-322)
 * r/m special case of blocking for local destination when writing with 
   ConsistencyLevel.ZERO (CASSANDRA-399)
 * Fixes to make BinaryMemtable [bulk load interface] useful (CASSANDRA-337);
   see contrib/bmt_example for an example of using it.
 * More JMX properties added (several tickets)
 * Thrift changes (several tickets)
    - Merged _super get methods with the normal ones; return values
      are now of ColumnOrSuperColumn.
    - Similarly, merged batch_insert_super into batch_insert.



0.4.0 beta
 * On-disk data format has changed to allow billions of keys/rows per
   node instead of only millions
 * Multi-keyspace support
 * Scan all sstables for all queries to avoid situations where
   different types of operation on the same ColumnFamily could
   disagree on what data was present
 * Snapshot support via JMX
 * Thrift API has changed a _lot_:
    - removed time-sorted CFs; instead, user-defined comparators
      may be defined on the column names, which are now byte arrays.
      Default comparators are provided for UTF8, Bytes, Ascii, Long (i64),
      and UUID types.
    - removed colon-delimited strings in thrift api in favor of explicit
      structs such as ColumnPath, ColumnParent, etc.  Also normalized
      thrift struct and argument naming.
    - Added columnFamily argument to get_key_range.
    - Change signature of get_slice to accept starting and ending
      columns as well as an offset.  (This allows use of indexes.)
      Added "ascending" flag to allow reasonably-efficient reverse
      scans as well.  Removed get_slice_by_range as redundant.
    - get_key_range operates on one CF at a time
    - changed `block` boolean on insert methods to ConsistencyLevel enum,
      with options of NONE, ONE, QUORUM, and ALL.
    - added similar consistency_level parameter to read methods
    - column-name-set slice with no names given now returns zero columns
      instead of all of them.  ("all" can run your server out of memory.
      use a range-based slice with a high max column count instead.)
 * Removed the web interface. Node information can now be obtained by 
   using the newly introduced nodeprobe utility.
 * More JMX stats
 * Remove magic values from internals (e.g. special key to indicate
   when to flush memtables)
 * Rename configuration "table" to "keyspace"
 * Moved to crash-only design; no more shutdown (just kill the process)
 * Lots of bug fixes

Full list of issues resolved in 0.4 is at https://issues.apache.org/jira/secure/IssueNavigator.jspa?reset=true&&pid=12310865&fixfor=12313862&resolution=1&sorter/field=issuekey&sorter/order=DESC


0.3.0 RC3
 * Fix potential deadlock under load in TCPConnection.
   (CASSANDRA-220)


0.3.0 RC2
 * Fix possible data loss when server is stopped after replaying
   log but before new inserts force memtable flush.
   (CASSANDRA-204)
 * Added BUGS file


0.3.0 RC1
 * Range queries on keys, including user-defined key collation
 * Remove support
 * Workarounds for a weird bug in JDK select/register that seems
   particularly common on VM environments. Cassandra should deploy
   fine on EC2 now
 * Much improved infrastructure: the beginnings of a decent test suite
   ("ant test" for unit tests; "nosetests" for system tests), code
   coverage reporting, etc.
 * Expanded node status reporting via JMX
 * Improved error reporting/logging on both server and client
 * Reduced memory footprint in default configuration
 * Combined blocking and non-blocking versions of insert APIs
 * Added FlushPeriodInMinutes configuration parameter to force
   flushing of infrequently-updated ColumnFamilies<|MERGE_RESOLUTION|>--- conflicted
+++ resolved
@@ -1,4 +1,3 @@
-<<<<<<< HEAD
 2.2.14
  * Don't enable client transports when bootstrap is pending (CASSANDRA-14525)
  * MigrationManager attempts to pull schema from different major version nodes (CASSANDRA-14928)
@@ -8,6 +7,8 @@
    in mixed order (CASSANDRA-14899)
  * Fix incorrect cqlsh results when selecting same columns multiple times (CASSANDRA-13262)
  * Returns null instead of NaN or Infinity in JSON strings (CASSANDRA-14377)
+Merged from 2.1:
+ * Update release checksum algorithms to SHA-256, SHA-512 (CASSANDRA-14970)
 
 
 2.2.13
@@ -20,10 +21,6 @@
  * Fix query pager DEBUG log leak causing hit in paged reads throughput (CASSANDRA-14318)
  * Backport circleci yaml (CASSANDRA-14240)
 Merged from 2.1:
-=======
-2.1.21
- * Update release checksum algorithms to SHA-256, SHA-512 (CASSANDRA-14970)
->>>>>>> 6506684b
  * Check checksum before decompressing data (CASSANDRA-14284)
  * CVE-2017-5929 Security vulnerability in Logback warning in NEWS.txt (CASSANDRA-14183)
 
