--- conflicted
+++ resolved
@@ -1,4 +1,3 @@
-<<<<<<< HEAD
 3.6
  * Improve field-checking and error reporting in cassandra.yaml (CASSANDRA-10649)
  * Print CAS stats in nodetool proxyhistograms (CASSANDRA-11507)
@@ -36,10 +35,7 @@
  * (cqlsh) Show static columns in a different color (CASSANDRA-11059)
  * Allow to remove TTLs on table with default_time_to_live (CASSANDRA-11207)
 Merged from 3.0:
-=======
-3.0.6
  * Notify indexers of expired rows during compaction (CASSANDRA-11329)
->>>>>>> 42459320
  * Properly respond with ProtocolError when a v1/v2 native protocol
    header is received (CASSANDRA-11464)
  * Validate that num_tokens and initial_token are consistent with one another (CASSANDRA-10120)
