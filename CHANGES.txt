<<<<<<< HEAD
3.10
 * CQLSSTableWriter does not allow Update statement (CASSANDRA-12450)
 * Config class uses boxed types but DD exposes primitive types (CASSANDRA-12199)
 * Add pre- and post-shutdown hooks to Storage Service (CASSANDRA-12461)
 * Add hint delivery metrics (CASSANDRA-12693)
 * Remove IndexInfo cache from FileIndexInfoRetriever (CASSANDRA-12731)
 * ColumnIndex does not reuse buffer (CASSANDRA-12502)
 * cdc column addition still breaks schema migration tasks (CASSANDRA-12697)
 * Upgrade metrics-reporter dependencies (CASSANDRA-12089)
 * Tune compaction thread count via nodetool (CASSANDRA-12248)
 * Add +=/-= shortcut syntax for update queries (CASSANDRA-12232)
 * Include repair session IDs in repair start message (CASSANDRA-12532)
 * Add a blocking task to Index, run before joining the ring (CASSANDRA-12039)
 * Fix NPE when using CQLSSTableWriter (CASSANDRA-12667)
 * Support optional backpressure strategies at the coordinator (CASSANDRA-9318)
 * Make randompartitioner work with new vnode allocation (CASSANDRA-12647)
 * Fix cassandra-stress graphing (CASSANDRA-12237)
 * Allow filtering on partition key columns for queries without secondary indexes (CASSANDRA-11031)
 * Fix Cassandra Stress reporting thread model and precision (CASSANDRA-12585)
 * Add JMH benchmarks.jar (CASSANDRA-12586)
 * Add row offset support to SASI (CASSANDRA-11990)
 * Cleanup uses of AlterTableStatementColumn (CASSANDRA-12567)
 * Add keep-alive to streaming (CASSANDRA-11841)
 * Tracing payload is passed through newSession(..) (CASSANDRA-11706)
 * avoid deleting non existing sstable files and improve related log messages (CASSANDRA-12261)
 * json/yaml output format for nodetool compactionhistory (CASSANDRA-12486)
 * Retry all internode messages once after a connection is
   closed and reopened (CASSANDRA-12192)
 * Add support to rebuild from targeted replica (CASSANDRA-9875)
 * Add sequence distribution type to cassandra stress (CASSANDRA-12490)
 * "SELECT * FROM foo LIMIT ;" does not error out (CASSANDRA-12154)
 * Define executeLocally() at the ReadQuery Level (CASSANDRA-12474)
 * Extend read/write failure messages with a map of replica addresses
   to error codes in the v5 native protocol (CASSANDRA-12311)
 * Fix rebuild of SASI indexes with existing index files (CASSANDRA-12374)
 * Let DatabaseDescriptor not implicitly startup services (CASSANDRA-9054, 12550)
 * Fix clustering indexes in presence of static columns in SASI (CASSANDRA-12378)
 * Fix queries on columns with reversed type on SASI indexes (CASSANDRA-12223)
 * Added slow query log (CASSANDRA-12403)
 * Count full coordinated request against timeout (CASSANDRA-12256)
 * Allow TTL with null value on insert and update (CASSANDRA-12216)
 * Make decommission operation resumable (CASSANDRA-12008)
 * Add support to one-way targeted repair (CASSANDRA-9876)
 * Remove clientutil jar (CASSANDRA-11635)
 * Fix compaction throughput throttle (CASSANDRA-12366, CASSANDRA-12717)
 * Delay releasing Memtable memory on flush until PostFlush has finished running (CASSANDRA-12358)
 * Cassandra stress should dump all setting on startup (CASSANDRA-11914)
 * Make it possible to compact a given token range (CASSANDRA-10643)
 * Allow updating DynamicEndpointSnitch properties via JMX (CASSANDRA-12179)
 * Collect metrics on queries by consistency level (CASSANDRA-7384)
 * Add support for GROUP BY to SELECT statement (CASSANDRA-10707)
 * Deprecate memtable_cleanup_threshold and update default for memtable_flush_writers (CASSANDRA-12228)
 * Upgrade to OHC 0.4.4 (CASSANDRA-12133)
 * Add version command to cassandra-stress (CASSANDRA-12258)
 * Create compaction-stress tool (CASSANDRA-11844)
 * Garbage-collecting compaction operation and schema option (CASSANDRA-7019)
 * Add beta protocol flag for v5 native protocol (CASSANDRA-12142)
 * Support filtering on non-PRIMARY KEY columns in the CREATE
   MATERIALIZED VIEW statement's WHERE clause (CASSANDRA-10368)
 * Unify STDOUT and SYSTEMLOG logback format (CASSANDRA-12004)
 * COPY FROM should raise error for non-existing input files (CASSANDRA-12174)
 * Faster write path (CASSANDRA-12269)
 * Option to leave omitted columns in INSERT JSON unset (CASSANDRA-11424)
 * Support json/yaml output in nodetool tpstats (CASSANDRA-12035)
 * Expose metrics for successful/failed authentication attempts (CASSANDRA-10635)
 * Prepend snapshot name with "truncated" or "dropped" when a snapshot
   is taken before truncating or dropping a table (CASSANDRA-12178)
 * Optimize RestrictionSet (CASSANDRA-12153)
 * cqlsh does not automatically downgrade CQL version (CASSANDRA-12150)
 * Omit (de)serialization of state variable in UDAs (CASSANDRA-9613)
 * Create a system table to expose prepared statements (CASSANDRA-8831)
 * Reuse DataOutputBuffer from ColumnIndex (CASSANDRA-11970)
 * Remove DatabaseDescriptor dependency from SegmentedFile (CASSANDRA-11580)
 * Add supplied username to authentication error messages (CASSANDRA-12076)
 * Remove pre-startup check for open JMX port (CASSANDRA-12074)
 * Remove compaction Severity from DynamicEndpointSnitch (CASSANDRA-11738)
 * Restore resumable hints delivery (CASSANDRA-11960)
Merged from 3.0:
=======
3.0.10
 * Avoid sstable corrupt exception due to dropped static column (CASSANDRA-12582)
>>>>>>> 2f0e365d
 * Make stress use client mode to avoid checking commit log size on startup (CASSANDRA-12478)
 * Fix exceptions with new vnode allocation (CASSANDRA-12715)
 * Unify drain and shutdown processes (CASSANDRA-12509)
 * Fix NPE in ComponentOfSlice.isEQ() (CASSANDRA-12706)
 * Fix failure in LogTransactionTest (CASSANDRA-12632)
 * Fix potentially incomplete non-frozen UDT values when querying with the
   full primary key specified (CASSANDRA-12605)
 * Make sure repaired tombstones are dropped when only_purge_repaired_tombstones is enabled (CASSANDRA-12703)
 * Skip writing MV mutations to commitlog on mutation.applyUnsafe() (CASSANDRA-11670)
 * Establish consistent distinction between non-existing partition and NULL value for LWTs on static columns (CASSANDRA-12060)
 * Extend ColumnIdentifier.internedInstances key to include the type that generated the byte buffer (CASSANDRA-12516)
 * Handle composite prefixes with final EOC=0 as in 2.x and refactor LegacyLayout.decodeBound (CASSANDRA-12423)
 * select_distinct_with_deletions_test failing on non-vnode environments (CASSANDRA-11126)
 * Stack Overflow returned to queries while upgrading (CASSANDRA-12527)
 * Fix legacy regex for temporary files from 2.2 (CASSANDRA-12565)
 * Add option to state current gc_grace_seconds to tools/bin/sstablemetadata (CASSANDRA-12208)
 * Fix file system race condition that may cause LogAwareFileLister to fail to classify files (CASSANDRA-11889)
 * Fix file handle leaks due to simultaneous compaction/repair and
   listing snapshots, calculating snapshot sizes, or making schema
   changes (CASSANDRA-11594)
 * Fix nodetool repair exits with 0 for some errors (CASSANDRA-12508)
 * Do not shut down BatchlogManager twice during drain (CASSANDRA-12504)
 * Disk failure policy should not be invoked on out of space (CASSANDRA-12385)
 * Calculate last compacted key on startup (CASSANDRA-6216)
 * Add schema to snapshot manifest, add USING TIMESTAMP clause to ALTER TABLE statements (CASSANDRA-7190)
 * If CF has no clustering columns, any row cache is full partition cache (CASSANDRA-12499)
Merged from 2.2:
 * Fix leak errors and execution rejected exceptions when draining (CASSANDRA-12457)
 * Fix merkle tree depth calculation (CASSANDRA-12580)
 * Make Collections deserialization more robust (CASSANDRA-12618)
 * Fix exceptions when enabling gossip on nodes that haven't joined the ring (CASSANDRA-12253)
 * Fix authentication problem when invoking clqsh copy from a SOURCE command (CASSANDRA-12642)
 * Decrement pending range calculator jobs counter in finally block
 * cqlshlib tests: increase default execute timeout (CASSANDRA-12481)
 * Forward writes to replacement node when replace_address != broadcast_address (CASSANDRA-8523)
 * Fail repair on non-existing table (CASSANDRA-12279)
 * Enable repair -pr and -local together (fix regression of CASSANDRA-7450) (CASSANDRA-12522)


3.8, 3.9
 * Fix value skipping with counter columns (CASSANDRA-11726)
 * Fix nodetool tablestats miss SSTable count (CASSANDRA-12205)
 * Fixed flacky SSTablesIteratedTest (CASSANDRA-12282)
 * Fixed flacky SSTableRewriterTest: check file counts before calling validateCFS (CASSANDRA-12348)
 * cqlsh: Fix handling of $$-escaped strings (CASSANDRA-12189)
 * Fix SSL JMX requiring truststore containing server cert (CASSANDRA-12109)
 * RTE from new CDC column breaks in flight queries (CASSANDRA-12236)
 * Fix hdr logging for single operation workloads (CASSANDRA-12145)
 * Fix SASI PREFIX search in CONTAINS mode with partial terms (CASSANDRA-12073)
 * Increase size of flushExecutor thread pool (CASSANDRA-12071)
 * Partial revert of CASSANDRA-11971, cannot recycle buffer in SP.sendMessagesToNonlocalDC (CASSANDRA-11950)
 * Upgrade netty to 4.0.39 (CASSANDRA-12032, CASSANDRA-12034)
 * Improve details in compaction log message (CASSANDRA-12080)
 * Allow unset values in CQLSSTableWriter (CASSANDRA-11911)
 * Chunk cache to request compressor-compatible buffers if pool space is exhausted (CASSANDRA-11993)
 * Remove DatabaseDescriptor dependencies from SequentialWriter (CASSANDRA-11579)
 * Move skip_stop_words filter before stemming (CASSANDRA-12078)
 * Support seek() in EncryptedFileSegmentInputStream (CASSANDRA-11957)
 * SSTable tools mishandling LocalPartitioner (CASSANDRA-12002)
 * When SEPWorker assigned work, set thread name to match pool (CASSANDRA-11966)
 * Add cross-DC latency metrics (CASSANDRA-11596)
 * Allow terms in selection clause (CASSANDRA-10783)
 * Add bind variables to trace (CASSANDRA-11719)
 * Switch counter shards' clock to timestamps (CASSANDRA-9811)
 * Introduce HdrHistogram and response/service/wait separation to stress tool (CASSANDRA-11853)
 * entry-weighers in QueryProcessor should respect partitionKeyBindIndexes field (CASSANDRA-11718)
 * Support older ant versions (CASSANDRA-11807)
 * Estimate compressed on disk size when deciding if sstable size limit reached (CASSANDRA-11623)
 * cassandra-stress profiles should support case sensitive schemas (CASSANDRA-11546)
 * Remove DatabaseDescriptor dependency from FileUtils (CASSANDRA-11578)
 * Faster streaming (CASSANDRA-9766)
 * Add prepared query parameter to trace for "Execute CQL3 prepared query" session (CASSANDRA-11425)
 * Add repaired percentage metric (CASSANDRA-11503)
 * Add Change-Data-Capture (CASSANDRA-8844)
Merged from 3.0:
 * Fix paging for 2.x to 3.x upgrades (CASSANDRA-11195)
 * Fix clean interval not sent to commit log for empty memtable flush (CASSANDRA-12436)
 * Fix potential resource leak in RMIServerSocketFactoryImpl (CASSANDRA-12331)
 * Make sure compaction stats are updated when compaction is interrupted (CASSANDRA-12100)
 * Change commitlog and sstables to track dirty and clean intervals (CASSANDRA-11828)
 * NullPointerException during compaction on table with static columns (CASSANDRA-12336)
 * Fixed ConcurrentModificationException when reading metrics in GraphiteReporter (CASSANDRA-11823)
 * Fix upgrade of super columns on thrift (CASSANDRA-12335)
 * Fixed flacky BlacklistingCompactionsTest, switched to fixed size types and increased corruption size (CASSANDRA-12359)
 * Rerun ReplicationAwareTokenAllocatorTest on failure to avoid flakiness (CASSANDRA-12277)
 * Exception when computing read-repair for range tombstones (CASSANDRA-12263)
 * Lost counter writes in compact table and static columns (CASSANDRA-12219)
 * AssertionError with MVs on updating a row that isn't indexed due to a null value (CASSANDRA-12247)
 * Disable RR and speculative retry with EACH_QUORUM reads (CASSANDRA-11980)
 * Add option to override compaction space check (CASSANDRA-12180)
 * Faster startup by only scanning each directory for temporary files once (CASSANDRA-12114)
 * Respond with v1/v2 protocol header when responding to driver that attempts
   to connect with too low of a protocol version (CASSANDRA-11464)
 * NullPointerExpception when reading/compacting table (CASSANDRA-11988)
 * Fix problem with undeleteable rows on upgrade to new sstable format (CASSANDRA-12144)
 * Fix potential bad messaging service message for paged range reads
   within mixed-version 3.x clusters (CASSANDRA-12249)
 * Fix paging logic for deleted partitions with static columns (CASSANDRA-12107)
 * Wait until the message is being send to decide which serializer must be used (CASSANDRA-11393)
 * Fix migration of static thrift column names with non-text comparators (CASSANDRA-12147)
 * Fix upgrading sparse tables that are incorrectly marked as dense (CASSANDRA-11315)
 * Fix reverse queries ignoring range tombstones (CASSANDRA-11733)
 * Avoid potential race when rebuilding CFMetaData (CASSANDRA-12098)
 * Avoid missing sstables when getting the canonical sstables (CASSANDRA-11996)
 * Always select the live sstables when getting sstables in bounds (CASSANDRA-11944)
 * Fix column ordering of results with static columns for Thrift requests in
   a mixed 2.x/3.x cluster, also fix potential non-resolved duplication of
   those static columns in query results (CASSANDRA-12123)
 * Avoid digest mismatch with empty but static rows (CASSANDRA-12090)
 * Fix EOF exception when altering column type (CASSANDRA-11820)
 * Fix potential race in schema during new table creation (CASSANDRA-12083)
 * cqlsh: fix error handling in rare COPY FROM failure scenario (CASSANDRA-12070)
 * Disable autocompaction during drain (CASSANDRA-11878)
 * Add a metrics timer to MemtablePool and use it to track time spent blocked on memory in MemtableAllocator (CASSANDRA-11327)
 * Fix upgrading schema with super columns with non-text subcomparators (CASSANDRA-12023)
 * Add TimeWindowCompactionStrategy (CASSANDRA-9666)
 * Fix JsonTransformer output of partition with deletion info (CASSANDRA-12418)
 * Fix NPE in SSTableLoader when specifying partial directory path (CASSANDRA-12609)
Merged from 2.2:
 * Add local address entry in PropertyFileSnitch (CASSANDRA-11332)
 * cqlsh copy: fix missing counter values (CASSANDRA-12476)
 * Move migration tasks to non-periodic queue, assure flush executor shutdown after non-periodic executor (CASSANDRA-12251)
 * cqlsh copy: fixed possible race in initializing feeding thread (CASSANDRA-11701)
 * Only set broadcast_rpc_address on Ec2MultiRegionSnitch if it's not set (CASSANDRA-11357)
 * Update StorageProxy range metrics for timeouts, failures and unavailables (CASSANDRA-9507)
 * Add Sigar to classes included in clientutil.jar (CASSANDRA-11635)
 * Add decay to histograms and timers used for metrics (CASSANDRA-11752)
 * Fix hanging stream session (CASSANDRA-10992)
 * Fix INSERT JSON, fromJson() support of smallint, tinyint types (CASSANDRA-12371)
 * Restore JVM metric export for metric reporters (CASSANDRA-12312)
 * Release sstables of failed stream sessions only when outgoing transfers are finished (CASSANDRA-11345)
 * Wait for tracing events before returning response and query at same consistency level client side (CASSANDRA-11465)
 * cqlsh copyutil should get host metadata by connected address (CASSANDRA-11979)
 * Fixed cqlshlib.test.remove_test_db (CASSANDRA-12214)
 * Synchronize ThriftServer::stop() (CASSANDRA-12105)
 * Use dedicated thread for JMX notifications (CASSANDRA-12146)
 * Improve streaming synchronization and fault tolerance (CASSANDRA-11414)
 * MemoryUtil.getShort() should return an unsigned short also for architectures not supporting unaligned memory accesses (CASSANDRA-11973)
 * Allow nodetool info to run with readonly JMX access (CASSANDRA-11755)
 * Validate bloom_filter_fp_chance against lowest supported
   value when the table is created (CASSANDRA-11920)
 * Don't send erroneous NEW_NODE notifications on restart (CASSANDRA-11038)
 * StorageService shutdown hook should use a volatile variable (CASSANDRA-11984)
Merged from 2.1:
 * Add system property to set the max number of native transport requests in queue (CASSANDRA-11363)
 * Fix queries with empty ByteBuffer values in clustering column restrictions (CASSANDRA-12127) 
 * Disable passing control to post-flush after flush failure to prevent data loss (CASSANDRA-11828)
 * Allow STCS-in-L0 compactions to reduce scope with LCS (CASSANDRA-12040)
 * cannot use cql since upgrading python to 2.7.11+ (CASSANDRA-11850)
 * Fix filtering on clustering columns when 2i is used (CASSANDRA-11907)
 * Avoid stalling paxos when the paxos state expires (CASSANDRA-12043)
 * Remove finished incoming streaming connections from MessagingService (CASSANDRA-11854)
 * Don't try to get sstables for non-repairing column families (CASSANDRA-12077)
 * Avoid marking too many sstables as repaired (CASSANDRA-11696)
 * Prevent select statements with clustering key > 64k (CASSANDRA-11882)
 * Fix clock skew corrupting other nodes with paxos (CASSANDRA-11991)
 * Remove distinction between non-existing static columns and existing but null in LWTs (CASSANDRA-9842)
 * Cache local ranges when calculating repair neighbors (CASSANDRA-11934)
 * Allow LWT operation on static column with only partition keys (CASSANDRA-10532)
 * Create interval tree over canonical sstables to avoid missing sstables during streaming (CASSANDRA-11886)
 * cqlsh COPY FROM: shutdown parent cluster after forking, to avoid corrupting SSL connections (CASSANDRA-11749)


3.7
 * Support multiple folders for user defined compaction tasks (CASSANDRA-11765)
 * Fix race in CompactionStrategyManager's pause/resume (CASSANDRA-11922)
Merged from 3.0:
 * Fix legacy serialization of Thrift-generated non-compound range tombstones
   when communicating with 2.x nodes (CASSANDRA-11930)
 * Fix Directories instantiations where CFS.initialDirectories should be used (CASSANDRA-11849)
 * Avoid referencing DatabaseDescriptor in AbstractType (CASSANDRA-11912)
 * Don't use static dataDirectories field in Directories instances (CASSANDRA-11647)
 * Fix sstables not being protected from removal during index build (CASSANDRA-11905)
 * cqlsh: Suppress stack trace from Read/WriteFailures (CASSANDRA-11032)
 * Remove unneeded code to repair index summaries that have
   been improperly down-sampled (CASSANDRA-11127)
 * Avoid WriteTimeoutExceptions during commit log replay due to materialized
   view lock contention (CASSANDRA-11891)
 * Prevent OOM failures on SSTable corruption, improve tests for corruption detection (CASSANDRA-9530)
 * Use CFS.initialDirectories when clearing snapshots (CASSANDRA-11705)
 * Allow compaction strategies to disable early open (CASSANDRA-11754)
 * Refactor Materialized View code (CASSANDRA-11475)
 * Update Java Driver (CASSANDRA-11615)
Merged from 2.2:
 * Persist local metadata earlier in startup sequence (CASSANDRA-11742)
 * cqlsh: fix tab completion for case-sensitive identifiers (CASSANDRA-11664)
 * Avoid showing estimated key as -1 in tablestats (CASSANDRA-11587)
 * Fix possible race condition in CommitLog.recover (CASSANDRA-11743)
 * Enable client encryption in sstableloader with cli options (CASSANDRA-11708)
 * Possible memory leak in NIODataInputStream (CASSANDRA-11867)
 * Add seconds to cqlsh tracing session duration (CASSANDRA-11753)
 * Fix commit log replay after out-of-order flush completion (CASSANDRA-9669)
 * Prohibit Reversed Counter type as part of the PK (CASSANDRA-9395)
 * cqlsh: correctly handle non-ascii chars in error messages (CASSANDRA-11626)
Merged from 2.1:
 * Run CommitLog tests with different compression settings (CASSANDRA-9039)
 * cqlsh: apply current keyspace to source command (CASSANDRA-11152)
 * Clear out parent repair session if repair coordinator dies (CASSANDRA-11824)
 * Set default streaming_socket_timeout_in_ms to 24 hours (CASSANDRA-11840)
 * Do not consider local node a valid source during replace (CASSANDRA-11848)
 * Add message dropped tasks to nodetool netstats (CASSANDRA-11855)
 * Avoid holding SSTableReaders for duration of incremental repair (CASSANDRA-11739)


3.6
 * Correctly migrate schema for frozen UDTs during 2.x -> 3.x upgrades
   (does not affect any released versions) (CASSANDRA-11613)
 * Allow server startup if JMX is configured directly (CASSANDRA-11725)
 * Prevent direct memory OOM on buffer pool allocations (CASSANDRA-11710)
 * Enhanced Compaction Logging (CASSANDRA-10805)
 * Make prepared statement cache size configurable (CASSANDRA-11555)
 * Integrated JMX authentication and authorization (CASSANDRA-10091)
 * Add units to stress ouput (CASSANDRA-11352)
 * Fix PER PARTITION LIMIT for single and multi partitions queries (CASSANDRA-11603)
 * Add uncompressed chunk cache for RandomAccessReader (CASSANDRA-5863)
 * Clarify ClusteringPrefix hierarchy (CASSANDRA-11213)
 * Always perform collision check before joining ring (CASSANDRA-10134)
 * SSTableWriter output discrepancy (CASSANDRA-11646)
 * Fix potential timeout in NativeTransportService.testConcurrentDestroys (CASSANDRA-10756)
 * Support large partitions on the 3.0 sstable format (CASSANDRA-11206,11763)
 * Add support to rebuild from specific range (CASSANDRA-10406)
 * Optimize the overlapping lookup by calculating all the
   bounds in advance (CASSANDRA-11571)
 * Support json/yaml output in nodetool tablestats (CASSANDRA-5977)
 * (stress) Add datacenter option to -node options (CASSANDRA-11591)
 * Fix handling of empty slices (CASSANDRA-11513)
 * Make number of cores used by cqlsh COPY visible to testing code (CASSANDRA-11437)
 * Allow filtering on clustering columns for queries without secondary indexes (CASSANDRA-11310)
 * Refactor Restriction hierarchy (CASSANDRA-11354)
 * Eliminate allocations in R/W path (CASSANDRA-11421)
 * Update Netty to 4.0.36 (CASSANDRA-11567)
 * Fix PER PARTITION LIMIT for queries requiring post-query ordering (CASSANDRA-11556)
 * Allow instantiation of UDTs and tuples in UDFs (CASSANDRA-10818)
 * Support UDT in CQLSSTableWriter (CASSANDRA-10624)
 * Support for non-frozen user-defined types, updating
   individual fields of user-defined types (CASSANDRA-7423)
 * Make LZ4 compression level configurable (CASSANDRA-11051)
 * Allow per-partition LIMIT clause in CQL (CASSANDRA-7017)
 * Make custom filtering more extensible with UserExpression (CASSANDRA-11295)
 * Improve field-checking and error reporting in cassandra.yaml (CASSANDRA-10649)
 * Print CAS stats in nodetool proxyhistograms (CASSANDRA-11507)
 * More user friendly error when providing an invalid token to nodetool (CASSANDRA-9348)
 * Add static column support to SASI index (CASSANDRA-11183)
 * Support EQ/PREFIX queries in SASI CONTAINS mode without tokenization (CASSANDRA-11434)
 * Support LIKE operator in prepared statements (CASSANDRA-11456)
 * Add a command to see if a Materialized View has finished building (CASSANDRA-9967)
 * Log endpoint and port associated with streaming operation (CASSANDRA-8777)
 * Print sensible units for all log messages (CASSANDRA-9692)
 * Upgrade Netty to version 4.0.34 (CASSANDRA-11096)
 * Break the CQL grammar into separate Parser and Lexer (CASSANDRA-11372)
 * Compress only inter-dc traffic by default (CASSANDRA-8888)
 * Add metrics to track write amplification (CASSANDRA-11420)
 * cassandra-stress: cannot handle "value-less" tables (CASSANDRA-7739)
 * Add/drop multiple columns in one ALTER TABLE statement (CASSANDRA-10411)
 * Add require_endpoint_verification opt for internode encryption (CASSANDRA-9220)
 * Add auto import java.util for UDF code block (CASSANDRA-11392)
 * Add --hex-format option to nodetool getsstables (CASSANDRA-11337)
 * sstablemetadata should print sstable min/max token (CASSANDRA-7159)
 * Do not wrap CassandraException in TriggerExecutor (CASSANDRA-9421)
 * COPY TO should have higher double precision (CASSANDRA-11255)
 * Stress should exit with non-zero status after failure (CASSANDRA-10340)
 * Add client to cqlsh SHOW_SESSION (CASSANDRA-8958)
 * Fix nodetool tablestats keyspace level metrics (CASSANDRA-11226)
 * Store repair options in parent_repair_history (CASSANDRA-11244)
 * Print current leveling in sstableofflinerelevel (CASSANDRA-9588)
 * Change repair message for keyspaces with RF 1 (CASSANDRA-11203)
 * Remove hard-coded SSL cipher suites and protocols (CASSANDRA-10508)
 * Improve concurrency in CompactionStrategyManager (CASSANDRA-10099)
 * (cqlsh) interpret CQL type for formatting blobs (CASSANDRA-11274)
 * Refuse to start and print txn log information in case of disk
   corruption (CASSANDRA-10112)
 * Resolve some eclipse-warnings (CASSANDRA-11086)
 * (cqlsh) Show static columns in a different color (CASSANDRA-11059)
 * Allow to remove TTLs on table with default_time_to_live (CASSANDRA-11207)
Merged from 3.0:
 * Disallow creating view with a static column (CASSANDRA-11602)
 * Reduce the amount of object allocations caused by the getFunctions methods (CASSANDRA-11593)
 * Potential error replaying commitlog with smallint/tinyint/date/time types (CASSANDRA-11618)
 * Fix queries with filtering on counter columns (CASSANDRA-11629)
 * Improve tombstone printing in sstabledump (CASSANDRA-11655)
 * Fix paging for range queries where all clustering columns are specified (CASSANDRA-11669)
 * Don't require HEAP_NEW_SIZE to be set when using G1 (CASSANDRA-11600)
 * Fix sstabledump not showing cells after tombstone marker (CASSANDRA-11654)
 * Ignore all LocalStrategy keyspaces for streaming and other related
   operations (CASSANDRA-11627)
 * Ensure columnfilter covers indexed columns for thrift 2i queries (CASSANDRA-11523)
 * Only open one sstable scanner per sstable (CASSANDRA-11412)
 * Option to specify ProtocolVersion in cassandra-stress (CASSANDRA-11410)
 * ArithmeticException in avgFunctionForDecimal (CASSANDRA-11485)
 * LogAwareFileLister should only use OLD sstable files in current folder to determine disk consistency (CASSANDRA-11470)
 * Notify indexers of expired rows during compaction (CASSANDRA-11329)
 * Properly respond with ProtocolError when a v1/v2 native protocol
   header is received (CASSANDRA-11464)
 * Validate that num_tokens and initial_token are consistent with one another (CASSANDRA-10120)
Merged from 2.2:
 * Exit JVM if JMX server fails to startup (CASSANDRA-11540)
 * Produce a heap dump when exiting on OOM (CASSANDRA-9861)
 * Restore ability to filter on clustering columns when using a 2i (CASSANDRA-11510)
 * JSON datetime formatting needs timezone (CASSANDRA-11137)
 * Fix is_dense recalculation for Thrift-updated tables (CASSANDRA-11502)
 * Remove unnescessary file existence check during anticompaction (CASSANDRA-11660)
 * Add missing files to debian packages (CASSANDRA-11642)
 * Avoid calling Iterables::concat in loops during ModificationStatement::getFunctions (CASSANDRA-11621)
 * cqlsh: COPY FROM should use regular inserts for single statement batches and
   report errors correctly if workers processes crash on initialization (CASSANDRA-11474)
 * Always close cluster with connection in CqlRecordWriter (CASSANDRA-11553)
 * Allow only DISTINCT queries with partition keys restrictions (CASSANDRA-11339)
 * CqlConfigHelper no longer requires both a keystore and truststore to work (CASSANDRA-11532)
 * Make deprecated repair methods backward-compatible with previous notification service (CASSANDRA-11430)
 * IncomingStreamingConnection version check message wrong (CASSANDRA-11462)
Merged from 2.1:
 * Support mlockall on IBM POWER arch (CASSANDRA-11576)
 * Add option to disable use of severity in DynamicEndpointSnitch (CASSANDRA-11737)
 * cqlsh COPY FROM fails for null values with non-prepared statements (CASSANDRA-11631)
 * Make cython optional in pylib/setup.py (CASSANDRA-11630)
 * Change order of directory searching for cassandra.in.sh to favor local one (CASSANDRA-11628)
 * cqlsh COPY FROM fails with []{} chars in UDT/tuple fields/values (CASSANDRA-11633)
 * clqsh: COPY FROM throws TypeError with Cython extensions enabled (CASSANDRA-11574)
 * cqlsh: COPY FROM ignores NULL values in conversion (CASSANDRA-11549)
 * Validate levels when building LeveledScanner to avoid overlaps with orphaned sstables (CASSANDRA-9935)


3.5
 * StaticTokenTreeBuilder should respect posibility of duplicate tokens (CASSANDRA-11525)
 * Correctly fix potential assertion error during compaction (CASSANDRA-11353)
 * Avoid index segment stitching in RAM which lead to OOM on big SSTable files (CASSANDRA-11383)
 * Fix clustering and row filters for LIKE queries on clustering columns (CASSANDRA-11397)
Merged from 3.0:
 * Fix rare NPE on schema upgrade from 2.x to 3.x (CASSANDRA-10943)
 * Improve backoff policy for cqlsh COPY FROM (CASSANDRA-11320)
 * Improve IF NOT EXISTS check in CREATE INDEX (CASSANDRA-11131)
 * Upgrade ohc to 0.4.3
 * Enable SO_REUSEADDR for JMX RMI server sockets (CASSANDRA-11093)
 * Allocate merkletrees with the correct size (CASSANDRA-11390)
 * Support streaming pre-3.0 sstables (CASSANDRA-10990)
 * Add backpressure to compressed or encrypted commit log (CASSANDRA-10971)
 * SSTableExport supports secondary index tables (CASSANDRA-11330)
 * Fix sstabledump to include missing info in debug output (CASSANDRA-11321)
 * Establish and implement canonical bulk reading workload(s) (CASSANDRA-10331)
 * Fix paging for IN queries on tables without clustering columns (CASSANDRA-11208)
 * Remove recursive call from CompositesSearcher (CASSANDRA-11304)
 * Fix filtering on non-primary key columns for queries without index (CASSANDRA-6377)
 * Fix sstableloader fail when using materialized view (CASSANDRA-11275)
Merged from 2.2:
 * DatabaseDescriptor should log stacktrace in case of Eception during seed provider creation (CASSANDRA-11312)
 * Use canonical path for directory in SSTable descriptor (CASSANDRA-10587)
 * Add cassandra-stress keystore option (CASSANDRA-9325)
 * Dont mark sstables as repairing with sub range repairs (CASSANDRA-11451)
 * Notify when sstables change after cancelling compaction (CASSANDRA-11373)
 * cqlsh: COPY FROM should check that explicit column names are valid (CASSANDRA-11333)
 * Add -Dcassandra.start_gossip startup option (CASSANDRA-10809)
 * Fix UTF8Validator.validate() for modified UTF-8 (CASSANDRA-10748)
 * Clarify that now() function is calculated on the coordinator node in CQL documentation (CASSANDRA-10900)
 * Fix bloom filter sizing with LCS (CASSANDRA-11344)
 * (cqlsh) Fix error when result is 0 rows with EXPAND ON (CASSANDRA-11092)
 * Add missing newline at end of bin/cqlsh (CASSANDRA-11325)
 * Unresolved hostname leads to replace being ignored (CASSANDRA-11210)
 * Only log yaml config once, at startup (CASSANDRA-11217)
 * Reference leak with parallel repairs on the same table (CASSANDRA-11215)
Merged from 2.1:
 * Add a -j parameter to scrub/cleanup/upgradesstables to state how
   many threads to use (CASSANDRA-11179)
 * COPY FROM on large datasets: fix progress report and debug performance (CASSANDRA-11053)
 * InvalidateKeys should have a weak ref to key cache (CASSANDRA-11176)


3.4
 * (cqlsh) add cqlshrc option to always connect using ssl (CASSANDRA-10458)
 * Cleanup a few resource warnings (CASSANDRA-11085)
 * Allow custom tracing implementations (CASSANDRA-10392)
 * Extract LoaderOptions to be able to be used from outside (CASSANDRA-10637)
 * fix OnDiskIndexTest to properly treat empty ranges (CASSANDRA-11205)
 * fix TrackerTest to handle new notifications (CASSANDRA-11178)
 * add SASI validation for partitioner and complex columns (CASSANDRA-11169)
 * Add caching of encrypted credentials in PasswordAuthenticator (CASSANDRA-7715)
 * fix SASI memtable switching on flush (CASSANDRA-11159)
 * Remove duplicate offline compaction tracking (CASSANDRA-11148)
 * fix EQ semantics of analyzed SASI indexes (CASSANDRA-11130)
 * Support long name output for nodetool commands (CASSANDRA-7950)
 * Encrypted hints (CASSANDRA-11040)
 * SASI index options validation (CASSANDRA-11136)
 * Optimize disk seek using min/max column name meta data when the LIMIT clause is used
   (CASSANDRA-8180)
 * Add LIKE support to CQL3 (CASSANDRA-11067)
 * Generic Java UDF types (CASSANDRA-10819)
 * cqlsh: Include sub-second precision in timestamps by default (CASSANDRA-10428)
 * Set javac encoding to utf-8 (CASSANDRA-11077)
 * Integrate SASI index into Cassandra (CASSANDRA-10661)
 * Add --skip-flush option to nodetool snapshot
 * Skip values for non-queried columns (CASSANDRA-10657)
 * Add support for secondary indexes on static columns (CASSANDRA-8103)
 * CommitLogUpgradeTestMaker creates broken commit logs (CASSANDRA-11051)
 * Add metric for number of dropped mutations (CASSANDRA-10866)
 * Simplify row cache invalidation code (CASSANDRA-10396)
 * Support user-defined compaction through nodetool (CASSANDRA-10660)
 * Stripe view locks by key and table ID to reduce contention (CASSANDRA-10981)
 * Add nodetool gettimeout and settimeout commands (CASSANDRA-10953)
 * Add 3.0 metadata to sstablemetadata output (CASSANDRA-10838)
Merged from 3.0:
 * MV should only query complex columns included in the view (CASSANDRA-11069)
 * Failed aggregate creation breaks server permanently (CASSANDRA-11064)
 * Add sstabledump tool (CASSANDRA-7464)
 * Introduce backpressure for hints (CASSANDRA-10972)
 * Fix ClusteringPrefix not being able to read tombstone range boundaries (CASSANDRA-11158)
 * Prevent logging in sandboxed state (CASSANDRA-11033)
 * Disallow drop/alter operations of UDTs used by UDAs (CASSANDRA-10721)
 * Add query time validation method on Index (CASSANDRA-11043)
 * Avoid potential AssertionError in mixed version cluster (CASSANDRA-11128)
 * Properly handle hinted handoff after topology changes (CASSANDRA-5902)
 * AssertionError when listing sstable files on inconsistent disk state (CASSANDRA-11156)
 * Fix wrong rack counting and invalid conditions check for TokenAllocation
   (CASSANDRA-11139)
 * Avoid creating empty hint files (CASSANDRA-11090)
 * Fix leak detection strong reference loop using weak reference (CASSANDRA-11120)
 * Configurie BatchlogManager to stop delayed tasks on shutdown (CASSANDRA-11062)
 * Hadoop integration is incompatible with Cassandra Driver 3.0.0 (CASSANDRA-11001)
 * Add dropped_columns to the list of schema table so it gets handled
   properly (CASSANDRA-11050)
 * Fix NPE when using forceRepairRangeAsync without DC (CASSANDRA-11239)
Merged from 2.2:
 * Preserve order for preferred SSL cipher suites (CASSANDRA-11164)
 * Range.compareTo() violates the contract of Comparable (CASSANDRA-11216)
 * Avoid NPE when serializing ErrorMessage with null message (CASSANDRA-11167)
 * Replacing an aggregate with a new version doesn't reset INITCOND (CASSANDRA-10840)
 * (cqlsh) cqlsh cannot be called through symlink (CASSANDRA-11037)
 * fix ohc and java-driver pom dependencies in build.xml (CASSANDRA-10793)
 * Protect from keyspace dropped during repair (CASSANDRA-11065)
 * Handle adding fields to a UDT in SELECT JSON and toJson() (CASSANDRA-11146)
 * Better error message for cleanup (CASSANDRA-10991)
 * cqlsh pg-style-strings broken if line ends with ';' (CASSANDRA-11123)
 * Always persist upsampled index summaries (CASSANDRA-10512)
 * (cqlsh) Fix inconsistent auto-complete (CASSANDRA-10733)
 * Make SELECT JSON and toJson() threadsafe (CASSANDRA-11048)
 * Fix SELECT on tuple relations for mixed ASC/DESC clustering order (CASSANDRA-7281)
 * Use cloned TokenMetadata in size estimates to avoid race against membership check
   (CASSANDRA-10736)
 * (cqlsh) Support utf-8/cp65001 encoding on Windows (CASSANDRA-11030)
 * Fix paging on DISTINCT queries repeats result when first row in partition changes
   (CASSANDRA-10010)
 * (cqlsh) Support timezone conversion using pytz (CASSANDRA-10397)
 * cqlsh: change default encoding to UTF-8 (CASSANDRA-11124)
Merged from 2.1:
 * Checking if an unlogged batch is local is inefficient (CASSANDRA-11529)
 * Fix out-of-space error treatment in memtable flushing (CASSANDRA-11448).
 * Don't do defragmentation if reading from repaired sstables (CASSANDRA-10342)
 * Fix streaming_socket_timeout_in_ms not enforced (CASSANDRA-11286)
 * Avoid dropping message too quickly due to missing unit conversion (CASSANDRA-11302)
 * Don't remove FailureDetector history on removeEndpoint (CASSANDRA-10371)
 * Only notify if repair status changed (CASSANDRA-11172)
 * Use logback setting for 'cassandra -v' command (CASSANDRA-10767)
 * Fix sstableloader to unthrottle streaming by default (CASSANDRA-9714)
 * Fix incorrect warning in 'nodetool status' (CASSANDRA-10176)
 * Properly release sstable ref when doing offline scrub (CASSANDRA-10697)
 * Improve nodetool status performance for large cluster (CASSANDRA-7238)
 * Gossiper#isEnabled is not thread safe (CASSANDRA-11116)
 * Avoid major compaction mixing repaired and unrepaired sstables in DTCS (CASSANDRA-11113)
 * Make it clear what DTCS timestamp_resolution is used for (CASSANDRA-11041)
 * (cqlsh) Display milliseconds when datetime overflows (CASSANDRA-10625)


3.3
 * Avoid infinite loop if owned range is smaller than number of
   data dirs (CASSANDRA-11034)
 * Avoid bootstrap hanging when existing nodes have no data to stream (CASSANDRA-11010)
Merged from 3.0:
 * Remove double initialization of newly added tables (CASSANDRA-11027)
 * Filter keys searcher results by target range (CASSANDRA-11104)
 * Fix deserialization of legacy read commands (CASSANDRA-11087)
 * Fix incorrect computation of deletion time in sstable metadata (CASSANDRA-11102)
 * Avoid memory leak when collecting sstable metadata (CASSANDRA-11026)
 * Mutations do not block for completion under view lock contention (CASSANDRA-10779)
 * Invalidate legacy schema tables when unloading them (CASSANDRA-11071)
 * (cqlsh) handle INSERT and UPDATE statements with LWT conditions correctly
   (CASSANDRA-11003)
 * Fix DISTINCT queries in mixed version clusters (CASSANDRA-10762)
 * Migrate build status for indexes along with legacy schema (CASSANDRA-11046)
 * Ensure SSTables for legacy KEYS indexes can be read (CASSANDRA-11045)
 * Added support for IBM zSystems architecture (CASSANDRA-11054)
 * Update CQL documentation (CASSANDRA-10899)
 * Check the column name, not cell name, for dropped columns when reading
   legacy sstables (CASSANDRA-11018)
 * Don't attempt to index clustering values of static rows (CASSANDRA-11021)
 * Remove checksum files after replaying hints (CASSANDRA-10947)
 * Support passing base table metadata to custom 2i validation (CASSANDRA-10924)
 * Ensure stale index entries are purged during reads (CASSANDRA-11013)
 * (cqlsh) Also apply --connect-timeout to control connection
   timeout (CASSANDRA-10959)
 * Fix AssertionError when removing from list using UPDATE (CASSANDRA-10954)
 * Fix UnsupportedOperationException when reading old sstable with range
   tombstone (CASSANDRA-10743)
 * MV should use the maximum timestamp of the primary key (CASSANDRA-10910)
 * Fix potential assertion error during compaction (CASSANDRA-10944)
Merged from 2.2:
 * maxPurgeableTimestamp needs to check memtables too (CASSANDRA-9949)
 * Apply change to compaction throughput in real time (CASSANDRA-10025)
 * (cqlsh) encode input correctly when saving history
 * Fix potential NPE on ORDER BY queries with IN (CASSANDRA-10955)
 * Start L0 STCS-compactions even if there is a L0 -> L1 compaction
   going (CASSANDRA-10979)
 * Make UUID LSB unique per process (CASSANDRA-7925)
 * Avoid NPE when performing sstable tasks (scrub etc.) (CASSANDRA-10980)
 * Make sure client gets tombstone overwhelmed warning (CASSANDRA-9465)
 * Fix error streaming section more than 2GB (CASSANDRA-10961)
 * Histogram buckets exposed in jmx are sorted incorrectly (CASSANDRA-10975)
 * Enable GC logging by default (CASSANDRA-10140)
 * Optimize pending range computation (CASSANDRA-9258)
 * Skip commit log and saved cache directories in SSTable version startup check (CASSANDRA-10902)
 * drop/alter user should be case sensitive (CASSANDRA-10817)
Merged from 2.1:
 * test_bulk_round_trip_blogposts is failing occasionally (CASSANDRA-10938)
 * Fix isJoined return true only after becoming cluster member (CASANDRA-11007)
 * Fix bad gossip generation seen in long-running clusters (CASSANDRA-10969)
 * Avoid NPE when incremental repair fails (CASSANDRA-10909)
 * Unmark sstables compacting once they are done in cleanup/scrub/upgradesstables (CASSANDRA-10829)
 * Allow simultaneous bootstrapping with strict consistency when no vnodes are used (CASSANDRA-11005)
 * Log a message when major compaction does not result in a single file (CASSANDRA-10847)
 * (cqlsh) fix cqlsh_copy_tests when vnodes are disabled (CASSANDRA-10997)
 * (cqlsh) Add request timeout option to cqlsh (CASSANDRA-10686)
 * Avoid AssertionError while submitting hint with LWT (CASSANDRA-10477)
 * If CompactionMetadata is not in stats file, use index summary instead (CASSANDRA-10676)
 * Retry sending gossip syn multiple times during shadow round (CASSANDRA-8072)
 * Fix pending range calculation during moves (CASSANDRA-10887)
 * Sane default (200Mbps) for inter-DC streaming througput (CASSANDRA-8708)



3.2
 * Make sure tokens don't exist in several data directories (CASSANDRA-6696)
 * Add requireAuthorization method to IAuthorizer (CASSANDRA-10852)
 * Move static JVM options to conf/jvm.options file (CASSANDRA-10494)
 * Fix CassandraVersion to accept x.y version string (CASSANDRA-10931)
 * Add forceUserDefinedCleanup to allow more flexible cleanup (CASSANDRA-10708)
 * (cqlsh) allow setting TTL with COPY (CASSANDRA-9494)
 * Fix counting of received sstables in streaming (CASSANDRA-10949)
 * Implement hints compression (CASSANDRA-9428)
 * Fix potential assertion error when reading static columns (CASSANDRA-10903)
 * Fix EstimatedHistogram creation in nodetool tablehistograms (CASSANDRA-10859)
 * Establish bootstrap stream sessions sequentially (CASSANDRA-6992)
 * Sort compactionhistory output by timestamp (CASSANDRA-10464)
 * More efficient BTree removal (CASSANDRA-9991)
 * Make tablehistograms accept the same syntax as tablestats (CASSANDRA-10149)
 * Group pending compactions based on table (CASSANDRA-10718)
 * Add compressor name in sstablemetadata output (CASSANDRA-9879)
 * Fix type casting for counter columns (CASSANDRA-10824)
 * Prevent running Cassandra as root (CASSANDRA-8142)
 * bound maximum in-flight commit log replay mutation bytes to 64 megabytes (CASSANDRA-8639)
 * Normalize all scripts (CASSANDRA-10679)
 * Make compression ratio much more accurate (CASSANDRA-10225)
 * Optimize building of Clustering object when only one is created (CASSANDRA-10409)
 * Make index building pluggable (CASSANDRA-10681)
 * Add sstable flush observer (CASSANDRA-10678)
 * Improve NTS endpoints calculation (CASSANDRA-10200)
 * Improve performance of the folderSize function (CASSANDRA-10677)
 * Add support for type casting in selection clause (CASSANDRA-10310)
 * Added graphing option to cassandra-stress (CASSANDRA-7918)
 * Abort in-progress queries that time out (CASSANDRA-7392)
 * Add transparent data encryption core classes (CASSANDRA-9945)
Merged from 3.0:
 * Better handling of SSL connection errors inter-node (CASSANDRA-10816)
 * Avoid NoSuchElementException when executing empty batch (CASSANDRA-10711)
 * Avoid building PartitionUpdate in toString (CASSANDRA-10897)
 * Reduce heap spent when receiving many SSTables (CASSANDRA-10797)
 * Add back support for 3rd party auth providers to bulk loader (CASSANDRA-10873)
 * Eliminate the dependency on jgrapht for UDT resolution (CASSANDRA-10653)
 * (Hadoop) Close Clusters and Sessions in Hadoop Input/Output classes (CASSANDRA-10837)
 * Fix sstableloader not working with upper case keyspace name (CASSANDRA-10806)
Merged from 2.2:
 * jemalloc detection fails due to quoting issues in regexv (CASSANDRA-10946)
 * (cqlsh) show correct column names for empty result sets (CASSANDRA-9813)
 * Add new types to Stress (CASSANDRA-9556)
 * Add property to allow listening on broadcast interface (CASSANDRA-9748)
Merged from 2.1:
 * Match cassandra-loader options in COPY FROM (CASSANDRA-9303)
 * Fix binding to any address in CqlBulkRecordWriter (CASSANDRA-9309)
 * cqlsh fails to decode utf-8 characters for text typed columns (CASSANDRA-10875)
 * Log error when stream session fails (CASSANDRA-9294)
 * Fix bugs in commit log archiving startup behavior (CASSANDRA-10593)
 * (cqlsh) further optimise COPY FROM (CASSANDRA-9302)
 * Allow CREATE TABLE WITH ID (CASSANDRA-9179)
 * Make Stress compiles within eclipse (CASSANDRA-10807)
 * Cassandra Daemon should print JVM arguments (CASSANDRA-10764)
 * Allow cancellation of index summary redistribution (CASSANDRA-8805)


3.1.1
Merged from 3.0:
  * Fix upgrade data loss due to range tombstone deleting more data than then should
    (CASSANDRA-10822)


3.1
Merged from 3.0:
 * Avoid MV race during node decommission (CASSANDRA-10674)
 * Disable reloading of GossipingPropertyFileSnitch (CASSANDRA-9474)
 * Handle single-column deletions correction in materialized views
   when the column is part of the view primary key (CASSANDRA-10796)
 * Fix issue with datadir migration on upgrade (CASSANDRA-10788)
 * Fix bug with range tombstones on reverse queries and test coverage for
   AbstractBTreePartition (CASSANDRA-10059)
 * Remove 64k limit on collection elements (CASSANDRA-10374)
 * Remove unclear Indexer.indexes() method (CASSANDRA-10690)
 * Fix NPE on stream read error (CASSANDRA-10771)
 * Normalize cqlsh DESC output (CASSANDRA-10431)
 * Rejects partition range deletions when columns are specified (CASSANDRA-10739)
 * Fix error when saving cached key for old format sstable (CASSANDRA-10778)
 * Invalidate prepared statements on DROP INDEX (CASSANDRA-10758)
 * Fix SELECT statement with IN restrictions on partition key,
   ORDER BY and LIMIT (CASSANDRA-10729)
 * Improve stress performance over 1k threads (CASSANDRA-7217)
 * Wait for migration responses to complete before bootstrapping (CASSANDRA-10731)
 * Unable to create a function with argument of type Inet (CASSANDRA-10741)
 * Fix backward incompatibiliy in CqlInputFormat (CASSANDRA-10717)
 * Correctly preserve deletion info on updated rows when notifying indexers
   of single-row deletions (CASSANDRA-10694)
 * Notify indexers of partition delete during cleanup (CASSANDRA-10685)
 * Keep the file open in trySkipCache (CASSANDRA-10669)
 * Updated trigger example (CASSANDRA-10257)
Merged from 2.2:
 * Verify tables in pseudo-system keyspaces at startup (CASSANDRA-10761)
 * Fix IllegalArgumentException in DataOutputBuffer.reallocate for large buffers (CASSANDRA-10592)
 * Show CQL help in cqlsh in web browser (CASSANDRA-7225)
 * Serialize on disk the proper SSTable compression ratio (CASSANDRA-10775)
 * Reject index queries while the index is building (CASSANDRA-8505)
 * CQL.textile syntax incorrectly includes optional keyspace for aggregate SFUNC and FINALFUNC (CASSANDRA-10747)
 * Fix JSON update with prepared statements (CASSANDRA-10631)
 * Don't do anticompaction after subrange repair (CASSANDRA-10422)
 * Fix SimpleDateType type compatibility (CASSANDRA-10027)
 * (Hadoop) fix splits calculation (CASSANDRA-10640)
 * (Hadoop) ensure that Cluster instances are always closed (CASSANDRA-10058)
Merged from 2.1:
 * Fix Stress profile parsing on Windows (CASSANDRA-10808)
 * Fix incremental repair hang when replica is down (CASSANDRA-10288)
 * Optimize the way we check if a token is repaired in anticompaction (CASSANDRA-10768)
 * Add proper error handling to stream receiver (CASSANDRA-10774)
 * Warn or fail when changing cluster topology live (CASSANDRA-10243)
 * Status command in debian/ubuntu init script doesn't work (CASSANDRA-10213)
 * Some DROP ... IF EXISTS incorrectly result in exceptions on non-existing KS (CASSANDRA-10658)
 * DeletionTime.compareTo wrong in rare cases (CASSANDRA-10749)
 * Force encoding when computing statement ids (CASSANDRA-10755)
 * Properly reject counters as map keys (CASSANDRA-10760)
 * Fix the sstable-needs-cleanup check (CASSANDRA-10740)
 * (cqlsh) Print column names before COPY operation (CASSANDRA-8935)
 * Fix CompressedInputStream for proper cleanup (CASSANDRA-10012)
 * (cqlsh) Support counters in COPY commands (CASSANDRA-9043)
 * Try next replica if not possible to connect to primary replica on
   ColumnFamilyRecordReader (CASSANDRA-2388)
 * Limit window size in DTCS (CASSANDRA-10280)
 * sstableloader does not use MAX_HEAP_SIZE env parameter (CASSANDRA-10188)
 * (cqlsh) Improve COPY TO performance and error handling (CASSANDRA-9304)
 * Create compression chunk for sending file only (CASSANDRA-10680)
 * Forbid compact clustering column type changes in ALTER TABLE (CASSANDRA-8879)
 * Reject incremental repair with subrange repair (CASSANDRA-10422)
 * Add a nodetool command to refresh size_estimates (CASSANDRA-9579)
 * Invalidate cache after stream receive task is completed (CASSANDRA-10341)
 * Reject counter writes in CQLSSTableWriter (CASSANDRA-10258)
 * Remove superfluous COUNTER_MUTATION stage mapping (CASSANDRA-10605)


3.0
 * Fix AssertionError while flushing memtable due to materialized views
   incorrectly inserting empty rows (CASSANDRA-10614)
 * Store UDA initcond as CQL literal in the schema table, instead of a blob (CASSANDRA-10650)
 * Don't use -1 for the position of partition key in schema (CASSANDRA-10491)
 * Fix distinct queries in mixed version cluster (CASSANDRA-10573)
 * Skip sstable on clustering in names query (CASSANDRA-10571)
 * Remove value skipping as it breaks read-repair (CASSANDRA-10655)
 * Fix bootstrapping with MVs (CASSANDRA-10621)
 * Make sure EACH_QUORUM reads are using NTS (CASSANDRA-10584)
 * Fix MV replica filtering for non-NetworkTopologyStrategy (CASSANDRA-10634)
 * (Hadoop) fix CIF describeSplits() not handling 0 size estimates (CASSANDRA-10600)
 * Fix reading of legacy sstables (CASSANDRA-10590)
 * Use CQL type names in schema metadata tables (CASSANDRA-10365)
 * Guard batchlog replay against integer division by zero (CASSANDRA-9223)
 * Fix bug when adding a column to thrift with the same name than a primary key (CASSANDRA-10608)
 * Add client address argument to IAuthenticator::newSaslNegotiator (CASSANDRA-8068)
 * Fix implementation of LegacyLayout.LegacyBoundComparator (CASSANDRA-10602)
 * Don't use 'names query' read path for counters (CASSANDRA-10572)
 * Fix backward compatibility for counters (CASSANDRA-10470)
 * Remove memory_allocator paramter from cassandra.yaml (CASSANDRA-10581,10628)
 * Execute the metadata reload task of all registered indexes on CFS::reload (CASSANDRA-10604)
 * Fix thrift cas operations with defined columns (CASSANDRA-10576)
 * Fix PartitionUpdate.operationCount()for updates with static column operations (CASSANDRA-10606)
 * Fix thrift get() queries with defined columns (CASSANDRA-10586)
 * Fix marking of indexes as built and removed (CASSANDRA-10601)
 * Skip initialization of non-registered 2i instances, remove Index::getIndexName (CASSANDRA-10595)
 * Fix batches on multiple tables (CASSANDRA-10554)
 * Ensure compaction options are validated when updating KeyspaceMetadata (CASSANDRA-10569)
 * Flatten Iterator Transformation Hierarchy (CASSANDRA-9975)
 * Remove token generator (CASSANDRA-5261)
 * RolesCache should not be created for any authenticator that does not requireAuthentication (CASSANDRA-10562)
 * Fix LogTransaction checking only a single directory for files (CASSANDRA-10421)
 * Fix handling of range tombstones when reading old format sstables (CASSANDRA-10360)
 * Aggregate with Initial Condition fails with C* 3.0 (CASSANDRA-10367)
Merged from 2.2:
 * (cqlsh) show partial trace if incomplete after max_trace_wait (CASSANDRA-7645)
 * Use most up-to-date version of schema for system tables (CASSANDRA-10652)
 * Deprecate memory_allocator in cassandra.yaml (CASSANDRA-10581,10628)
 * Expose phi values from failure detector via JMX and tweak debug
   and trace logging (CASSANDRA-9526)
 * Fix IllegalArgumentException in DataOutputBuffer.reallocate for large buffers (CASSANDRA-10592)
Merged from 2.1:
 * Shutdown compaction in drain to prevent leak (CASSANDRA-10079)
 * (cqlsh) fix COPY using wrong variable name for time_format (CASSANDRA-10633)
 * Do not run SizeEstimatesRecorder if a node is not a member of the ring (CASSANDRA-9912)
 * Improve handling of dead nodes in gossip (CASSANDRA-10298)
 * Fix logback-tools.xml incorrectly configured for outputing to System.err
   (CASSANDRA-9937)
 * Fix streaming to catch exception so retry not fail (CASSANDRA-10557)
 * Add validation method to PerRowSecondaryIndex (CASSANDRA-10092)
 * Support encrypted and plain traffic on the same port (CASSANDRA-10559)
 * Do STCS in DTCS windows (CASSANDRA-10276)
 * Avoid repetition of JVM_OPTS in debian package (CASSANDRA-10251)
 * Fix potential NPE from handling result of SIM.highestSelectivityIndex (CASSANDRA-10550)
 * Fix paging issues with partitions containing only static columns data (CASSANDRA-10381)
 * Fix conditions on static columns (CASSANDRA-10264)
 * AssertionError: attempted to delete non-existing file CommitLog (CASSANDRA-10377)
 * Fix sorting for queries with an IN condition on partition key columns (CASSANDRA-10363)


3.0-rc2
 * Fix SELECT DISTINCT queries between 2.2.2 nodes and 3.0 nodes (CASSANDRA-10473)
 * Remove circular references in SegmentedFile (CASSANDRA-10543)
 * Ensure validation of indexed values only occurs once per-partition (CASSANDRA-10536)
 * Fix handling of static columns for range tombstones in thrift (CASSANDRA-10174)
 * Support empty ColumnFilter for backward compatility on empty IN (CASSANDRA-10471)
 * Remove Pig support (CASSANDRA-10542)
 * Fix LogFile throws Exception when assertion is disabled (CASSANDRA-10522)
 * Revert CASSANDRA-7486, make CMS default GC, move GC config to
   conf/jvm.options (CASSANDRA-10403)
 * Fix TeeingAppender causing some logs to be truncated/empty (CASSANDRA-10447)
 * Allow EACH_QUORUM for reads (CASSANDRA-9602)
 * Fix potential ClassCastException while upgrading (CASSANDRA-10468)
 * Fix NPE in MVs on update (CASSANDRA-10503)
 * Only include modified cell data in indexing deltas (CASSANDRA-10438)
 * Do not load keyspace when creating sstable writer (CASSANDRA-10443)
 * If node is not yet gossiping write all MV updates to batchlog only (CASSANDRA-10413)
 * Re-populate token metadata after commit log recovery (CASSANDRA-10293)
 * Provide additional metrics for materialized views (CASSANDRA-10323)
 * Flush system schema tables after local schema changes (CASSANDRA-10429)
Merged from 2.2:
 * Reduce contention getting instances of CompositeType (CASSANDRA-10433)
 * Fix the regression when using LIMIT with aggregates (CASSANDRA-10487)
 * Avoid NoClassDefFoundError during DataDescriptor initialization on windows (CASSANDRA-10412)
 * Preserve case of quoted Role & User names (CASSANDRA-10394)
 * cqlsh pg-style-strings broken (CASSANDRA-10484)
 * cqlsh prompt includes name of keyspace after failed `use` statement (CASSANDRA-10369)
Merged from 2.1:
 * (cqlsh) Distinguish negative and positive infinity in output (CASSANDRA-10523)
 * (cqlsh) allow custom time_format for COPY TO (CASSANDRA-8970)
 * Don't allow startup if the node's rack has changed (CASSANDRA-10242)
 * (cqlsh) show partial trace if incomplete after max_trace_wait (CASSANDRA-7645)
 * Allow LOCAL_JMX to be easily overridden (CASSANDRA-10275)
 * Mark nodes as dead even if they've already left (CASSANDRA-10205)


3.0.0-rc1
 * Fix mixed version read request compatibility for compact static tables
   (CASSANDRA-10373)
 * Fix paging of DISTINCT with static and IN (CASSANDRA-10354)
 * Allow MATERIALIZED VIEW's SELECT statement to restrict primary key
   columns (CASSANDRA-9664)
 * Move crc_check_chance out of compression options (CASSANDRA-9839)
 * Fix descending iteration past end of BTreeSearchIterator (CASSANDRA-10301)
 * Transfer hints to a different node on decommission (CASSANDRA-10198)
 * Check partition keys for CAS operations during stmt validation (CASSANDRA-10338)
 * Add custom query expressions to SELECT (CASSANDRA-10217)
 * Fix minor bugs in MV handling (CASSANDRA-10362)
 * Allow custom indexes with 0,1 or multiple target columns (CASSANDRA-10124)
 * Improve MV schema representation (CASSANDRA-9921)
 * Add flag to enable/disable coordinator batchlog for MV writes (CASSANDRA-10230)
 * Update cqlsh COPY for new internal driver serialization interface (CASSANDRA-10318)
 * Give index implementations more control over rebuild operations (CASSANDRA-10312)
 * Update index file format (CASSANDRA-10314)
 * Add "shadowable" row tombstones to deal with mv timestamp issues (CASSANDRA-10261)
 * CFS.loadNewSSTables() broken for pre-3.0 sstables
 * Cache selected index in read command to reduce lookups (CASSANDRA-10215)
 * Small optimizations of sstable index serialization (CASSANDRA-10232)
 * Support for both encrypted and unencrypted native transport connections (CASSANDRA-9590)
Merged from 2.2:
 * Configurable page size in cqlsh (CASSANDRA-9855)
 * Defer default role manager setup until all nodes are on 2.2+ (CASSANDRA-9761)
 * Handle missing RoleManager in config after upgrade to 2.2 (CASSANDRA-10209)
Merged from 2.1:
 * Bulk Loader API could not tolerate even node failure (CASSANDRA-10347)
 * Avoid misleading pushed notifications when multiple nodes
   share an rpc_address (CASSANDRA-10052)
 * Fix dropping undroppable when message queue is full (CASSANDRA-10113)
 * Fix potential ClassCastException during paging (CASSANDRA-10352)
 * Prevent ALTER TYPE from creating circular references (CASSANDRA-10339)
 * Fix cache handling of 2i and base tables (CASSANDRA-10155, 10359)
 * Fix NPE in nodetool compactionhistory (CASSANDRA-9758)
 * (Pig) support BulkOutputFormat as a URL parameter (CASSANDRA-7410)
 * BATCH statement is broken in cqlsh (CASSANDRA-10272)
 * (cqlsh) Make cqlsh PEP8 Compliant (CASSANDRA-10066)
 * (cqlsh) Fix error when starting cqlsh with --debug (CASSANDRA-10282)
 * Scrub, Cleanup and Upgrade do not unmark compacting until all operations
   have completed, regardless of the occurence of exceptions (CASSANDRA-10274)


3.0.0-beta2
 * Fix columns returned by AbstractBtreePartitions (CASSANDRA-10220)
 * Fix backward compatibility issue due to AbstractBounds serialization bug (CASSANDRA-9857)
 * Fix startup error when upgrading nodes (CASSANDRA-10136)
 * Base table PRIMARY KEY can be assumed to be NOT NULL in MV creation (CASSANDRA-10147)
 * Improve batchlog write patch (CASSANDRA-9673)
 * Re-apply MaterializedView updates on commitlog replay (CASSANDRA-10164)
 * Require AbstractType.isByteOrderComparable declaration in constructor (CASSANDRA-9901)
 * Avoid digest mismatch on upgrade to 3.0 (CASSANDRA-9554)
 * Fix Materialized View builder when adding multiple MVs (CASSANDRA-10156)
 * Choose better poolingOptions for protocol v4 in cassandra-stress (CASSANDRA-10182)
 * Fix LWW bug affecting Materialized Views (CASSANDRA-10197)
 * Ensures frozen sets and maps are always sorted (CASSANDRA-10162)
 * Don't deadlock when flushing CFS backed custom indexes (CASSANDRA-10181)
 * Fix double flushing of secondary index tables (CASSANDRA-10180)
 * Fix incorrect handling of range tombstones in thrift (CASSANDRA-10046)
 * Only use batchlog when paired materialized view replica is remote (CASSANDRA-10061)
 * Reuse TemporalRow when updating multiple MaterializedViews (CASSANDRA-10060)
 * Validate gc_grace_seconds for batchlog writes and MVs (CASSANDRA-9917)
 * Fix sstablerepairedset (CASSANDRA-10132)
Merged from 2.2:
 * Cancel transaction for sstables we wont redistribute index summary
   for (CASSANDRA-10270)
 * Retry snapshot deletion after compaction and gc on Windows (CASSANDRA-10222)
 * Fix failure to start with space in directory path on Windows (CASSANDRA-10239)
 * Fix repair hang when snapshot failed (CASSANDRA-10057)
 * Fall back to 1/4 commitlog volume for commitlog_total_space on small disks
   (CASSANDRA-10199)
Merged from 2.1:
 * Added configurable warning threshold for GC duration (CASSANDRA-8907)
 * Fix handling of streaming EOF (CASSANDRA-10206)
 * Only check KeyCache when it is enabled
 * Change streaming_socket_timeout_in_ms default to 1 hour (CASSANDRA-8611)
 * (cqlsh) update list of CQL keywords (CASSANDRA-9232)
 * Add nodetool gettraceprobability command (CASSANDRA-10234)
Merged from 2.0:
 * Fix rare race where older gossip states can be shadowed (CASSANDRA-10366)
 * Fix consolidating racks violating the RF contract (CASSANDRA-10238)
 * Disallow decommission when node is in drained state (CASSANDRA-8741)


2.2.1
 * Fix race during construction of commit log (CASSANDRA-10049)
 * Fix LeveledCompactionStrategyTest (CASSANDRA-9757)
 * Fix broken UnbufferedDataOutputStreamPlus.writeUTF (CASSANDRA-10203)
 * (cqlsh) default load-from-file encoding to utf-8 (CASSANDRA-9898)
 * Avoid returning Permission.NONE when failing to query users table (CASSANDRA-10168)
 * (cqlsh) add CLEAR command (CASSANDRA-10086)
 * Support string literals as Role names for compatibility (CASSANDRA-10135)
Merged from 2.1:
 * Only check KeyCache when it is enabled
 * Change streaming_socket_timeout_in_ms default to 1 hour (CASSANDRA-8611)
 * (cqlsh) update list of CQL keywords (CASSANDRA-9232)


3.0.0-beta1
 * Redesign secondary index API (CASSANDRA-9459, 7771, 9041)
 * Fix throwing ReadFailure instead of ReadTimeout on range queries (CASSANDRA-10125)
 * Rewrite hinted handoff (CASSANDRA-6230)
 * Fix query on static compact tables (CASSANDRA-10093)
 * Fix race during construction of commit log (CASSANDRA-10049)
 * Add option to only purge repaired tombstones (CASSANDRA-6434)
 * Change authorization handling for MVs (CASSANDRA-9927)
 * Add custom JMX enabled executor for UDF sandbox (CASSANDRA-10026)
 * Fix row deletion bug for Materialized Views (CASSANDRA-10014)
 * Support mixed-version clusters with Cassandra 2.1 and 2.2 (CASSANDRA-9704)
 * Fix multiple slices on RowSearchers (CASSANDRA-10002)
 * Fix bug in merging of collections (CASSANDRA-10001)
 * Optimize batchlog replay to avoid full scans (CASSANDRA-7237)
 * Repair improvements when using vnodes (CASSANDRA-5220)
 * Disable scripted UDFs by default (CASSANDRA-9889)
 * Bytecode inspection for Java-UDFs (CASSANDRA-9890)
 * Use byte to serialize MT hash length (CASSANDRA-9792)
 * Replace usage of Adler32 with CRC32 (CASSANDRA-8684)
 * Fix migration to new format from 2.1 SSTable (CASSANDRA-10006)
 * SequentialWriter should extend BufferedDataOutputStreamPlus (CASSANDRA-9500)
 * Use the same repairedAt timestamp within incremental repair session (CASSANDRA-9111)
Merged from 2.2:
 * Allow count(*) and count(1) to be use as normal aggregation (CASSANDRA-10114)
 * An NPE is thrown if the column name is unknown for an IN relation (CASSANDRA-10043)
 * Apply commit_failure_policy to more errors on startup (CASSANDRA-9749)
 * Fix histogram overflow exception (CASSANDRA-9973)
 * Route gossip messages over dedicated socket (CASSANDRA-9237)
 * Add checksum to saved cache files (CASSANDRA-9265)
 * Log warning when using an aggregate without partition key (CASSANDRA-9737)
Merged from 2.1:
 * (cqlsh) Allow encoding to be set through command line (CASSANDRA-10004)
 * Add new JMX methods to change local compaction strategy (CASSANDRA-9965)
 * Write hints for paxos commits (CASSANDRA-7342)
 * (cqlsh) Fix timestamps before 1970 on Windows, always
   use UTC for timestamp display (CASSANDRA-10000)
 * (cqlsh) Avoid overwriting new config file with old config
   when both exist (CASSANDRA-9777)
 * Release snapshot selfRef when doing snapshot repair (CASSANDRA-9998)
 * Cannot replace token does not exist - DN node removed as Fat Client (CASSANDRA-9871)
Merged from 2.0:
 * Don't cast expected bf size to an int (CASSANDRA-9959)
 * Make getFullyExpiredSSTables less expensive (CASSANDRA-9882)


3.0.0-alpha1
 * Implement proper sandboxing for UDFs (CASSANDRA-9402)
 * Simplify (and unify) cleanup of compaction leftovers (CASSANDRA-7066)
 * Allow extra schema definitions in cassandra-stress yaml (CASSANDRA-9850)
 * Metrics should use up to date nomenclature (CASSANDRA-9448)
 * Change CREATE/ALTER TABLE syntax for compression (CASSANDRA-8384)
 * Cleanup crc and adler code for java 8 (CASSANDRA-9650)
 * Storage engine refactor (CASSANDRA-8099, 9743, 9746, 9759, 9781, 9808, 9825,
   9848, 9705, 9859, 9867, 9874, 9828, 9801)
 * Update Guava to 18.0 (CASSANDRA-9653)
 * Bloom filter false positive ratio is not honoured (CASSANDRA-8413)
 * New option for cassandra-stress to leave a ratio of columns null (CASSANDRA-9522)
 * Change hinted_handoff_enabled yaml setting, JMX (CASSANDRA-9035)
 * Add algorithmic token allocation (CASSANDRA-7032)
 * Add nodetool command to replay batchlog (CASSANDRA-9547)
 * Make file buffer cache independent of paths being read (CASSANDRA-8897)
 * Remove deprecated legacy Hadoop code (CASSANDRA-9353)
 * Decommissioned nodes will not rejoin the cluster (CASSANDRA-8801)
 * Change gossip stabilization to use endpoit size (CASSANDRA-9401)
 * Change default garbage collector to G1 (CASSANDRA-7486)
 * Populate TokenMetadata early during startup (CASSANDRA-9317)
 * Undeprecate cache recentHitRate (CASSANDRA-6591)
 * Add support for selectively varint encoding fields (CASSANDRA-9499, 9865)
 * Materialized Views (CASSANDRA-6477)
Merged from 2.2:
 * Avoid grouping sstables for anticompaction with DTCS (CASSANDRA-9900)
 * UDF / UDA execution time in trace (CASSANDRA-9723)
 * Fix broken internode SSL (CASSANDRA-9884)
Merged from 2.1:
 * Add new JMX methods to change local compaction strategy (CASSANDRA-9965)
 * Fix handling of enable/disable autocompaction (CASSANDRA-9899)
 * Add consistency level to tracing ouput (CASSANDRA-9827)
 * Remove repair snapshot leftover on startup (CASSANDRA-7357)
 * Use random nodes for batch log when only 2 racks (CASSANDRA-8735)
 * Ensure atomicity inside thrift and stream session (CASSANDRA-7757)
 * Fix nodetool info error when the node is not joined (CASSANDRA-9031)
Merged from 2.0:
 * Log when messages are dropped due to cross_node_timeout (CASSANDRA-9793)
 * Don't track hotness when opening from snapshot for validation (CASSANDRA-9382)


2.2.0
 * Allow the selection of columns together with aggregates (CASSANDRA-9767)
 * Fix cqlsh copy methods and other windows specific issues (CASSANDRA-9795)
 * Don't wrap byte arrays in SequentialWriter (CASSANDRA-9797)
 * sum() and avg() functions missing for smallint and tinyint types (CASSANDRA-9671)
 * Revert CASSANDRA-9542 (allow native functions in UDA) (CASSANDRA-9771)
Merged from 2.1:
 * Fix MarshalException when upgrading superColumn family (CASSANDRA-9582)
 * Fix broken logging for "empty" flushes in Memtable (CASSANDRA-9837)
 * Handle corrupt files on startup (CASSANDRA-9686)
 * Fix clientutil jar and tests (CASSANDRA-9760)
 * (cqlsh) Allow the SSL protocol version to be specified through the
    config file or environment variables (CASSANDRA-9544)
Merged from 2.0:
 * Add tool to find why expired sstables are not getting dropped (CASSANDRA-10015)
 * Remove erroneous pending HH tasks from tpstats/jmx (CASSANDRA-9129)
 * Don't cast expected bf size to an int (CASSANDRA-9959)
 * checkForEndpointCollision fails for legitimate collisions (CASSANDRA-9765)
 * Complete CASSANDRA-8448 fix (CASSANDRA-9519)
 * Don't include auth credentials in debug log (CASSANDRA-9682)
 * Can't transition from write survey to normal mode (CASSANDRA-9740)
 * Scrub (recover) sstables even when -Index.db is missing (CASSANDRA-9591)
 * Fix growing pending background compaction (CASSANDRA-9662)


2.2.0-rc2
 * Re-enable memory-mapped I/O on Windows (CASSANDRA-9658)
 * Warn when an extra-large partition is compacted (CASSANDRA-9643)
 * (cqlsh) Allow setting the initial connection timeout (CASSANDRA-9601)
 * BulkLoader has --transport-factory option but does not use it (CASSANDRA-9675)
 * Allow JMX over SSL directly from nodetool (CASSANDRA-9090)
 * Update cqlsh for UDFs (CASSANDRA-7556)
 * Change Windows kernel default timer resolution (CASSANDRA-9634)
 * Deprected sstable2json and json2sstable (CASSANDRA-9618)
 * Allow native functions in user-defined aggregates (CASSANDRA-9542)
 * Don't repair system_distributed by default (CASSANDRA-9621)
 * Fix mixing min, max, and count aggregates for blob type (CASSANRA-9622)
 * Rename class for DATE type in Java driver (CASSANDRA-9563)
 * Duplicate compilation of UDFs on coordinator (CASSANDRA-9475)
 * Fix connection leak in CqlRecordWriter (CASSANDRA-9576)
 * Mlockall before opening system sstables & remove boot_without_jna option (CASSANDRA-9573)
 * Add functions to convert timeuuid to date or time, deprecate dateOf and unixTimestampOf (CASSANDRA-9229)
 * Make sure we cancel non-compacting sstables from LifecycleTransaction (CASSANDRA-9566)
 * Fix deprecated repair JMX API (CASSANDRA-9570)
 * Add logback metrics (CASSANDRA-9378)
 * Update and refactor ant test/test-compression to run the tests in parallel (CASSANDRA-9583)
 * Fix upgrading to new directory for secondary index (CASSANDRA-9687)
Merged from 2.1:
 * (cqlsh) Fix bad check for CQL compatibility when DESCRIBE'ing
   COMPACT STORAGE tables with no clustering columns
 * Eliminate strong self-reference chains in sstable ref tidiers (CASSANDRA-9656)
 * Ensure StreamSession uses canonical sstable reader instances (CASSANDRA-9700)
 * Ensure memtable book keeping is not corrupted in the event we shrink usage (CASSANDRA-9681)
 * Update internal python driver for cqlsh (CASSANDRA-9064)
 * Fix IndexOutOfBoundsException when inserting tuple with too many
   elements using the string literal notation (CASSANDRA-9559)
 * Enable describe on indices (CASSANDRA-7814)
 * Fix incorrect result for IN queries where column not found (CASSANDRA-9540)
 * ColumnFamilyStore.selectAndReference may block during compaction (CASSANDRA-9637)
 * Fix bug in cardinality check when compacting (CASSANDRA-9580)
 * Fix memory leak in Ref due to ConcurrentLinkedQueue.remove() behaviour (CASSANDRA-9549)
 * Make rebuild only run one at a time (CASSANDRA-9119)
Merged from 2.0:
 * Avoid NPE in AuthSuccess#decode (CASSANDRA-9727)
 * Add listen_address to system.local (CASSANDRA-9603)
 * Bug fixes to resultset metadata construction (CASSANDRA-9636)
 * Fix setting 'durable_writes' in ALTER KEYSPACE (CASSANDRA-9560)
 * Avoids ballot clash in Paxos (CASSANDRA-9649)
 * Improve trace messages for RR (CASSANDRA-9479)
 * Fix suboptimal secondary index selection when restricted
   clustering column is also indexed (CASSANDRA-9631)
 * (cqlsh) Add min_threshold to DTCS option autocomplete (CASSANDRA-9385)
 * Fix error message when attempting to create an index on a column
   in a COMPACT STORAGE table with clustering columns (CASSANDRA-9527)
 * 'WITH WITH' in alter keyspace statements causes NPE (CASSANDRA-9565)
 * Expose some internals of SelectStatement for inspection (CASSANDRA-9532)
 * ArrivalWindow should use primitives (CASSANDRA-9496)
 * Periodically submit background compaction tasks (CASSANDRA-9592)
 * Set HAS_MORE_PAGES flag to false when PagingState is null (CASSANDRA-9571)


2.2.0-rc1
 * Compressed commit log should measure compressed space used (CASSANDRA-9095)
 * Fix comparison bug in CassandraRoleManager#collectRoles (CASSANDRA-9551)
 * Add tinyint,smallint,time,date support for UDFs (CASSANDRA-9400)
 * Deprecates SSTableSimpleWriter and SSTableSimpleUnsortedWriter (CASSANDRA-9546)
 * Empty INITCOND treated as null in aggregate (CASSANDRA-9457)
 * Remove use of Cell in Thrift MapReduce classes (CASSANDRA-8609)
 * Integrate pre-release Java Driver 2.2-rc1, custom build (CASSANDRA-9493)
 * Clean up gossiper logic for old versions (CASSANDRA-9370)
 * Fix custom payload coding/decoding to match the spec (CASSANDRA-9515)
 * ant test-all results incomplete when parsed (CASSANDRA-9463)
 * Disallow frozen<> types in function arguments and return types for
   clarity (CASSANDRA-9411)
 * Static Analysis to warn on unsafe use of Autocloseable instances (CASSANDRA-9431)
 * Update commitlog archiving examples now that commitlog segments are
   not recycled (CASSANDRA-9350)
 * Extend Transactional API to sstable lifecycle management (CASSANDRA-8568)
 * (cqlsh) Add support for native protocol 4 (CASSANDRA-9399)
 * Ensure that UDF and UDAs are keyspace-isolated (CASSANDRA-9409)
 * Revert CASSANDRA-7807 (tracing completion client notifications) (CASSANDRA-9429)
 * Add ability to stop compaction by ID (CASSANDRA-7207)
 * Let CassandraVersion handle SNAPSHOT version (CASSANDRA-9438)
Merged from 2.1:
 * (cqlsh) Fix using COPY through SOURCE or -f (CASSANDRA-9083)
 * Fix occasional lack of `system` keyspace in schema tables (CASSANDRA-8487)
 * Use ProtocolError code instead of ServerError code for native protocol
   error responses to unsupported protocol versions (CASSANDRA-9451)
 * Default commitlog_sync_batch_window_in_ms changed to 2ms (CASSANDRA-9504)
 * Fix empty partition assertion in unsorted sstable writing tools (CASSANDRA-9071)
 * Ensure truncate without snapshot cannot produce corrupt responses (CASSANDRA-9388)
 * Consistent error message when a table mixes counter and non-counter
   columns (CASSANDRA-9492)
 * Avoid getting unreadable keys during anticompaction (CASSANDRA-9508)
 * (cqlsh) Better float precision by default (CASSANDRA-9224)
 * Improve estimated row count (CASSANDRA-9107)
 * Optimize range tombstone memory footprint (CASSANDRA-8603)
 * Use configured gcgs in anticompaction (CASSANDRA-9397)
Merged from 2.0:
 * Don't accumulate more range than necessary in RangeTombstone.Tracker (CASSANDRA-9486)
 * Add broadcast and rpc addresses to system.local (CASSANDRA-9436)
 * Always mark sstable suspect when corrupted (CASSANDRA-9478)
 * Add database users and permissions to CQL3 documentation (CASSANDRA-7558)
 * Allow JVM_OPTS to be passed to standalone tools (CASSANDRA-5969)
 * Fix bad condition in RangeTombstoneList (CASSANDRA-9485)
 * Fix potential StackOverflow when setting CrcCheckChance over JMX (CASSANDRA-9488)
 * Fix null static columns in pages after the first, paged reversed
   queries (CASSANDRA-8502)
 * Fix counting cache serialization in request metrics (CASSANDRA-9466)
 * Add option not to validate atoms during scrub (CASSANDRA-9406)


2.2.0-beta1
 * Introduce Transactional API for internal state changes (CASSANDRA-8984)
 * Add a flag in cassandra.yaml to enable UDFs (CASSANDRA-9404)
 * Better support of null for UDF (CASSANDRA-8374)
 * Use ecj instead of javassist for UDFs (CASSANDRA-8241)
 * faster async logback configuration for tests (CASSANDRA-9376)
 * Add `smallint` and `tinyint` data types (CASSANDRA-8951)
 * Avoid thrift schema creation when native driver is used in stress tool (CASSANDRA-9374)
 * Make Functions.declared thread-safe
 * Add client warnings to native protocol v4 (CASSANDRA-8930)
 * Allow roles cache to be invalidated (CASSANDRA-8967)
 * Upgrade Snappy (CASSANDRA-9063)
 * Don't start Thrift rpc by default (CASSANDRA-9319)
 * Only stream from unrepaired sstables with incremental repair (CASSANDRA-8267)
 * Aggregate UDFs allow SFUNC return type to differ from STYPE if FFUNC specified (CASSANDRA-9321)
 * Remove Thrift dependencies in bundled tools (CASSANDRA-8358)
 * Disable memory mapping of hsperfdata file for JVM statistics (CASSANDRA-9242)
 * Add pre-startup checks to detect potential incompatibilities (CASSANDRA-8049)
 * Distinguish between null and unset in protocol v4 (CASSANDRA-7304)
 * Add user/role permissions for user-defined functions (CASSANDRA-7557)
 * Allow cassandra config to be updated to restart daemon without unloading classes (CASSANDRA-9046)
 * Don't initialize compaction writer before checking if iter is empty (CASSANDRA-9117)
 * Don't execute any functions at prepare-time (CASSANDRA-9037)
 * Share file handles between all instances of a SegmentedFile (CASSANDRA-8893)
 * Make it possible to major compact LCS (CASSANDRA-7272)
 * Make FunctionExecutionException extend RequestExecutionException
   (CASSANDRA-9055)
 * Add support for SELECT JSON, INSERT JSON syntax and new toJson(), fromJson()
   functions (CASSANDRA-7970)
 * Optimise max purgeable timestamp calculation in compaction (CASSANDRA-8920)
 * Constrain internode message buffer sizes, and improve IO class hierarchy (CASSANDRA-8670)
 * New tool added to validate all sstables in a node (CASSANDRA-5791)
 * Push notification when tracing completes for an operation (CASSANDRA-7807)
 * Delay "node up" and "node added" notifications until native protocol server is started (CASSANDRA-8236)
 * Compressed Commit Log (CASSANDRA-6809)
 * Optimise IntervalTree (CASSANDRA-8988)
 * Add a key-value payload for third party usage (CASSANDRA-8553, 9212)
 * Bump metrics-reporter-config dependency for metrics 3.0 (CASSANDRA-8149)
 * Partition intra-cluster message streams by size, not type (CASSANDRA-8789)
 * Add WriteFailureException to native protocol, notify coordinator of
   write failures (CASSANDRA-8592)
 * Convert SequentialWriter to nio (CASSANDRA-8709)
 * Add role based access control (CASSANDRA-7653, 8650, 7216, 8760, 8849, 8761, 8850)
 * Record client ip address in tracing sessions (CASSANDRA-8162)
 * Indicate partition key columns in response metadata for prepared
   statements (CASSANDRA-7660)
 * Merge UUIDType and TimeUUIDType parse logic (CASSANDRA-8759)
 * Avoid memory allocation when searching index summary (CASSANDRA-8793)
 * Optimise (Time)?UUIDType Comparisons (CASSANDRA-8730)
 * Make CRC32Ex into a separate maven dependency (CASSANDRA-8836)
 * Use preloaded jemalloc w/ Unsafe (CASSANDRA-8714, 9197)
 * Avoid accessing partitioner through StorageProxy (CASSANDRA-8244, 8268)
 * Upgrade Metrics library and remove depricated metrics (CASSANDRA-5657)
 * Serializing Row cache alternative, fully off heap (CASSANDRA-7438)
 * Duplicate rows returned when in clause has repeated values (CASSANDRA-6706)
 * Make CassandraException unchecked, extend RuntimeException (CASSANDRA-8560)
 * Support direct buffer decompression for reads (CASSANDRA-8464)
 * DirectByteBuffer compatible LZ4 methods (CASSANDRA-7039)
 * Group sstables for anticompaction correctly (CASSANDRA-8578)
 * Add ReadFailureException to native protocol, respond
   immediately when replicas encounter errors while handling
   a read request (CASSANDRA-7886)
 * Switch CommitLogSegment from RandomAccessFile to nio (CASSANDRA-8308)
 * Allow mixing token and partition key restrictions (CASSANDRA-7016)
 * Support index key/value entries on map collections (CASSANDRA-8473)
 * Modernize schema tables (CASSANDRA-8261)
 * Support for user-defined aggregation functions (CASSANDRA-8053)
 * Fix NPE in SelectStatement with empty IN values (CASSANDRA-8419)
 * Refactor SelectStatement, return IN results in natural order instead
   of IN value list order and ignore duplicate values in partition key IN restrictions (CASSANDRA-7981)
 * Support UDTs, tuples, and collections in user-defined
   functions (CASSANDRA-7563)
 * Fix aggregate fn results on empty selection, result column name,
   and cqlsh parsing (CASSANDRA-8229)
 * Mark sstables as repaired after full repair (CASSANDRA-7586)
 * Extend Descriptor to include a format value and refactor reader/writer
   APIs (CASSANDRA-7443)
 * Integrate JMH for microbenchmarks (CASSANDRA-8151)
 * Keep sstable levels when bootstrapping (CASSANDRA-7460)
 * Add Sigar library and perform basic OS settings check on startup (CASSANDRA-7838)
 * Support for aggregation functions (CASSANDRA-4914)
 * Remove cassandra-cli (CASSANDRA-7920)
 * Accept dollar quoted strings in CQL (CASSANDRA-7769)
 * Make assassinate a first class command (CASSANDRA-7935)
 * Support IN clause on any partition key column (CASSANDRA-7855)
 * Support IN clause on any clustering column (CASSANDRA-4762)
 * Improve compaction logging (CASSANDRA-7818)
 * Remove YamlFileNetworkTopologySnitch (CASSANDRA-7917)
 * Do anticompaction in groups (CASSANDRA-6851)
 * Support user-defined functions (CASSANDRA-7395, 7526, 7562, 7740, 7781, 7929,
   7924, 7812, 8063, 7813, 7708)
 * Permit configurable timestamps with cassandra-stress (CASSANDRA-7416)
 * Move sstable RandomAccessReader to nio2, which allows using the
   FILE_SHARE_DELETE flag on Windows (CASSANDRA-4050)
 * Remove CQL2 (CASSANDRA-5918)
 * Optimize fetching multiple cells by name (CASSANDRA-6933)
 * Allow compilation in java 8 (CASSANDRA-7028)
 * Make incremental repair default (CASSANDRA-7250)
 * Enable code coverage thru JaCoCo (CASSANDRA-7226)
 * Switch external naming of 'column families' to 'tables' (CASSANDRA-4369)
 * Shorten SSTable path (CASSANDRA-6962)
 * Use unsafe mutations for most unit tests (CASSANDRA-6969)
 * Fix race condition during calculation of pending ranges (CASSANDRA-7390)
 * Fail on very large batch sizes (CASSANDRA-8011)
 * Improve concurrency of repair (CASSANDRA-6455, 8208, 9145)
 * Select optimal CRC32 implementation at runtime (CASSANDRA-8614)
 * Evaluate MurmurHash of Token once per query (CASSANDRA-7096)
 * Generalize progress reporting (CASSANDRA-8901)
 * Resumable bootstrap streaming (CASSANDRA-8838, CASSANDRA-8942)
 * Allow scrub for secondary index (CASSANDRA-5174)
 * Save repair data to system table (CASSANDRA-5839)
 * fix nodetool names that reference column families (CASSANDRA-8872)
 Merged from 2.1:
 * Warn on misuse of unlogged batches (CASSANDRA-9282)
 * Failure detector detects and ignores local pauses (CASSANDRA-9183)
 * Add utility class to support for rate limiting a given log statement (CASSANDRA-9029)
 * Add missing consistency levels to cassandra-stess (CASSANDRA-9361)
 * Fix commitlog getCompletedTasks to not increment (CASSANDRA-9339)
 * Fix for harmless exceptions logged as ERROR (CASSANDRA-8564)
 * Delete processed sstables in sstablesplit/sstableupgrade (CASSANDRA-8606)
 * Improve sstable exclusion from partition tombstones (CASSANDRA-9298)
 * Validate the indexed column rather than the cell's contents for 2i (CASSANDRA-9057)
 * Add support for top-k custom 2i queries (CASSANDRA-8717)
 * Fix error when dropping table during compaction (CASSANDRA-9251)
 * cassandra-stress supports validation operations over user profiles (CASSANDRA-8773)
 * Add support for rate limiting log messages (CASSANDRA-9029)
 * Log the partition key with tombstone warnings (CASSANDRA-8561)
 * Reduce runWithCompactionsDisabled poll interval to 1ms (CASSANDRA-9271)
 * Fix PITR commitlog replay (CASSANDRA-9195)
 * GCInspector logs very different times (CASSANDRA-9124)
 * Fix deleting from an empty list (CASSANDRA-9198)
 * Update tuple and collection types that use a user-defined type when that UDT
   is modified (CASSANDRA-9148, CASSANDRA-9192)
 * Use higher timeout for prepair and snapshot in repair (CASSANDRA-9261)
 * Fix anticompaction blocking ANTI_ENTROPY stage (CASSANDRA-9151)
 * Repair waits for anticompaction to finish (CASSANDRA-9097)
 * Fix streaming not holding ref when stream error (CASSANDRA-9295)
 * Fix canonical view returning early opened SSTables (CASSANDRA-9396)
Merged from 2.0:
 * (cqlsh) Add LOGIN command to switch users (CASSANDRA-7212)
 * Clone SliceQueryFilter in AbstractReadCommand implementations (CASSANDRA-8940)
 * Push correct protocol notification for DROP INDEX (CASSANDRA-9310)
 * token-generator - generated tokens too long (CASSANDRA-9300)
 * Fix counting of tombstones for TombstoneOverwhelmingException (CASSANDRA-9299)
 * Fix ReconnectableSnitch reconnecting to peers during upgrade (CASSANDRA-6702)
 * Include keyspace and table name in error log for collections over the size
   limit (CASSANDRA-9286)
 * Avoid potential overlap in LCS with single-partition sstables (CASSANDRA-9322)
 * Log warning message when a table is queried before the schema has fully
   propagated (CASSANDRA-9136)
 * Overload SecondaryIndex#indexes to accept the column definition (CASSANDRA-9314)
 * (cqlsh) Add SERIAL and LOCAL_SERIAL consistency levels (CASSANDRA-8051)
 * Fix index selection during rebuild with certain table layouts (CASSANDRA-9281)
 * Fix partition-level-delete-only workload accounting (CASSANDRA-9194)
 * Allow scrub to handle corrupted compressed chunks (CASSANDRA-9140)
 * Fix assertion error when resetlocalschema is run during repair (CASSANDRA-9249)
 * Disable single sstable tombstone compactions for DTCS by default (CASSANDRA-9234)
 * IncomingTcpConnection thread is not named (CASSANDRA-9262)
 * Close incoming connections when MessagingService is stopped (CASSANDRA-9238)
 * Fix streaming hang when retrying (CASSANDRA-9132)


2.1.5
 * Re-add deprecated cold_reads_to_omit param for backwards compat (CASSANDRA-9203)
 * Make anticompaction visible in compactionstats (CASSANDRA-9098)
 * Improve nodetool getendpoints documentation about the partition
   key parameter (CASSANDRA-6458)
 * Don't check other keyspaces for schema changes when an user-defined
   type is altered (CASSANDRA-9187)
 * Add generate-idea-files target to build.xml (CASSANDRA-9123)
 * Allow takeColumnFamilySnapshot to take a list of tables (CASSANDRA-8348)
 * Limit major sstable operations to their canonical representation (CASSANDRA-8669)
 * cqlsh: Add tests for INSERT and UPDATE tab completion (CASSANDRA-9125)
 * cqlsh: quote column names when needed in COPY FROM inserts (CASSANDRA-9080)
 * Do not load read meter for offline operations (CASSANDRA-9082)
 * cqlsh: Make CompositeType data readable (CASSANDRA-8919)
 * cqlsh: Fix display of triggers (CASSANDRA-9081)
 * Fix NullPointerException when deleting or setting an element by index on
   a null list collection (CASSANDRA-9077)
 * Buffer bloom filter serialization (CASSANDRA-9066)
 * Fix anti-compaction target bloom filter size (CASSANDRA-9060)
 * Make FROZEN and TUPLE unreserved keywords in CQL (CASSANDRA-9047)
 * Prevent AssertionError from SizeEstimatesRecorder (CASSANDRA-9034)
 * Avoid overwriting index summaries for sstables with an older format that
   does not support downsampling; rebuild summaries on startup when this
   is detected (CASSANDRA-8993)
 * Fix potential data loss in CompressedSequentialWriter (CASSANDRA-8949)
 * Make PasswordAuthenticator number of hashing rounds configurable (CASSANDRA-8085)
 * Fix AssertionError when binding nested collections in DELETE (CASSANDRA-8900)
 * Check for overlap with non-early sstables in LCS (CASSANDRA-8739)
 * Only calculate max purgable timestamp if we have to (CASSANDRA-8914)
 * (cqlsh) Greatly improve performance of COPY FROM (CASSANDRA-8225)
 * IndexSummary effectiveIndexInterval is now a guideline, not a rule (CASSANDRA-8993)
 * Use correct bounds for page cache eviction of compressed files (CASSANDRA-8746)
 * SSTableScanner enforces its bounds (CASSANDRA-8946)
 * Cleanup cell equality (CASSANDRA-8947)
 * Introduce intra-cluster message coalescing (CASSANDRA-8692)
 * DatabaseDescriptor throws NPE when rpc_interface is used (CASSANDRA-8839)
 * Don't check if an sstable is live for offline compactions (CASSANDRA-8841)
 * Don't set clientMode in SSTableLoader (CASSANDRA-8238)
 * Fix SSTableRewriter with disabled early open (CASSANDRA-8535)
 * Fix cassandra-stress so it respects the CL passed in user mode (CASSANDRA-8948)
 * Fix rare NPE in ColumnDefinition#hasIndexOption() (CASSANDRA-8786)
 * cassandra-stress reports per-operation statistics, plus misc (CASSANDRA-8769)
 * Add SimpleDate (cql date) and Time (cql time) types (CASSANDRA-7523)
 * Use long for key count in cfstats (CASSANDRA-8913)
 * Make SSTableRewriter.abort() more robust to failure (CASSANDRA-8832)
 * Remove cold_reads_to_omit from STCS (CASSANDRA-8860)
 * Make EstimatedHistogram#percentile() use ceil instead of floor (CASSANDRA-8883)
 * Fix top partitions reporting wrong cardinality (CASSANDRA-8834)
 * Fix rare NPE in KeyCacheSerializer (CASSANDRA-8067)
 * Pick sstables for validation as late as possible inc repairs (CASSANDRA-8366)
 * Fix commitlog getPendingTasks to not increment (CASSANDRA-8862)
 * Fix parallelism adjustment in range and secondary index queries
   when the first fetch does not satisfy the limit (CASSANDRA-8856)
 * Check if the filtered sstables is non-empty in STCS (CASSANDRA-8843)
 * Upgrade java-driver used for cassandra-stress (CASSANDRA-8842)
 * Fix CommitLog.forceRecycleAllSegments() memory access error (CASSANDRA-8812)
 * Improve assertions in Memory (CASSANDRA-8792)
 * Fix SSTableRewriter cleanup (CASSANDRA-8802)
 * Introduce SafeMemory for CompressionMetadata.Writer (CASSANDRA-8758)
 * 'nodetool info' prints exception against older node (CASSANDRA-8796)
 * Ensure SSTableReader.last corresponds exactly with the file end (CASSANDRA-8750)
 * Make SSTableWriter.openEarly more robust and obvious (CASSANDRA-8747)
 * Enforce SSTableReader.first/last (CASSANDRA-8744)
 * Cleanup SegmentedFile API (CASSANDRA-8749)
 * Avoid overlap with early compaction replacement (CASSANDRA-8683)
 * Safer Resource Management++ (CASSANDRA-8707)
 * Write partition size estimates into a system table (CASSANDRA-7688)
 * cqlsh: Fix keys() and full() collection indexes in DESCRIBE output
   (CASSANDRA-8154)
 * Show progress of streaming in nodetool netstats (CASSANDRA-8886)
 * IndexSummaryBuilder utilises offheap memory, and shares data between
   each IndexSummary opened from it (CASSANDRA-8757)
 * markCompacting only succeeds if the exact SSTableReader instances being
   marked are in the live set (CASSANDRA-8689)
 * cassandra-stress support for varint (CASSANDRA-8882)
 * Fix Adler32 digest for compressed sstables (CASSANDRA-8778)
 * Add nodetool statushandoff/statusbackup (CASSANDRA-8912)
 * Use stdout for progress and stats in sstableloader (CASSANDRA-8982)
 * Correctly identify 2i datadir from older versions (CASSANDRA-9116)
Merged from 2.0:
 * Ignore gossip SYNs after shutdown (CASSANDRA-9238)
 * Avoid overflow when calculating max sstable size in LCS (CASSANDRA-9235)
 * Make sstable blacklisting work with compression (CASSANDRA-9138)
 * Do not attempt to rebuild indexes if no index accepts any column (CASSANDRA-9196)
 * Don't initiate snitch reconnection for dead states (CASSANDRA-7292)
 * Fix ArrayIndexOutOfBoundsException in CQLSSTableWriter (CASSANDRA-8978)
 * Add shutdown gossip state to prevent timeouts during rolling restarts (CASSANDRA-8336)
 * Fix running with java.net.preferIPv6Addresses=true (CASSANDRA-9137)
 * Fix failed bootstrap/replace attempts being persisted in system.peers (CASSANDRA-9180)
 * Flush system.IndexInfo after marking index built (CASSANDRA-9128)
 * Fix updates to min/max_compaction_threshold through cassandra-cli
   (CASSANDRA-8102)
 * Don't include tmp files when doing offline relevel (CASSANDRA-9088)
 * Use the proper CAS WriteType when finishing a previous round during Paxos
   preparation (CASSANDRA-8672)
 * Avoid race in cancelling compactions (CASSANDRA-9070)
 * More aggressive check for expired sstables in DTCS (CASSANDRA-8359)
 * Fix ignored index_interval change in ALTER TABLE statements (CASSANDRA-7976)
 * Do more aggressive compaction in old time windows in DTCS (CASSANDRA-8360)
 * java.lang.AssertionError when reading saved cache (CASSANDRA-8740)
 * "disk full" when running cleanup (CASSANDRA-9036)
 * Lower logging level from ERROR to DEBUG when a scheduled schema pull
   cannot be completed due to a node being down (CASSANDRA-9032)
 * Fix MOVED_NODE client event (CASSANDRA-8516)
 * Allow overriding MAX_OUTSTANDING_REPLAY_COUNT (CASSANDRA-7533)
 * Fix malformed JMX ObjectName containing IPv6 addresses (CASSANDRA-9027)
 * (cqlsh) Allow increasing CSV field size limit through
   cqlshrc config option (CASSANDRA-8934)
 * Stop logging range tombstones when exceeding the threshold
   (CASSANDRA-8559)
 * Fix NullPointerException when nodetool getendpoints is run
   against invalid keyspaces or tables (CASSANDRA-8950)
 * Allow specifying the tmp dir (CASSANDRA-7712)
 * Improve compaction estimated tasks estimation (CASSANDRA-8904)
 * Fix duplicate up/down messages sent to native clients (CASSANDRA-7816)
 * Expose commit log archive status via JMX (CASSANDRA-8734)
 * Provide better exceptions for invalid replication strategy parameters
   (CASSANDRA-8909)
 * Fix regression in mixed single and multi-column relation support for
   SELECT statements (CASSANDRA-8613)
 * Add ability to limit number of native connections (CASSANDRA-8086)
 * Fix CQLSSTableWriter throwing exception and spawning threads
   (CASSANDRA-8808)
 * Fix MT mismatch between empty and GC-able data (CASSANDRA-8979)
 * Fix incorrect validation when snapshotting single table (CASSANDRA-8056)
 * Add offline tool to relevel sstables (CASSANDRA-8301)
 * Preserve stream ID for more protocol errors (CASSANDRA-8848)
 * Fix combining token() function with multi-column relations on
   clustering columns (CASSANDRA-8797)
 * Make CFS.markReferenced() resistant to bad refcounting (CASSANDRA-8829)
 * Fix StreamTransferTask abort/complete bad refcounting (CASSANDRA-8815)
 * Fix AssertionError when querying a DESC clustering ordered
   table with ASC ordering and paging (CASSANDRA-8767)
 * AssertionError: "Memory was freed" when running cleanup (CASSANDRA-8716)
 * Make it possible to set max_sstable_age to fractional days (CASSANDRA-8406)
 * Fix some multi-column relations with indexes on some clustering
   columns (CASSANDRA-8275)
 * Fix memory leak in SSTableSimple*Writer and SSTableReader.validate()
   (CASSANDRA-8748)
 * Throw OOM if allocating memory fails to return a valid pointer (CASSANDRA-8726)
 * Fix SSTableSimpleUnsortedWriter ConcurrentModificationException (CASSANDRA-8619)
 * 'nodetool info' prints exception against older node (CASSANDRA-8796)
 * Ensure SSTableSimpleUnsortedWriter.close() terminates if
   disk writer has crashed (CASSANDRA-8807)


2.1.4
 * Bind JMX to localhost unless explicitly configured otherwise (CASSANDRA-9085)


2.1.3
 * Fix HSHA/offheap_objects corruption (CASSANDRA-8719)
 * Upgrade libthrift to 0.9.2 (CASSANDRA-8685)
 * Don't use the shared ref in sstableloader (CASSANDRA-8704)
 * Purge internal prepared statements if related tables or
   keyspaces are dropped (CASSANDRA-8693)
 * (cqlsh) Handle unicode BOM at start of files (CASSANDRA-8638)
 * Stop compactions before exiting offline tools (CASSANDRA-8623)
 * Update tools/stress/README.txt to match current behaviour (CASSANDRA-7933)
 * Fix schema from Thrift conversion with empty metadata (CASSANDRA-8695)
 * Safer Resource Management (CASSANDRA-7705)
 * Make sure we compact highly overlapping cold sstables with
   STCS (CASSANDRA-8635)
 * rpc_interface and listen_interface generate NPE on startup when specified
   interface doesn't exist (CASSANDRA-8677)
 * Fix ArrayIndexOutOfBoundsException in nodetool cfhistograms (CASSANDRA-8514)
 * Switch from yammer metrics for nodetool cf/proxy histograms (CASSANDRA-8662)
 * Make sure we don't add tmplink files to the compaction
   strategy (CASSANDRA-8580)
 * (cqlsh) Handle maps with blob keys (CASSANDRA-8372)
 * (cqlsh) Handle DynamicCompositeType schemas correctly (CASSANDRA-8563)
 * Duplicate rows returned when in clause has repeated values (CASSANDRA-6706)
 * Add tooling to detect hot partitions (CASSANDRA-7974)
 * Fix cassandra-stress user-mode truncation of partition generation (CASSANDRA-8608)
 * Only stream from unrepaired sstables during inc repair (CASSANDRA-8267)
 * Don't allow starting multiple inc repairs on the same sstables (CASSANDRA-8316)
 * Invalidate prepared BATCH statements when related tables
   or keyspaces are dropped (CASSANDRA-8652)
 * Fix missing results in secondary index queries on collections
   with ALLOW FILTERING (CASSANDRA-8421)
 * Expose EstimatedHistogram metrics for range slices (CASSANDRA-8627)
 * (cqlsh) Escape clqshrc passwords properly (CASSANDRA-8618)
 * Fix NPE when passing wrong argument in ALTER TABLE statement (CASSANDRA-8355)
 * Pig: Refactor and deprecate CqlStorage (CASSANDRA-8599)
 * Don't reuse the same cleanup strategy for all sstables (CASSANDRA-8537)
 * Fix case-sensitivity of index name on CREATE and DROP INDEX
   statements (CASSANDRA-8365)
 * Better detection/logging for corruption in compressed sstables (CASSANDRA-8192)
 * Use the correct repairedAt value when closing writer (CASSANDRA-8570)
 * (cqlsh) Handle a schema mismatch being detected on startup (CASSANDRA-8512)
 * Properly calculate expected write size during compaction (CASSANDRA-8532)
 * Invalidate affected prepared statements when a table's columns
   are altered (CASSANDRA-7910)
 * Stress - user defined writes should populate sequentally (CASSANDRA-8524)
 * Fix regression in SSTableRewriter causing some rows to become unreadable
   during compaction (CASSANDRA-8429)
 * Run major compactions for repaired/unrepaired in parallel (CASSANDRA-8510)
 * (cqlsh) Fix compression options in DESCRIBE TABLE output when compression
   is disabled (CASSANDRA-8288)
 * (cqlsh) Fix DESCRIBE output after keyspaces are altered (CASSANDRA-7623)
 * Make sure we set lastCompactedKey correctly (CASSANDRA-8463)
 * (cqlsh) Fix output of CONSISTENCY command (CASSANDRA-8507)
 * (cqlsh) Fixed the handling of LIST statements (CASSANDRA-8370)
 * Make sstablescrub check leveled manifest again (CASSANDRA-8432)
 * Check first/last keys in sstable when giving out positions (CASSANDRA-8458)
 * Disable mmap on Windows (CASSANDRA-6993)
 * Add missing ConsistencyLevels to cassandra-stress (CASSANDRA-8253)
 * Add auth support to cassandra-stress (CASSANDRA-7985)
 * Fix ArrayIndexOutOfBoundsException when generating error message
   for some CQL syntax errors (CASSANDRA-8455)
 * Scale memtable slab allocation logarithmically (CASSANDRA-7882)
 * cassandra-stress simultaneous inserts over same seed (CASSANDRA-7964)
 * Reduce cassandra-stress sampling memory requirements (CASSANDRA-7926)
 * Ensure memtable flush cannot expire commit log entries from its future (CASSANDRA-8383)
 * Make read "defrag" async to reclaim memtables (CASSANDRA-8459)
 * Remove tmplink files for offline compactions (CASSANDRA-8321)
 * Reduce maxHintsInProgress (CASSANDRA-8415)
 * BTree updates may call provided update function twice (CASSANDRA-8018)
 * Release sstable references after anticompaction (CASSANDRA-8386)
 * Handle abort() in SSTableRewriter properly (CASSANDRA-8320)
 * Centralize shared executors (CASSANDRA-8055)
 * Fix filtering for CONTAINS (KEY) relations on frozen collection
   clustering columns when the query is restricted to a single
   partition (CASSANDRA-8203)
 * Do more aggressive entire-sstable TTL expiry checks (CASSANDRA-8243)
 * Add more log info if readMeter is null (CASSANDRA-8238)
 * add check of the system wall clock time at startup (CASSANDRA-8305)
 * Support for frozen collections (CASSANDRA-7859)
 * Fix overflow on histogram computation (CASSANDRA-8028)
 * Have paxos reuse the timestamp generation of normal queries (CASSANDRA-7801)
 * Fix incremental repair not remove parent session on remote (CASSANDRA-8291)
 * Improve JBOD disk utilization (CASSANDRA-7386)
 * Log failed host when preparing incremental repair (CASSANDRA-8228)
 * Force config client mode in CQLSSTableWriter (CASSANDRA-8281)
 * Fix sstableupgrade throws exception (CASSANDRA-8688)
 * Fix hang when repairing empty keyspace (CASSANDRA-8694)
Merged from 2.0:
 * Fix IllegalArgumentException in dynamic snitch (CASSANDRA-8448)
 * Add support for UPDATE ... IF EXISTS (CASSANDRA-8610)
 * Fix reversal of list prepends (CASSANDRA-8733)
 * Prevent non-zero default_time_to_live on tables with counters
   (CASSANDRA-8678)
 * Fix SSTableSimpleUnsortedWriter ConcurrentModificationException
   (CASSANDRA-8619)
 * Round up time deltas lower than 1ms in BulkLoader (CASSANDRA-8645)
 * Add batch remove iterator to ABSC (CASSANDRA-8414, 8666)
 * Round up time deltas lower than 1ms in BulkLoader (CASSANDRA-8645)
 * Fix isClientMode check in Keyspace (CASSANDRA-8687)
 * Use more efficient slice size for querying internal secondary
   index tables (CASSANDRA-8550)
 * Fix potentially returning deleted rows with range tombstone (CASSANDRA-8558)
 * Check for available disk space before starting a compaction (CASSANDRA-8562)
 * Fix DISTINCT queries with LIMITs or paging when some partitions
   contain only tombstones (CASSANDRA-8490)
 * Introduce background cache refreshing to permissions cache
   (CASSANDRA-8194)
 * Fix race condition in StreamTransferTask that could lead to
   infinite loops and premature sstable deletion (CASSANDRA-7704)
 * Add an extra version check to MigrationTask (CASSANDRA-8462)
 * Ensure SSTableWriter cleans up properly after failure (CASSANDRA-8499)
 * Increase bf true positive count on key cache hit (CASSANDRA-8525)
 * Move MeteredFlusher to its own thread (CASSANDRA-8485)
 * Fix non-distinct results in DISTNCT queries on static columns when
   paging is enabled (CASSANDRA-8087)
 * Move all hints related tasks to hints internal executor (CASSANDRA-8285)
 * Fix paging for multi-partition IN queries (CASSANDRA-8408)
 * Fix MOVED_NODE topology event never being emitted when a node
   moves its token (CASSANDRA-8373)
 * Fix validation of indexes in COMPACT tables (CASSANDRA-8156)
 * Avoid StackOverflowError when a large list of IN values
   is used for a clustering column (CASSANDRA-8410)
 * Fix NPE when writetime() or ttl() calls are wrapped by
   another function call (CASSANDRA-8451)
 * Fix NPE after dropping a keyspace (CASSANDRA-8332)
 * Fix error message on read repair timeouts (CASSANDRA-7947)
 * Default DTCS base_time_seconds changed to 60 (CASSANDRA-8417)
 * Refuse Paxos operation with more than one pending endpoint (CASSANDRA-8346, 8640)
 * Throw correct exception when trying to bind a keyspace or table
   name (CASSANDRA-6952)
 * Make HHOM.compact synchronized (CASSANDRA-8416)
 * cancel latency-sampling task when CF is dropped (CASSANDRA-8401)
 * don't block SocketThread for MessagingService (CASSANDRA-8188)
 * Increase quarantine delay on replacement (CASSANDRA-8260)
 * Expose off-heap memory usage stats (CASSANDRA-7897)
 * Ignore Paxos commits for truncated tables (CASSANDRA-7538)
 * Validate size of indexed column values (CASSANDRA-8280)
 * Make LCS split compaction results over all data directories (CASSANDRA-8329)
 * Fix some failing queries that use multi-column relations
   on COMPACT STORAGE tables (CASSANDRA-8264)
 * Fix InvalidRequestException with ORDER BY (CASSANDRA-8286)
 * Disable SSLv3 for POODLE (CASSANDRA-8265)
 * Fix millisecond timestamps in Tracing (CASSANDRA-8297)
 * Include keyspace name in error message when there are insufficient
   live nodes to stream from (CASSANDRA-8221)
 * Avoid overlap in L1 when L0 contains many nonoverlapping
   sstables (CASSANDRA-8211)
 * Improve PropertyFileSnitch logging (CASSANDRA-8183)
 * Add DC-aware sequential repair (CASSANDRA-8193)
 * Use live sstables in snapshot repair if possible (CASSANDRA-8312)
 * Fix hints serialized size calculation (CASSANDRA-8587)


2.1.2
 * (cqlsh) parse_for_table_meta errors out on queries with undefined
   grammars (CASSANDRA-8262)
 * (cqlsh) Fix SELECT ... TOKEN() function broken in C* 2.1.1 (CASSANDRA-8258)
 * Fix Cassandra crash when running on JDK8 update 40 (CASSANDRA-8209)
 * Optimize partitioner tokens (CASSANDRA-8230)
 * Improve compaction of repaired/unrepaired sstables (CASSANDRA-8004)
 * Make cache serializers pluggable (CASSANDRA-8096)
 * Fix issues with CONTAINS (KEY) queries on secondary indexes
   (CASSANDRA-8147)
 * Fix read-rate tracking of sstables for some queries (CASSANDRA-8239)
 * Fix default timestamp in QueryOptions (CASSANDRA-8246)
 * Set socket timeout when reading remote version (CASSANDRA-8188)
 * Refactor how we track live size (CASSANDRA-7852)
 * Make sure unfinished compaction files are removed (CASSANDRA-8124)
 * Fix shutdown when run as Windows service (CASSANDRA-8136)
 * Fix DESCRIBE TABLE with custom indexes (CASSANDRA-8031)
 * Fix race in RecoveryManagerTest (CASSANDRA-8176)
 * Avoid IllegalArgumentException while sorting sstables in
   IndexSummaryManager (CASSANDRA-8182)
 * Shutdown JVM on file descriptor exhaustion (CASSANDRA-7579)
 * Add 'die' policy for commit log and disk failure (CASSANDRA-7927)
 * Fix installing as service on Windows (CASSANDRA-8115)
 * Fix CREATE TABLE for CQL2 (CASSANDRA-8144)
 * Avoid boxing in ColumnStats min/max trackers (CASSANDRA-8109)
Merged from 2.0:
 * Correctly handle non-text column names in cql3 (CASSANDRA-8178)
 * Fix deletion for indexes on primary key columns (CASSANDRA-8206)
 * Add 'nodetool statusgossip' (CASSANDRA-8125)
 * Improve client notification that nodes are ready for requests (CASSANDRA-7510)
 * Handle negative timestamp in writetime method (CASSANDRA-8139)
 * Pig: Remove errant LIMIT clause in CqlNativeStorage (CASSANDRA-8166)
 * Throw ConfigurationException when hsha is used with the default
   rpc_max_threads setting of 'unlimited' (CASSANDRA-8116)
 * Allow concurrent writing of the same table in the same JVM using
   CQLSSTableWriter (CASSANDRA-7463)
 * Fix totalDiskSpaceUsed calculation (CASSANDRA-8205)


2.1.1
 * Fix spin loop in AtomicSortedColumns (CASSANDRA-7546)
 * Dont notify when replacing tmplink files (CASSANDRA-8157)
 * Fix validation with multiple CONTAINS clause (CASSANDRA-8131)
 * Fix validation of collections in TriggerExecutor (CASSANDRA-8146)
 * Fix IllegalArgumentException when a list of IN values containing tuples
   is passed as a single arg to a prepared statement with the v1 or v2
   protocol (CASSANDRA-8062)
 * Fix ClassCastException in DISTINCT query on static columns with
   query paging (CASSANDRA-8108)
 * Fix NPE on null nested UDT inside a set (CASSANDRA-8105)
 * Fix exception when querying secondary index on set items or map keys
   when some clustering columns are specified (CASSANDRA-8073)
 * Send proper error response when there is an error during native
   protocol message decode (CASSANDRA-8118)
 * Gossip should ignore generation numbers too far in the future (CASSANDRA-8113)
 * Fix NPE when creating a table with frozen sets, lists (CASSANDRA-8104)
 * Fix high memory use due to tracking reads on incrementally opened sstable
   readers (CASSANDRA-8066)
 * Fix EXECUTE request with skipMetadata=false returning no metadata
   (CASSANDRA-8054)
 * Allow concurrent use of CQLBulkOutputFormat (CASSANDRA-7776)
 * Shutdown JVM on OOM (CASSANDRA-7507)
 * Upgrade netty version and enable epoll event loop (CASSANDRA-7761)
 * Don't duplicate sstables smaller than split size when using
   the sstablesplitter tool (CASSANDRA-7616)
 * Avoid re-parsing already prepared statements (CASSANDRA-7923)
 * Fix some Thrift slice deletions and updates of COMPACT STORAGE
   tables with some clustering columns omitted (CASSANDRA-7990)
 * Fix filtering for CONTAINS on sets (CASSANDRA-8033)
 * Properly track added size (CASSANDRA-7239)
 * Allow compilation in java 8 (CASSANDRA-7208)
 * Fix Assertion error on RangeTombstoneList diff (CASSANDRA-8013)
 * Release references to overlapping sstables during compaction (CASSANDRA-7819)
 * Send notification when opening compaction results early (CASSANDRA-8034)
 * Make native server start block until properly bound (CASSANDRA-7885)
 * (cqlsh) Fix IPv6 support (CASSANDRA-7988)
 * Ignore fat clients when checking for endpoint collision (CASSANDRA-7939)
 * Make sstablerepairedset take a list of files (CASSANDRA-7995)
 * (cqlsh) Tab completeion for indexes on map keys (CASSANDRA-7972)
 * (cqlsh) Fix UDT field selection in select clause (CASSANDRA-7891)
 * Fix resource leak in event of corrupt sstable
 * (cqlsh) Add command line option for cqlshrc file path (CASSANDRA-7131)
 * Provide visibility into prepared statements churn (CASSANDRA-7921, CASSANDRA-7930)
 * Invalidate prepared statements when their keyspace or table is
   dropped (CASSANDRA-7566)
 * cassandra-stress: fix support for NetworkTopologyStrategy (CASSANDRA-7945)
 * Fix saving caches when a table is dropped (CASSANDRA-7784)
 * Add better error checking of new stress profile (CASSANDRA-7716)
 * Use ThreadLocalRandom and remove FBUtilities.threadLocalRandom (CASSANDRA-7934)
 * Prevent operator mistakes due to simultaneous bootstrap (CASSANDRA-7069)
 * cassandra-stress supports whitelist mode for node config (CASSANDRA-7658)
 * GCInspector more closely tracks GC; cassandra-stress and nodetool report it (CASSANDRA-7916)
 * nodetool won't output bogus ownership info without a keyspace (CASSANDRA-7173)
 * Add human readable option to nodetool commands (CASSANDRA-5433)
 * Don't try to set repairedAt on old sstables (CASSANDRA-7913)
 * Add metrics for tracking PreparedStatement use (CASSANDRA-7719)
 * (cqlsh) tab-completion for triggers (CASSANDRA-7824)
 * (cqlsh) Support for query paging (CASSANDRA-7514)
 * (cqlsh) Show progress of COPY operations (CASSANDRA-7789)
 * Add syntax to remove multiple elements from a map (CASSANDRA-6599)
 * Support non-equals conditions in lightweight transactions (CASSANDRA-6839)
 * Add IF [NOT] EXISTS to create/drop triggers (CASSANDRA-7606)
 * (cqlsh) Display the current logged-in user (CASSANDRA-7785)
 * (cqlsh) Don't ignore CTRL-C during COPY FROM execution (CASSANDRA-7815)
 * (cqlsh) Order UDTs according to cross-type dependencies in DESCRIBE
   output (CASSANDRA-7659)
 * (cqlsh) Fix handling of CAS statement results (CASSANDRA-7671)
 * (cqlsh) COPY TO/FROM improvements (CASSANDRA-7405)
 * Support list index operations with conditions (CASSANDRA-7499)
 * Add max live/tombstoned cells to nodetool cfstats output (CASSANDRA-7731)
 * Validate IPv6 wildcard addresses properly (CASSANDRA-7680)
 * (cqlsh) Error when tracing query (CASSANDRA-7613)
 * Avoid IOOBE when building SyntaxError message snippet (CASSANDRA-7569)
 * SSTableExport uses correct validator to create string representation of partition
   keys (CASSANDRA-7498)
 * Avoid NPEs when receiving type changes for an unknown keyspace (CASSANDRA-7689)
 * Add support for custom 2i validation (CASSANDRA-7575)
 * Pig support for hadoop CqlInputFormat (CASSANDRA-6454)
 * Add duration mode to cassandra-stress (CASSANDRA-7468)
 * Add listen_interface and rpc_interface options (CASSANDRA-7417)
 * Improve schema merge performance (CASSANDRA-7444)
 * Adjust MT depth based on # of partition validating (CASSANDRA-5263)
 * Optimise NativeCell comparisons (CASSANDRA-6755)
 * Configurable client timeout for cqlsh (CASSANDRA-7516)
 * Include snippet of CQL query near syntax error in messages (CASSANDRA-7111)
 * Make repair -pr work with -local (CASSANDRA-7450)
 * Fix error in sstableloader with -cph > 1 (CASSANDRA-8007)
 * Fix snapshot repair error on indexed tables (CASSANDRA-8020)
 * Do not exit nodetool repair when receiving JMX NOTIF_LOST (CASSANDRA-7909)
 * Stream to private IP when available (CASSANDRA-8084)
Merged from 2.0:
 * Reject conditions on DELETE unless full PK is given (CASSANDRA-6430)
 * Properly reject the token function DELETE (CASSANDRA-7747)
 * Force batchlog replay before decommissioning a node (CASSANDRA-7446)
 * Fix hint replay with many accumulated expired hints (CASSANDRA-6998)
 * Fix duplicate results in DISTINCT queries on static columns with query
   paging (CASSANDRA-8108)
 * Add DateTieredCompactionStrategy (CASSANDRA-6602)
 * Properly validate ascii and utf8 string literals in CQL queries (CASSANDRA-8101)
 * (cqlsh) Fix autocompletion for alter keyspace (CASSANDRA-8021)
 * Create backup directories for commitlog archiving during startup (CASSANDRA-8111)
 * Reduce totalBlockFor() for LOCAL_* consistency levels (CASSANDRA-8058)
 * Fix merging schemas with re-dropped keyspaces (CASSANDRA-7256)
 * Fix counters in supercolumns during live upgrades from 1.2 (CASSANDRA-7188)
 * Notify DT subscribers when a column family is truncated (CASSANDRA-8088)
 * Add sanity check of $JAVA on startup (CASSANDRA-7676)
 * Schedule fat client schema pull on join (CASSANDRA-7993)
 * Don't reset nodes' versions when closing IncomingTcpConnections
   (CASSANDRA-7734)
 * Record the real messaging version in all cases in OutboundTcpConnection
   (CASSANDRA-8057)
 * SSL does not work in cassandra-cli (CASSANDRA-7899)
 * Fix potential exception when using ReversedType in DynamicCompositeType
   (CASSANDRA-7898)
 * Better validation of collection values (CASSANDRA-7833)
 * Track min/max timestamps correctly (CASSANDRA-7969)
 * Fix possible overflow while sorting CL segments for replay (CASSANDRA-7992)
 * Increase nodetool Xmx (CASSANDRA-7956)
 * Archive any commitlog segments present at startup (CASSANDRA-6904)
 * CrcCheckChance should adjust based on live CFMetadata not
   sstable metadata (CASSANDRA-7978)
 * token() should only accept columns in the partitioning
   key order (CASSANDRA-6075)
 * Add method to invalidate permission cache via JMX (CASSANDRA-7977)
 * Allow propagating multiple gossip states atomically (CASSANDRA-6125)
 * Log exceptions related to unclean native protocol client disconnects
   at DEBUG or INFO (CASSANDRA-7849)
 * Allow permissions cache to be set via JMX (CASSANDRA-7698)
 * Include schema_triggers CF in readable system resources (CASSANDRA-7967)
 * Fix RowIndexEntry to report correct serializedSize (CASSANDRA-7948)
 * Make CQLSSTableWriter sync within partitions (CASSANDRA-7360)
 * Potentially use non-local replicas in CqlConfigHelper (CASSANDRA-7906)
 * Explicitly disallow mixing multi-column and single-column
   relations on clustering columns (CASSANDRA-7711)
 * Better error message when condition is set on PK column (CASSANDRA-7804)
 * Don't send schema change responses and events for no-op DDL
   statements (CASSANDRA-7600)
 * (Hadoop) fix cluster initialisation for a split fetching (CASSANDRA-7774)
 * Throw InvalidRequestException when queries contain relations on entire
   collection columns (CASSANDRA-7506)
 * (cqlsh) enable CTRL-R history search with libedit (CASSANDRA-7577)
 * (Hadoop) allow ACFRW to limit nodes to local DC (CASSANDRA-7252)
 * (cqlsh) cqlsh should automatically disable tracing when selecting
   from system_traces (CASSANDRA-7641)
 * (Hadoop) Add CqlOutputFormat (CASSANDRA-6927)
 * Don't depend on cassandra config for nodetool ring (CASSANDRA-7508)
 * (cqlsh) Fix failing cqlsh formatting tests (CASSANDRA-7703)
 * Fix IncompatibleClassChangeError from hadoop2 (CASSANDRA-7229)
 * Add 'nodetool sethintedhandoffthrottlekb' (CASSANDRA-7635)
 * (cqlsh) Add tab-completion for CREATE/DROP USER IF [NOT] EXISTS (CASSANDRA-7611)
 * Catch errors when the JVM pulls the rug out from GCInspector (CASSANDRA-5345)
 * cqlsh fails when version number parts are not int (CASSANDRA-7524)
 * Fix NPE when table dropped during streaming (CASSANDRA-7946)
 * Fix wrong progress when streaming uncompressed (CASSANDRA-7878)
 * Fix possible infinite loop in creating repair range (CASSANDRA-7983)
 * Fix unit in nodetool for streaming throughput (CASSANDRA-7375)
Merged from 1.2:
 * Don't index tombstones (CASSANDRA-7828)
 * Improve PasswordAuthenticator default super user setup (CASSANDRA-7788)


2.1.0
 * (cqlsh) Removed "ALTER TYPE <name> RENAME TO <name>" from tab-completion
   (CASSANDRA-7895)
 * Fixed IllegalStateException in anticompaction (CASSANDRA-7892)
 * cqlsh: DESCRIBE support for frozen UDTs, tuples (CASSANDRA-7863)
 * Avoid exposing internal classes over JMX (CASSANDRA-7879)
 * Add null check for keys when freezing collection (CASSANDRA-7869)
 * Improve stress workload realism (CASSANDRA-7519)
Merged from 2.0:
 * Configure system.paxos with LeveledCompactionStrategy (CASSANDRA-7753)
 * Fix ALTER clustering column type from DateType to TimestampType when
   using DESC clustering order (CASSANRDA-7797)
 * Throw EOFException if we run out of chunks in compressed datafile
   (CASSANDRA-7664)
 * Fix PRSI handling of CQL3 row markers for row cleanup (CASSANDRA-7787)
 * Fix dropping collection when it's the last regular column (CASSANDRA-7744)
 * Make StreamReceiveTask thread safe and gc friendly (CASSANDRA-7795)
 * Validate empty cell names from counter updates (CASSANDRA-7798)
Merged from 1.2:
 * Don't allow compacted sstables to be marked as compacting (CASSANDRA-7145)
 * Track expired tombstones (CASSANDRA-7810)


2.1.0-rc7
 * Add frozen keyword and require UDT to be frozen (CASSANDRA-7857)
 * Track added sstable size correctly (CASSANDRA-7239)
 * (cqlsh) Fix case insensitivity (CASSANDRA-7834)
 * Fix failure to stream ranges when moving (CASSANDRA-7836)
 * Correctly remove tmplink files (CASSANDRA-7803)
 * (cqlsh) Fix column name formatting for functions, CAS operations,
   and UDT field selections (CASSANDRA-7806)
 * (cqlsh) Fix COPY FROM handling of null/empty primary key
   values (CASSANDRA-7792)
 * Fix ordering of static cells (CASSANDRA-7763)
Merged from 2.0:
 * Forbid re-adding dropped counter columns (CASSANDRA-7831)
 * Fix CFMetaData#isThriftCompatible() for PK-only tables (CASSANDRA-7832)
 * Always reject inequality on the partition key without token()
   (CASSANDRA-7722)
 * Always send Paxos commit to all replicas (CASSANDRA-7479)
 * Make disruptor_thrift_server invocation pool configurable (CASSANDRA-7594)
 * Make repair no-op when RF=1 (CASSANDRA-7864)


2.1.0-rc6
 * Fix OOM issue from netty caching over time (CASSANDRA-7743)
 * json2sstable couldn't import JSON for CQL table (CASSANDRA-7477)
 * Invalidate all caches on table drop (CASSANDRA-7561)
 * Skip strict endpoint selection for ranges if RF == nodes (CASSANRA-7765)
 * Fix Thrift range filtering without 2ary index lookups (CASSANDRA-7741)
 * Add tracing entries about concurrent range requests (CASSANDRA-7599)
 * (cqlsh) Fix DESCRIBE for NTS keyspaces (CASSANDRA-7729)
 * Remove netty buffer ref-counting (CASSANDRA-7735)
 * Pass mutated cf to index updater for use by PRSI (CASSANDRA-7742)
 * Include stress yaml example in release and deb (CASSANDRA-7717)
 * workaround for netty issue causing corrupted data off the wire (CASSANDRA-7695)
 * cqlsh DESC CLUSTER fails retrieving ring information (CASSANDRA-7687)
 * Fix binding null values inside UDT (CASSANDRA-7685)
 * Fix UDT field selection with empty fields (CASSANDRA-7670)
 * Bogus deserialization of static cells from sstable (CASSANDRA-7684)
 * Fix NPE on compaction leftover cleanup for dropped table (CASSANDRA-7770)
Merged from 2.0:
 * Fix race condition in StreamTransferTask that could lead to
   infinite loops and premature sstable deletion (CASSANDRA-7704)
 * (cqlsh) Wait up to 10 sec for a tracing session (CASSANDRA-7222)
 * Fix NPE in FileCacheService.sizeInBytes (CASSANDRA-7756)
 * Remove duplicates from StorageService.getJoiningNodes (CASSANDRA-7478)
 * Clone token map outside of hot gossip loops (CASSANDRA-7758)
 * Fix MS expiring map timeout for Paxos messages (CASSANDRA-7752)
 * Do not flush on truncate if durable_writes is false (CASSANDRA-7750)
 * Give CRR a default input_cql Statement (CASSANDRA-7226)
 * Better error message when adding a collection with the same name
   than a previously dropped one (CASSANDRA-6276)
 * Fix validation when adding static columns (CASSANDRA-7730)
 * (Thrift) fix range deletion of supercolumns (CASSANDRA-7733)
 * Fix potential AssertionError in RangeTombstoneList (CASSANDRA-7700)
 * Validate arguments of blobAs* functions (CASSANDRA-7707)
 * Fix potential AssertionError with 2ndary indexes (CASSANDRA-6612)
 * Avoid logging CompactionInterrupted at ERROR (CASSANDRA-7694)
 * Minor leak in sstable2jon (CASSANDRA-7709)
 * Add cassandra.auto_bootstrap system property (CASSANDRA-7650)
 * Update java driver (for hadoop) (CASSANDRA-7618)
 * Remove CqlPagingRecordReader/CqlPagingInputFormat (CASSANDRA-7570)
 * Support connecting to ipv6 jmx with nodetool (CASSANDRA-7669)


2.1.0-rc5
 * Reject counters inside user types (CASSANDRA-7672)
 * Switch to notification-based GCInspector (CASSANDRA-7638)
 * (cqlsh) Handle nulls in UDTs and tuples correctly (CASSANDRA-7656)
 * Don't use strict consistency when replacing (CASSANDRA-7568)
 * Fix min/max cell name collection on 2.0 SSTables with range
   tombstones (CASSANDRA-7593)
 * Tolerate min/max cell names of different lengths (CASSANDRA-7651)
 * Filter cached results correctly (CASSANDRA-7636)
 * Fix tracing on the new SEPExecutor (CASSANDRA-7644)
 * Remove shuffle and taketoken (CASSANDRA-7601)
 * Clean up Windows batch scripts (CASSANDRA-7619)
 * Fix native protocol drop user type notification (CASSANDRA-7571)
 * Give read access to system.schema_usertypes to all authenticated users
   (CASSANDRA-7578)
 * (cqlsh) Fix cqlsh display when zero rows are returned (CASSANDRA-7580)
 * Get java version correctly when JAVA_TOOL_OPTIONS is set (CASSANDRA-7572)
 * Fix NPE when dropping index from non-existent keyspace, AssertionError when
   dropping non-existent index with IF EXISTS (CASSANDRA-7590)
 * Fix sstablelevelresetter hang (CASSANDRA-7614)
 * (cqlsh) Fix deserialization of blobs (CASSANDRA-7603)
 * Use "keyspace updated" schema change message for UDT changes in v1 and
   v2 protocols (CASSANDRA-7617)
 * Fix tracing of range slices and secondary index lookups that are local
   to the coordinator (CASSANDRA-7599)
 * Set -Dcassandra.storagedir for all tool shell scripts (CASSANDRA-7587)
 * Don't swap max/min col names when mutating sstable metadata (CASSANDRA-7596)
 * (cqlsh) Correctly handle paged result sets (CASSANDRA-7625)
 * (cqlsh) Improve waiting for a trace to complete (CASSANDRA-7626)
 * Fix tracing of concurrent range slices and 2ary index queries (CASSANDRA-7626)
 * Fix scrub against collection type (CASSANDRA-7665)
Merged from 2.0:
 * Set gc_grace_seconds to seven days for system schema tables (CASSANDRA-7668)
 * SimpleSeedProvider no longer caches seeds forever (CASSANDRA-7663)
 * Always flush on truncate (CASSANDRA-7511)
 * Fix ReversedType(DateType) mapping to native protocol (CASSANDRA-7576)
 * Always merge ranges owned by a single node (CASSANDRA-6930)
 * Track max/min timestamps for range tombstones (CASSANDRA-7647)
 * Fix NPE when listing saved caches dir (CASSANDRA-7632)


2.1.0-rc4
 * Fix word count hadoop example (CASSANDRA-7200)
 * Updated memtable_cleanup_threshold and memtable_flush_writers defaults
   (CASSANDRA-7551)
 * (Windows) fix startup when WMI memory query fails (CASSANDRA-7505)
 * Anti-compaction proceeds if any part of the repair failed (CASSANDRA-7521)
 * Add missing table name to DROP INDEX responses and notifications (CASSANDRA-7539)
 * Bump CQL version to 3.2.0 and update CQL documentation (CASSANDRA-7527)
 * Fix configuration error message when running nodetool ring (CASSANDRA-7508)
 * Support conditional updates, tuple type, and the v3 protocol in cqlsh (CASSANDRA-7509)
 * Handle queries on multiple secondary index types (CASSANDRA-7525)
 * Fix cqlsh authentication with v3 native protocol (CASSANDRA-7564)
 * Fix NPE when unknown prepared statement ID is used (CASSANDRA-7454)
Merged from 2.0:
 * (Windows) force range-based repair to non-sequential mode (CASSANDRA-7541)
 * Fix range merging when DES scores are zero (CASSANDRA-7535)
 * Warn when SSL certificates have expired (CASSANDRA-7528)
 * Fix error when doing reversed queries with static columns (CASSANDRA-7490)
Merged from 1.2:
 * Set correct stream ID on responses when non-Exception Throwables
   are thrown while handling native protocol messages (CASSANDRA-7470)


2.1.0-rc3
 * Consider expiry when reconciling otherwise equal cells (CASSANDRA-7403)
 * Introduce CQL support for stress tool (CASSANDRA-6146)
 * Fix ClassCastException processing expired messages (CASSANDRA-7496)
 * Fix prepared marker for collections inside UDT (CASSANDRA-7472)
 * Remove left-over populate_io_cache_on_flush and replicate_on_write
   uses (CASSANDRA-7493)
 * (Windows) handle spaces in path names (CASSANDRA-7451)
 * Ensure writes have completed after dropping a table, before recycling
   commit log segments (CASSANDRA-7437)
 * Remove left-over rows_per_partition_to_cache (CASSANDRA-7493)
 * Fix error when CONTAINS is used with a bind marker (CASSANDRA-7502)
 * Properly reject unknown UDT field (CASSANDRA-7484)
Merged from 2.0:
 * Fix CC#collectTimeOrderedData() tombstone optimisations (CASSANDRA-7394)
 * Support DISTINCT for static columns and fix behaviour when DISTINC is
   not use (CASSANDRA-7305).
 * Workaround JVM NPE on JMX bind failure (CASSANDRA-7254)
 * Fix race in FileCacheService RemovalListener (CASSANDRA-7278)
 * Fix inconsistent use of consistencyForCommit that allowed LOCAL_QUORUM
   operations to incorrect become full QUORUM (CASSANDRA-7345)
 * Properly handle unrecognized opcodes and flags (CASSANDRA-7440)
 * (Hadoop) close CqlRecordWriter clients when finished (CASSANDRA-7459)
 * Commit disk failure policy (CASSANDRA-7429)
 * Make sure high level sstables get compacted (CASSANDRA-7414)
 * Fix AssertionError when using empty clustering columns and static columns
   (CASSANDRA-7455)
 * Add option to disable STCS in L0 (CASSANDRA-6621)
 * Upgrade to snappy-java 1.0.5.2 (CASSANDRA-7476)


2.1.0-rc2
 * Fix heap size calculation for CompoundSparseCellName and
   CompoundSparseCellName.WithCollection (CASSANDRA-7421)
 * Allow counter mutations in UNLOGGED batches (CASSANDRA-7351)
 * Modify reconcile logic to always pick a tombstone over a counter cell
   (CASSANDRA-7346)
 * Avoid incremental compaction on Windows (CASSANDRA-7365)
 * Fix exception when querying a composite-keyed table with a collection index
   (CASSANDRA-7372)
 * Use node's host id in place of counter ids (CASSANDRA-7366)
 * Fix error when doing reversed queries with static columns (CASSANDRA-7490)
 * Backport CASSANDRA-6747 (CASSANDRA-7560)
 * Track max/min timestamps for range tombstones (CASSANDRA-7647)
 * Fix NPE when listing saved caches dir (CASSANDRA-7632)
 * Fix sstableloader unable to connect encrypted node (CASSANDRA-7585)
Merged from 1.2:
 * Clone token map outside of hot gossip loops (CASSANDRA-7758)
 * Add stop method to EmbeddedCassandraService (CASSANDRA-7595)
 * Support connecting to ipv6 jmx with nodetool (CASSANDRA-7669)
 * Set gc_grace_seconds to seven days for system schema tables (CASSANDRA-7668)
 * SimpleSeedProvider no longer caches seeds forever (CASSANDRA-7663)
 * Set correct stream ID on responses when non-Exception Throwables
   are thrown while handling native protocol messages (CASSANDRA-7470)
 * Fix row size miscalculation in LazilyCompactedRow (CASSANDRA-7543)
 * Fix race in background compaction check (CASSANDRA-7745)
 * Don't clear out range tombstones during compaction (CASSANDRA-7808)


2.1.0-rc1
 * Revert flush directory (CASSANDRA-6357)
 * More efficient executor service for fast operations (CASSANDRA-4718)
 * Move less common tools into a new cassandra-tools package (CASSANDRA-7160)
 * Support more concurrent requests in native protocol (CASSANDRA-7231)
 * Add tab-completion to debian nodetool packaging (CASSANDRA-6421)
 * Change concurrent_compactors defaults (CASSANDRA-7139)
 * Add PowerShell Windows launch scripts (CASSANDRA-7001)
 * Make commitlog archive+restore more robust (CASSANDRA-6974)
 * Fix marking commitlogsegments clean (CASSANDRA-6959)
 * Add snapshot "manifest" describing files included (CASSANDRA-6326)
 * Parallel streaming for sstableloader (CASSANDRA-3668)
 * Fix bugs in supercolumns handling (CASSANDRA-7138)
 * Fix ClassClassException on composite dense tables (CASSANDRA-7112)
 * Cleanup and optimize collation and slice iterators (CASSANDRA-7107)
 * Upgrade NBHM lib (CASSANDRA-7128)
 * Optimize netty server (CASSANDRA-6861)
 * Fix repair hang when given CF does not exist (CASSANDRA-7189)
 * Allow c* to be shutdown in an embedded mode (CASSANDRA-5635)
 * Add server side batching to native transport (CASSANDRA-5663)
 * Make batchlog replay asynchronous (CASSANDRA-6134)
 * remove unused classes (CASSANDRA-7197)
 * Limit user types to the keyspace they are defined in (CASSANDRA-6643)
 * Add validate method to CollectionType (CASSANDRA-7208)
 * New serialization format for UDT values (CASSANDRA-7209, CASSANDRA-7261)
 * Fix nodetool netstats (CASSANDRA-7270)
 * Fix potential ClassCastException in HintedHandoffManager (CASSANDRA-7284)
 * Use prepared statements internally (CASSANDRA-6975)
 * Fix broken paging state with prepared statement (CASSANDRA-7120)
 * Fix IllegalArgumentException in CqlStorage (CASSANDRA-7287)
 * Allow nulls/non-existant fields in UDT (CASSANDRA-7206)
 * Add Thrift MultiSliceRequest (CASSANDRA-6757, CASSANDRA-7027)
 * Handle overlapping MultiSlices (CASSANDRA-7279)
 * Fix DataOutputTest on Windows (CASSANDRA-7265)
 * Embedded sets in user defined data-types are not updating (CASSANDRA-7267)
 * Add tuple type to CQL/native protocol (CASSANDRA-7248)
 * Fix CqlPagingRecordReader on tables with few rows (CASSANDRA-7322)
Merged from 2.0:
 * Copy compaction options to make sure they are reloaded (CASSANDRA-7290)
 * Add option to do more aggressive tombstone compactions (CASSANDRA-6563)
 * Don't try to compact already-compacting files in HHOM (CASSANDRA-7288)
 * Always reallocate buffers in HSHA (CASSANDRA-6285)
 * (Hadoop) support authentication in CqlRecordReader (CASSANDRA-7221)
 * (Hadoop) Close java driver Cluster in CQLRR.close (CASSANDRA-7228)
 * Warn when 'USING TIMESTAMP' is used on a CAS BATCH (CASSANDRA-7067)
 * return all cpu values from BackgroundActivityMonitor.readAndCompute (CASSANDRA-7183)
 * Correctly delete scheduled range xfers (CASSANDRA-7143)
 * return all cpu values from BackgroundActivityMonitor.readAndCompute (CASSANDRA-7183)
 * reduce garbage creation in calculatePendingRanges (CASSANDRA-7191)
 * fix c* launch issues on Russian os's due to output of linux 'free' cmd (CASSANDRA-6162)
 * Fix disabling autocompaction (CASSANDRA-7187)
 * Fix potential NumberFormatException when deserializing IntegerType (CASSANDRA-7088)
 * cqlsh can't tab-complete disabling compaction (CASSANDRA-7185)
 * cqlsh: Accept and execute CQL statement(s) from command-line parameter (CASSANDRA-7172)
 * Fix IllegalStateException in CqlPagingRecordReader (CASSANDRA-7198)
 * Fix the InvertedIndex trigger example (CASSANDRA-7211)
 * Add --resolve-ip option to 'nodetool ring' (CASSANDRA-7210)
 * reduce garbage on codec flag deserialization (CASSANDRA-7244)
 * Fix duplicated error messages on directory creation error at startup (CASSANDRA-5818)
 * Proper null handle for IF with map element access (CASSANDRA-7155)
 * Improve compaction visibility (CASSANDRA-7242)
 * Correctly delete scheduled range xfers (CASSANDRA-7143)
 * Make batchlog replica selection rack-aware (CASSANDRA-6551)
 * Fix CFMetaData#getColumnDefinitionFromColumnName() (CASSANDRA-7074)
 * Fix writetime/ttl functions for static columns (CASSANDRA-7081)
 * Suggest CTRL-C or semicolon after three blank lines in cqlsh (CASSANDRA-7142)
 * Fix 2ndary index queries with DESC clustering order (CASSANDRA-6950)
 * Invalid key cache entries on DROP (CASSANDRA-6525)
 * Fix flapping RecoveryManagerTest (CASSANDRA-7084)
 * Add missing iso8601 patterns for date strings (CASSANDRA-6973)
 * Support selecting multiple rows in a partition using IN (CASSANDRA-6875)
 * Add authentication support to shuffle (CASSANDRA-6484)
 * Swap local and global default read repair chances (CASSANDRA-7320)
 * Add conditional CREATE/DROP USER support (CASSANDRA-7264)
 * Cqlsh counts non-empty lines for "Blank lines" warning (CASSANDRA-7325)
Merged from 1.2:
 * Add Cloudstack snitch (CASSANDRA-7147)
 * Update system.peers correctly when relocating tokens (CASSANDRA-7126)
 * Add Google Compute Engine snitch (CASSANDRA-7132)
 * remove duplicate query for local tokens (CASSANDRA-7182)
 * exit CQLSH with error status code if script fails (CASSANDRA-6344)
 * Fix bug with some IN queries missig results (CASSANDRA-7105)
 * Fix availability validation for LOCAL_ONE CL (CASSANDRA-7319)
 * Hint streaming can cause decommission to fail (CASSANDRA-7219)


2.1.0-beta2
 * Increase default CL space to 8GB (CASSANDRA-7031)
 * Add range tombstones to read repair digests (CASSANDRA-6863)
 * Fix BTree.clear for large updates (CASSANDRA-6943)
 * Fail write instead of logging a warning when unable to append to CL
   (CASSANDRA-6764)
 * Eliminate possibility of CL segment appearing twice in active list
   (CASSANDRA-6557)
 * Apply DONTNEED fadvise to commitlog segments (CASSANDRA-6759)
 * Switch CRC component to Adler and include it for compressed sstables
   (CASSANDRA-4165)
 * Allow cassandra-stress to set compaction strategy options (CASSANDRA-6451)
 * Add broadcast_rpc_address option to cassandra.yaml (CASSANDRA-5899)
 * Auto reload GossipingPropertyFileSnitch config (CASSANDRA-5897)
 * Fix overflow of memtable_total_space_in_mb (CASSANDRA-6573)
 * Fix ABTC NPE and apply update function correctly (CASSANDRA-6692)
 * Allow nodetool to use a file or prompt for password (CASSANDRA-6660)
 * Fix AIOOBE when concurrently accessing ABSC (CASSANDRA-6742)
 * Fix assertion error in ALTER TYPE RENAME (CASSANDRA-6705)
 * Scrub should not always clear out repaired status (CASSANDRA-5351)
 * Improve handling of range tombstone for wide partitions (CASSANDRA-6446)
 * Fix ClassCastException for compact table with composites (CASSANDRA-6738)
 * Fix potentially repairing with wrong nodes (CASSANDRA-6808)
 * Change caching option syntax (CASSANDRA-6745)
 * Fix stress to do proper counter reads (CASSANDRA-6835)
 * Fix help message for stress counter_write (CASSANDRA-6824)
 * Fix stress smart Thrift client to pick servers correctly (CASSANDRA-6848)
 * Add logging levels (minimal, normal or verbose) to stress tool (CASSANDRA-6849)
 * Fix race condition in Batch CLE (CASSANDRA-6860)
 * Improve cleanup/scrub/upgradesstables failure handling (CASSANDRA-6774)
 * ByteBuffer write() methods for serializing sstables (CASSANDRA-6781)
 * Proper compare function for CollectionType (CASSANDRA-6783)
 * Update native server to Netty 4 (CASSANDRA-6236)
 * Fix off-by-one error in stress (CASSANDRA-6883)
 * Make OpOrder AutoCloseable (CASSANDRA-6901)
 * Remove sync repair JMX interface (CASSANDRA-6900)
 * Add multiple memory allocation options for memtables (CASSANDRA-6689, 6694)
 * Remove adjusted op rate from stress output (CASSANDRA-6921)
 * Add optimized CF.hasColumns() implementations (CASSANDRA-6941)
 * Serialize batchlog mutations with the version of the target node
   (CASSANDRA-6931)
 * Optimize CounterColumn#reconcile() (CASSANDRA-6953)
 * Properly remove 1.2 sstable support in 2.1 (CASSANDRA-6869)
 * Lock counter cells, not partitions (CASSANDRA-6880)
 * Track presence of legacy counter shards in sstables (CASSANDRA-6888)
 * Ensure safe resource cleanup when replacing sstables (CASSANDRA-6912)
 * Add failure handler to async callback (CASSANDRA-6747)
 * Fix AE when closing SSTable without releasing reference (CASSANDRA-7000)
 * Clean up IndexInfo on keyspace/table drops (CASSANDRA-6924)
 * Only snapshot relative SSTables when sequential repair (CASSANDRA-7024)
 * Require nodetool rebuild_index to specify index names (CASSANDRA-7038)
 * fix cassandra stress errors on reads with native protocol (CASSANDRA-7033)
 * Use OpOrder to guard sstable references for reads (CASSANDRA-6919)
 * Preemptive opening of compaction result (CASSANDRA-6916)
 * Multi-threaded scrub/cleanup/upgradesstables (CASSANDRA-5547)
 * Optimize cellname comparison (CASSANDRA-6934)
 * Native protocol v3 (CASSANDRA-6855)
 * Optimize Cell liveness checks and clean up Cell (CASSANDRA-7119)
 * Support consistent range movements (CASSANDRA-2434)
 * Display min timestamp in sstablemetadata viewer (CASSANDRA-6767)
Merged from 2.0:
 * Avoid race-prone second "scrub" of system keyspace (CASSANDRA-6797)
 * Pool CqlRecordWriter clients by inetaddress rather than Range
   (CASSANDRA-6665)
 * Fix compaction_history timestamps (CASSANDRA-6784)
 * Compare scores of full replica ordering in DES (CASSANDRA-6683)
 * fix CME in SessionInfo updateProgress affecting netstats (CASSANDRA-6577)
 * Allow repairing between specific replicas (CASSANDRA-6440)
 * Allow per-dc enabling of hints (CASSANDRA-6157)
 * Add compatibility for Hadoop 0.2.x (CASSANDRA-5201)
 * Fix EstimatedHistogram races (CASSANDRA-6682)
 * Failure detector correctly converts initial value to nanos (CASSANDRA-6658)
 * Add nodetool taketoken to relocate vnodes (CASSANDRA-4445)
 * Expose bulk loading progress over JMX (CASSANDRA-4757)
 * Correctly handle null with IF conditions and TTL (CASSANDRA-6623)
 * Account for range/row tombstones in tombstone drop
   time histogram (CASSANDRA-6522)
 * Stop CommitLogSegment.close() from calling sync() (CASSANDRA-6652)
 * Make commitlog failure handling configurable (CASSANDRA-6364)
 * Avoid overlaps in LCS (CASSANDRA-6688)
 * Improve support for paginating over composites (CASSANDRA-4851)
 * Fix count(*) queries in a mixed cluster (CASSANDRA-6707)
 * Improve repair tasks(snapshot, differencing) concurrency (CASSANDRA-6566)
 * Fix replaying pre-2.0 commit logs (CASSANDRA-6714)
 * Add static columns to CQL3 (CASSANDRA-6561)
 * Optimize single partition batch statements (CASSANDRA-6737)
 * Disallow post-query re-ordering when paging (CASSANDRA-6722)
 * Fix potential paging bug with deleted columns (CASSANDRA-6748)
 * Fix NPE on BulkLoader caused by losing StreamEvent (CASSANDRA-6636)
 * Fix truncating compression metadata (CASSANDRA-6791)
 * Add CMSClassUnloadingEnabled JVM option (CASSANDRA-6541)
 * Catch memtable flush exceptions during shutdown (CASSANDRA-6735)
 * Fix upgradesstables NPE for non-CF-based indexes (CASSANDRA-6645)
 * Fix UPDATE updating PRIMARY KEY columns implicitly (CASSANDRA-6782)
 * Fix IllegalArgumentException when updating from 1.2 with SuperColumns
   (CASSANDRA-6733)
 * FBUtilities.singleton() should use the CF comparator (CASSANDRA-6778)
 * Fix CQLSStableWriter.addRow(Map<String, Object>) (CASSANDRA-6526)
 * Fix HSHA server introducing corrupt data (CASSANDRA-6285)
 * Fix CAS conditions for COMPACT STORAGE tables (CASSANDRA-6813)
 * Starting threads in OutboundTcpConnectionPool constructor causes race conditions (CASSANDRA-7177)
 * Allow overriding cassandra-rackdc.properties file (CASSANDRA-7072)
 * Set JMX RMI port to 7199 (CASSANDRA-7087)
 * Use LOCAL_QUORUM for data reads at LOCAL_SERIAL (CASSANDRA-6939)
 * Log a warning for large batches (CASSANDRA-6487)
 * Put nodes in hibernate when join_ring is false (CASSANDRA-6961)
 * Avoid early loading of non-system keyspaces before compaction-leftovers
   cleanup at startup (CASSANDRA-6913)
 * Restrict Windows to parallel repairs (CASSANDRA-6907)
 * (Hadoop) Allow manually specifying start/end tokens in CFIF (CASSANDRA-6436)
 * Fix NPE in MeteredFlusher (CASSANDRA-6820)
 * Fix race processing range scan responses (CASSANDRA-6820)
 * Allow deleting snapshots from dropped keyspaces (CASSANDRA-6821)
 * Add uuid() function (CASSANDRA-6473)
 * Omit tombstones from schema digests (CASSANDRA-6862)
 * Include correct consistencyLevel in LWT timeout (CASSANDRA-6884)
 * Lower chances for losing new SSTables during nodetool refresh and
   ColumnFamilyStore.loadNewSSTables (CASSANDRA-6514)
 * Add support for DELETE ... IF EXISTS to CQL3 (CASSANDRA-5708)
 * Update hadoop_cql3_word_count example (CASSANDRA-6793)
 * Fix handling of RejectedExecution in sync Thrift server (CASSANDRA-6788)
 * Log more information when exceeding tombstone_warn_threshold (CASSANDRA-6865)
 * Fix truncate to not abort due to unreachable fat clients (CASSANDRA-6864)
 * Fix schema concurrency exceptions (CASSANDRA-6841)
 * Fix leaking validator FH in StreamWriter (CASSANDRA-6832)
 * Fix saving triggers to schema (CASSANDRA-6789)
 * Fix trigger mutations when base mutation list is immutable (CASSANDRA-6790)
 * Fix accounting in FileCacheService to allow re-using RAR (CASSANDRA-6838)
 * Fix static counter columns (CASSANDRA-6827)
 * Restore expiring->deleted (cell) compaction optimization (CASSANDRA-6844)
 * Fix CompactionManager.needsCleanup (CASSANDRA-6845)
 * Correctly compare BooleanType values other than 0 and 1 (CASSANDRA-6779)
 * Read message id as string from earlier versions (CASSANDRA-6840)
 * Properly use the Paxos consistency for (non-protocol) batch (CASSANDRA-6837)
 * Add paranoid disk failure option (CASSANDRA-6646)
 * Improve PerRowSecondaryIndex performance (CASSANDRA-6876)
 * Extend triggers to support CAS updates (CASSANDRA-6882)
 * Static columns with IF NOT EXISTS don't always work as expected (CASSANDRA-6873)
 * Fix paging with SELECT DISTINCT (CASSANDRA-6857)
 * Fix UnsupportedOperationException on CAS timeout (CASSANDRA-6923)
 * Improve MeteredFlusher handling of MF-unaffected column families
   (CASSANDRA-6867)
 * Add CqlRecordReader using native pagination (CASSANDRA-6311)
 * Add QueryHandler interface (CASSANDRA-6659)
 * Track liveRatio per-memtable, not per-CF (CASSANDRA-6945)
 * Make sure upgradesstables keeps sstable level (CASSANDRA-6958)
 * Fix LIMIT with static columns (CASSANDRA-6956)
 * Fix clash with CQL column name in thrift validation (CASSANDRA-6892)
 * Fix error with super columns in mixed 1.2-2.0 clusters (CASSANDRA-6966)
 * Fix bad skip of sstables on slice query with composite start/finish (CASSANDRA-6825)
 * Fix unintended update with conditional statement (CASSANDRA-6893)
 * Fix map element access in IF (CASSANDRA-6914)
 * Avoid costly range calculations for range queries on system keyspaces
   (CASSANDRA-6906)
 * Fix SSTable not released if stream session fails (CASSANDRA-6818)
 * Avoid build failure due to ANTLR timeout (CASSANDRA-6991)
 * Queries on compact tables can return more rows that requested (CASSANDRA-7052)
 * USING TIMESTAMP for batches does not work (CASSANDRA-7053)
 * Fix performance regression from CASSANDRA-5614 (CASSANDRA-6949)
 * Ensure that batchlog and hint timeouts do not produce hints (CASSANDRA-7058)
 * Merge groupable mutations in TriggerExecutor#execute() (CASSANDRA-7047)
 * Plug holes in resource release when wiring up StreamSession (CASSANDRA-7073)
 * Re-add parameter columns to tracing session (CASSANDRA-6942)
 * Preserves CQL metadata when updating table from thrift (CASSANDRA-6831)
Merged from 1.2:
 * Fix nodetool display with vnodes (CASSANDRA-7082)
 * Add UNLOGGED, COUNTER options to BATCH documentation (CASSANDRA-6816)
 * add extra SSL cipher suites (CASSANDRA-6613)
 * fix nodetool getsstables for blob PK (CASSANDRA-6803)
 * Fix BatchlogManager#deleteBatch() use of millisecond timestamps
   (CASSANDRA-6822)
 * Continue assassinating even if the endpoint vanishes (CASSANDRA-6787)
 * Schedule schema pulls on change (CASSANDRA-6971)
 * Non-droppable verbs shouldn't be dropped from OTC (CASSANDRA-6980)
 * Shutdown batchlog executor in SS#drain() (CASSANDRA-7025)
 * Fix batchlog to account for CF truncation records (CASSANDRA-6999)
 * Fix CQLSH parsing of functions and BLOB literals (CASSANDRA-7018)
 * Properly load trustore in the native protocol (CASSANDRA-6847)
 * Always clean up references in SerializingCache (CASSANDRA-6994)
 * Don't shut MessagingService down when replacing a node (CASSANDRA-6476)
 * fix npe when doing -Dcassandra.fd_initial_value_ms (CASSANDRA-6751)


2.1.0-beta1
 * Add flush directory distinct from compaction directories (CASSANDRA-6357)
 * Require JNA by default (CASSANDRA-6575)
 * add listsnapshots command to nodetool (CASSANDRA-5742)
 * Introduce AtomicBTreeColumns (CASSANDRA-6271, 6692)
 * Multithreaded commitlog (CASSANDRA-3578)
 * allocate fixed index summary memory pool and resample cold index summaries
   to use less memory (CASSANDRA-5519)
 * Removed multithreaded compaction (CASSANDRA-6142)
 * Parallelize fetching rows for low-cardinality indexes (CASSANDRA-1337)
 * change logging from log4j to logback (CASSANDRA-5883)
 * switch to LZ4 compression for internode communication (CASSANDRA-5887)
 * Stop using Thrift-generated Index* classes internally (CASSANDRA-5971)
 * Remove 1.2 network compatibility code (CASSANDRA-5960)
 * Remove leveled json manifest migration code (CASSANDRA-5996)
 * Remove CFDefinition (CASSANDRA-6253)
 * Use AtomicIntegerFieldUpdater in RefCountedMemory (CASSANDRA-6278)
 * User-defined types for CQL3 (CASSANDRA-5590)
 * Use of o.a.c.metrics in nodetool (CASSANDRA-5871, 6406)
 * Batch read from OTC's queue and cleanup (CASSANDRA-1632)
 * Secondary index support for collections (CASSANDRA-4511, 6383)
 * SSTable metadata(Stats.db) format change (CASSANDRA-6356)
 * Push composites support in the storage engine
   (CASSANDRA-5417, CASSANDRA-6520)
 * Add snapshot space used to cfstats (CASSANDRA-6231)
 * Add cardinality estimator for key count estimation (CASSANDRA-5906)
 * CF id is changed to be non-deterministic. Data dir/key cache are created
   uniquely for CF id (CASSANDRA-5202)
 * New counters implementation (CASSANDRA-6504)
 * Replace UnsortedColumns, EmptyColumns, TreeMapBackedSortedColumns with new
   ArrayBackedSortedColumns (CASSANDRA-6630, CASSANDRA-6662, CASSANDRA-6690)
 * Add option to use row cache with a given amount of rows (CASSANDRA-5357)
 * Avoid repairing already repaired data (CASSANDRA-5351)
 * Reject counter updates with USING TTL/TIMESTAMP (CASSANDRA-6649)
 * Replace index_interval with min/max_index_interval (CASSANDRA-6379)
 * Lift limitation that order by columns must be selected for IN queries (CASSANDRA-4911)


2.0.5
 * Reduce garbage generated by bloom filter lookups (CASSANDRA-6609)
 * Add ks.cf names to tombstone logging (CASSANDRA-6597)
 * Use LOCAL_QUORUM for LWT operations at LOCAL_SERIAL (CASSANDRA-6495)
 * Wait for gossip to settle before accepting client connections (CASSANDRA-4288)
 * Delete unfinished compaction incrementally (CASSANDRA-6086)
 * Allow specifying custom secondary index options in CQL3 (CASSANDRA-6480)
 * Improve replica pinning for cache efficiency in DES (CASSANDRA-6485)
 * Fix LOCAL_SERIAL from thrift (CASSANDRA-6584)
 * Don't special case received counts in CAS timeout exceptions (CASSANDRA-6595)
 * Add support for 2.1 global counter shards (CASSANDRA-6505)
 * Fix NPE when streaming connection is not yet established (CASSANDRA-6210)
 * Avoid rare duplicate read repair triggering (CASSANDRA-6606)
 * Fix paging discardFirst (CASSANDRA-6555)
 * Fix ArrayIndexOutOfBoundsException in 2ndary index query (CASSANDRA-6470)
 * Release sstables upon rebuilding 2i (CASSANDRA-6635)
 * Add AbstractCompactionStrategy.startup() method (CASSANDRA-6637)
 * SSTableScanner may skip rows during cleanup (CASSANDRA-6638)
 * sstables from stalled repair sessions can resurrect deleted data (CASSANDRA-6503)
 * Switch stress to use ITransportFactory (CASSANDRA-6641)
 * Fix IllegalArgumentException during prepare (CASSANDRA-6592)
 * Fix possible loss of 2ndary index entries during compaction (CASSANDRA-6517)
 * Fix direct Memory on architectures that do not support unaligned long access
   (CASSANDRA-6628)
 * Let scrub optionally skip broken counter partitions (CASSANDRA-5930)
Merged from 1.2:
 * fsync compression metadata (CASSANDRA-6531)
 * Validate CF existence on execution for prepared statement (CASSANDRA-6535)
 * Add ability to throttle batchlog replay (CASSANDRA-6550)
 * Fix executing LOCAL_QUORUM with SimpleStrategy (CASSANDRA-6545)
 * Avoid StackOverflow when using large IN queries (CASSANDRA-6567)
 * Nodetool upgradesstables includes secondary indexes (CASSANDRA-6598)
 * Paginate batchlog replay (CASSANDRA-6569)
 * skip blocking on streaming during drain (CASSANDRA-6603)
 * Improve error message when schema doesn't match loaded sstable (CASSANDRA-6262)
 * Add properties to adjust FD initial value and max interval (CASSANDRA-4375)
 * Fix preparing with batch and delete from collection (CASSANDRA-6607)
 * Fix ABSC reverse iterator's remove() method (CASSANDRA-6629)
 * Handle host ID conflicts properly (CASSANDRA-6615)
 * Move handling of migration event source to solve bootstrap race. (CASSANDRA-6648)
 * Make sure compaction throughput value doesn't overflow with int math (CASSANDRA-6647)


2.0.4
 * Allow removing snapshots of no-longer-existing CFs (CASSANDRA-6418)
 * add StorageService.stopDaemon() (CASSANDRA-4268)
 * add IRE for invalid CF supplied to get_count (CASSANDRA-5701)
 * add client encryption support to sstableloader (CASSANDRA-6378)
 * Fix accept() loop for SSL sockets post-shutdown (CASSANDRA-6468)
 * Fix size-tiered compaction in LCS L0 (CASSANDRA-6496)
 * Fix assertion failure in filterColdSSTables (CASSANDRA-6483)
 * Fix row tombstones in larger-than-memory compactions (CASSANDRA-6008)
 * Fix cleanup ClassCastException (CASSANDRA-6462)
 * Reduce gossip memory use by interning VersionedValue strings (CASSANDRA-6410)
 * Allow specifying datacenters to participate in a repair (CASSANDRA-6218)
 * Fix divide-by-zero in PCI (CASSANDRA-6403)
 * Fix setting last compacted key in the wrong level for LCS (CASSANDRA-6284)
 * Add millisecond precision formats to the timestamp parser (CASSANDRA-6395)
 * Expose a total memtable size metric for a CF (CASSANDRA-6391)
 * cqlsh: handle symlinks properly (CASSANDRA-6425)
 * Fix potential infinite loop when paging query with IN (CASSANDRA-6464)
 * Fix assertion error in AbstractQueryPager.discardFirst (CASSANDRA-6447)
 * Fix streaming older SSTable yields unnecessary tombstones (CASSANDRA-6527)
Merged from 1.2:
 * Improved error message on bad properties in DDL queries (CASSANDRA-6453)
 * Randomize batchlog candidates selection (CASSANDRA-6481)
 * Fix thundering herd on endpoint cache invalidation (CASSANDRA-6345, 6485)
 * Improve batchlog write performance with vnodes (CASSANDRA-6488)
 * cqlsh: quote single quotes in strings inside collections (CASSANDRA-6172)
 * Improve gossip performance for typical messages (CASSANDRA-6409)
 * Throw IRE if a prepared statement has more markers than supported
   (CASSANDRA-5598)
 * Expose Thread metrics for the native protocol server (CASSANDRA-6234)
 * Change snapshot response message verb to INTERNAL to avoid dropping it
   (CASSANDRA-6415)
 * Warn when collection read has > 65K elements (CASSANDRA-5428)
 * Fix cache persistence when both row and key cache are enabled
   (CASSANDRA-6413)
 * (Hadoop) add describe_local_ring (CASSANDRA-6268)
 * Fix handling of concurrent directory creation failure (CASSANDRA-6459)
 * Allow executing CREATE statements multiple times (CASSANDRA-6471)
 * Don't send confusing info with timeouts (CASSANDRA-6491)
 * Don't resubmit counter mutation runnables internally (CASSANDRA-6427)
 * Don't drop local mutations without a hint (CASSANDRA-6510)
 * Don't allow null max_hint_window_in_ms (CASSANDRA-6419)
 * Validate SliceRange start and finish lengths (CASSANDRA-6521)


2.0.3
 * Fix FD leak on slice read path (CASSANDRA-6275)
 * Cancel read meter task when closing SSTR (CASSANDRA-6358)
 * free off-heap IndexSummary during bulk (CASSANDRA-6359)
 * Recover from IOException in accept() thread (CASSANDRA-6349)
 * Improve Gossip tolerance of abnormally slow tasks (CASSANDRA-6338)
 * Fix trying to hint timed out counter writes (CASSANDRA-6322)
 * Allow restoring specific columnfamilies from archived CL (CASSANDRA-4809)
 * Avoid flushing compaction_history after each operation (CASSANDRA-6287)
 * Fix repair assertion error when tombstones expire (CASSANDRA-6277)
 * Skip loading corrupt key cache (CASSANDRA-6260)
 * Fixes for compacting larger-than-memory rows (CASSANDRA-6274)
 * Compact hottest sstables first and optionally omit coldest from
   compaction entirely (CASSANDRA-6109)
 * Fix modifying column_metadata from thrift (CASSANDRA-6182)
 * cqlsh: fix LIST USERS output (CASSANDRA-6242)
 * Add IRequestSink interface (CASSANDRA-6248)
 * Update memtable size while flushing (CASSANDRA-6249)
 * Provide hooks around CQL2/CQL3 statement execution (CASSANDRA-6252)
 * Require Permission.SELECT for CAS updates (CASSANDRA-6247)
 * New CQL-aware SSTableWriter (CASSANDRA-5894)
 * Reject CAS operation when the protocol v1 is used (CASSANDRA-6270)
 * Correctly throw error when frame too large (CASSANDRA-5981)
 * Fix serialization bug in PagedRange with 2ndary indexes (CASSANDRA-6299)
 * Fix CQL3 table validation in Thrift (CASSANDRA-6140)
 * Fix bug missing results with IN clauses (CASSANDRA-6327)
 * Fix paging with reversed slices (CASSANDRA-6343)
 * Set minTimestamp correctly to be able to drop expired sstables (CASSANDRA-6337)
 * Support NaN and Infinity as float literals (CASSANDRA-6003)
 * Remove RF from nodetool ring output (CASSANDRA-6289)
 * Fix attempting to flush empty rows (CASSANDRA-6374)
 * Fix potential out of bounds exception when paging (CASSANDRA-6333)
Merged from 1.2:
 * Optimize FD phi calculation (CASSANDRA-6386)
 * Improve initial FD phi estimate when starting up (CASSANDRA-6385)
 * Don't list CQL3 table in CLI describe even if named explicitely
   (CASSANDRA-5750)
 * Invalidate row cache when dropping CF (CASSANDRA-6351)
 * add non-jamm path for cached statements (CASSANDRA-6293)
 * add windows bat files for shell commands (CASSANDRA-6145)
 * Require logging in for Thrift CQL2/3 statement preparation (CASSANDRA-6254)
 * restrict max_num_tokens to 1536 (CASSANDRA-6267)
 * Nodetool gets default JMX port from cassandra-env.sh (CASSANDRA-6273)
 * make calculatePendingRanges asynchronous (CASSANDRA-6244)
 * Remove blocking flushes in gossip thread (CASSANDRA-6297)
 * Fix potential socket leak in connectionpool creation (CASSANDRA-6308)
 * Allow LOCAL_ONE/LOCAL_QUORUM to work with SimpleStrategy (CASSANDRA-6238)
 * cqlsh: handle 'null' as session duration (CASSANDRA-6317)
 * Fix json2sstable handling of range tombstones (CASSANDRA-6316)
 * Fix missing one row in reverse query (CASSANDRA-6330)
 * Fix reading expired row value from row cache (CASSANDRA-6325)
 * Fix AssertionError when doing set element deletion (CASSANDRA-6341)
 * Make CL code for the native protocol match the one in C* 2.0
   (CASSANDRA-6347)
 * Disallow altering CQL3 table from thrift (CASSANDRA-6370)
 * Fix size computation of prepared statement (CASSANDRA-6369)


2.0.2
 * Update FailureDetector to use nanontime (CASSANDRA-4925)
 * Fix FileCacheService regressions (CASSANDRA-6149)
 * Never return WriteTimeout for CL.ANY (CASSANDRA-6132)
 * Fix race conditions in bulk loader (CASSANDRA-6129)
 * Add configurable metrics reporting (CASSANDRA-4430)
 * drop queries exceeding a configurable number of tombstones (CASSANDRA-6117)
 * Track and persist sstable read activity (CASSANDRA-5515)
 * Fixes for speculative retry (CASSANDRA-5932, CASSANDRA-6194)
 * Improve memory usage of metadata min/max column names (CASSANDRA-6077)
 * Fix thrift validation refusing row markers on CQL3 tables (CASSANDRA-6081)
 * Fix insertion of collections with CAS (CASSANDRA-6069)
 * Correctly send metadata on SELECT COUNT (CASSANDRA-6080)
 * Track clients' remote addresses in ClientState (CASSANDRA-6070)
 * Create snapshot dir if it does not exist when migrating
   leveled manifest (CASSANDRA-6093)
 * make sequential nodetool repair the default (CASSANDRA-5950)
 * Add more hooks for compaction strategy implementations (CASSANDRA-6111)
 * Fix potential NPE on composite 2ndary indexes (CASSANDRA-6098)
 * Delete can potentially be skipped in batch (CASSANDRA-6115)
 * Allow alter keyspace on system_traces (CASSANDRA-6016)
 * Disallow empty column names in cql (CASSANDRA-6136)
 * Use Java7 file-handling APIs and fix file moving on Windows (CASSANDRA-5383)
 * Save compaction history to system keyspace (CASSANDRA-5078)
 * Fix NPE if StorageService.getOperationMode() is executed before full startup (CASSANDRA-6166)
 * CQL3: support pre-epoch longs for TimestampType (CASSANDRA-6212)
 * Add reloadtriggers command to nodetool (CASSANDRA-4949)
 * cqlsh: ignore empty 'value alias' in DESCRIBE (CASSANDRA-6139)
 * Fix sstable loader (CASSANDRA-6205)
 * Reject bootstrapping if the node already exists in gossip (CASSANDRA-5571)
 * Fix NPE while loading paxos state (CASSANDRA-6211)
 * cqlsh: add SHOW SESSION <tracing-session> command (CASSANDRA-6228)
Merged from 1.2:
 * (Hadoop) Require CFRR batchSize to be at least 2 (CASSANDRA-6114)
 * Add a warning for small LCS sstable size (CASSANDRA-6191)
 * Add ability to list specific KS/CF combinations in nodetool cfstats (CASSANDRA-4191)
 * Mark CF clean if a mutation raced the drop and got it marked dirty (CASSANDRA-5946)
 * Add a LOCAL_ONE consistency level (CASSANDRA-6202)
 * Limit CQL prepared statement cache by size instead of count (CASSANDRA-6107)
 * Tracing should log write failure rather than raw exceptions (CASSANDRA-6133)
 * lock access to TM.endpointToHostIdMap (CASSANDRA-6103)
 * Allow estimated memtable size to exceed slab allocator size (CASSANDRA-6078)
 * Start MeteredFlusher earlier to prevent OOM during CL replay (CASSANDRA-6087)
 * Avoid sending Truncate command to fat clients (CASSANDRA-6088)
 * Allow where clause conditions to be in parenthesis (CASSANDRA-6037)
 * Do not open non-ssl storage port if encryption option is all (CASSANDRA-3916)
 * Move batchlog replay to its own executor (CASSANDRA-6079)
 * Add tombstone debug threshold and histogram (CASSANDRA-6042, 6057)
 * Enable tcp keepalive on incoming connections (CASSANDRA-4053)
 * Fix fat client schema pull NPE (CASSANDRA-6089)
 * Fix memtable flushing for indexed tables (CASSANDRA-6112)
 * Fix skipping columns with multiple slices (CASSANDRA-6119)
 * Expose connected thrift + native client counts (CASSANDRA-5084)
 * Optimize auth setup (CASSANDRA-6122)
 * Trace index selection (CASSANDRA-6001)
 * Update sstablesPerReadHistogram to use biased sampling (CASSANDRA-6164)
 * Log UnknownColumnfamilyException when closing socket (CASSANDRA-5725)
 * Properly error out on CREATE INDEX for counters table (CASSANDRA-6160)
 * Handle JMX notification failure for repair (CASSANDRA-6097)
 * (Hadoop) Fetch no more than 128 splits in parallel (CASSANDRA-6169)
 * stress: add username/password authentication support (CASSANDRA-6068)
 * Fix indexed queries with row cache enabled on parent table (CASSANDRA-5732)
 * Fix compaction race during columnfamily drop (CASSANDRA-5957)
 * Fix validation of empty column names for compact tables (CASSANDRA-6152)
 * Skip replaying mutations that pass CRC but fail to deserialize (CASSANDRA-6183)
 * Rework token replacement to use replace_address (CASSANDRA-5916)
 * Fix altering column types (CASSANDRA-6185)
 * cqlsh: fix CREATE/ALTER WITH completion (CASSANDRA-6196)
 * add windows bat files for shell commands (CASSANDRA-6145)
 * Fix potential stack overflow during range tombstones insertion (CASSANDRA-6181)
 * (Hadoop) Make LOCAL_ONE the default consistency level (CASSANDRA-6214)


2.0.1
 * Fix bug that could allow reading deleted data temporarily (CASSANDRA-6025)
 * Improve memory use defaults (CASSANDRA-6059)
 * Make ThriftServer more easlly extensible (CASSANDRA-6058)
 * Remove Hadoop dependency from ITransportFactory (CASSANDRA-6062)
 * add file_cache_size_in_mb setting (CASSANDRA-5661)
 * Improve error message when yaml contains invalid properties (CASSANDRA-5958)
 * Improve leveled compaction's ability to find non-overlapping L0 compactions
   to work on concurrently (CASSANDRA-5921)
 * Notify indexer of columns shadowed by range tombstones (CASSANDRA-5614)
 * Log Merkle tree stats (CASSANDRA-2698)
 * Switch from crc32 to adler32 for compressed sstable checksums (CASSANDRA-5862)
 * Improve offheap memcpy performance (CASSANDRA-5884)
 * Use a range aware scanner for cleanup (CASSANDRA-2524)
 * Cleanup doesn't need to inspect sstables that contain only local data
   (CASSANDRA-5722)
 * Add ability for CQL3 to list partition keys (CASSANDRA-4536)
 * Improve native protocol serialization (CASSANDRA-5664)
 * Upgrade Thrift to 0.9.1 (CASSANDRA-5923)
 * Require superuser status for adding triggers (CASSANDRA-5963)
 * Make standalone scrubber handle old and new style leveled manifest
   (CASSANDRA-6005)
 * Fix paxos bugs (CASSANDRA-6012, 6013, 6023)
 * Fix paged ranges with multiple replicas (CASSANDRA-6004)
 * Fix potential AssertionError during tracing (CASSANDRA-6041)
 * Fix NPE in sstablesplit (CASSANDRA-6027)
 * Migrate pre-2.0 key/value/column aliases to system.schema_columns
   (CASSANDRA-6009)
 * Paging filter empty rows too agressively (CASSANDRA-6040)
 * Support variadic parameters for IN clauses (CASSANDRA-4210)
 * cqlsh: return the result of CAS writes (CASSANDRA-5796)
 * Fix validation of IN clauses with 2ndary indexes (CASSANDRA-6050)
 * Support named bind variables in CQL (CASSANDRA-6033)
Merged from 1.2:
 * Allow cache-keys-to-save to be set at runtime (CASSANDRA-5980)
 * Avoid second-guessing out-of-space state (CASSANDRA-5605)
 * Tuning knobs for dealing with large blobs and many CFs (CASSANDRA-5982)
 * (Hadoop) Fix CQLRW for thrift tables (CASSANDRA-6002)
 * Fix possible divide-by-zero in HHOM (CASSANDRA-5990)
 * Allow local batchlog writes for CL.ANY (CASSANDRA-5967)
 * Upgrade metrics-core to version 2.2.0 (CASSANDRA-5947)
 * Fix CqlRecordWriter with composite keys (CASSANDRA-5949)
 * Add snitch, schema version, cluster, partitioner to JMX (CASSANDRA-5881)
 * Allow disabling SlabAllocator (CASSANDRA-5935)
 * Make user-defined compaction JMX blocking (CASSANDRA-4952)
 * Fix streaming does not transfer wrapped range (CASSANDRA-5948)
 * Fix loading index summary containing empty key (CASSANDRA-5965)
 * Correctly handle limits in CompositesSearcher (CASSANDRA-5975)
 * Pig: handle CQL collections (CASSANDRA-5867)
 * Pass the updated cf to the PRSI index() method (CASSANDRA-5999)
 * Allow empty CQL3 batches (as no-op) (CASSANDRA-5994)
 * Support null in CQL3 functions (CASSANDRA-5910)
 * Replace the deprecated MapMaker with CacheLoader (CASSANDRA-6007)
 * Add SSTableDeletingNotification to DataTracker (CASSANDRA-6010)
 * Fix snapshots in use get deleted during snapshot repair (CASSANDRA-6011)
 * Move hints and exception count to o.a.c.metrics (CASSANDRA-6017)
 * Fix memory leak in snapshot repair (CASSANDRA-6047)
 * Fix sstable2sjon for CQL3 tables (CASSANDRA-5852)


2.0.0
 * Fix thrift validation when inserting into CQL3 tables (CASSANDRA-5138)
 * Fix periodic memtable flushing behavior with clean memtables (CASSANDRA-5931)
 * Fix dateOf() function for pre-2.0 timestamp columns (CASSANDRA-5928)
 * Fix SSTable unintentionally loads BF when opened for batch (CASSANDRA-5938)
 * Add stream session progress to JMX (CASSANDRA-4757)
 * Fix NPE during CAS operation (CASSANDRA-5925)
Merged from 1.2:
 * Fix getBloomFilterDiskSpaceUsed for AlwaysPresentFilter (CASSANDRA-5900)
 * Don't announce schema version until we've loaded the changes locally
   (CASSANDRA-5904)
 * Fix to support off heap bloom filters size greater than 2 GB (CASSANDRA-5903)
 * Properly handle parsing huge map and set literals (CASSANDRA-5893)


2.0.0-rc2
 * enable vnodes by default (CASSANDRA-5869)
 * fix CAS contention timeout (CASSANDRA-5830)
 * fix HsHa to respect max frame size (CASSANDRA-4573)
 * Fix (some) 2i on composite components omissions (CASSANDRA-5851)
 * cqlsh: add DESCRIBE FULL SCHEMA variant (CASSANDRA-5880)
Merged from 1.2:
 * Correctly validate sparse composite cells in scrub (CASSANDRA-5855)
 * Add KeyCacheHitRate metric to CF metrics (CASSANDRA-5868)
 * cqlsh: add support for multiline comments (CASSANDRA-5798)
 * Handle CQL3 SELECT duplicate IN restrictions on clustering columns
   (CASSANDRA-5856)


2.0.0-rc1
 * improve DecimalSerializer performance (CASSANDRA-5837)
 * fix potential spurious wakeup in AsyncOneResponse (CASSANDRA-5690)
 * fix schema-related trigger issues (CASSANDRA-5774)
 * Better validation when accessing CQL3 table from thrift (CASSANDRA-5138)
 * Fix assertion error during repair (CASSANDRA-5801)
 * Fix range tombstone bug (CASSANDRA-5805)
 * DC-local CAS (CASSANDRA-5797)
 * Add a native_protocol_version column to the system.local table (CASSANRDA-5819)
 * Use index_interval from cassandra.yaml when upgraded (CASSANDRA-5822)
 * Fix buffer underflow on socket close (CASSANDRA-5792)
Merged from 1.2:
 * Fix reading DeletionTime from 1.1-format sstables (CASSANDRA-5814)
 * cqlsh: add collections support to COPY (CASSANDRA-5698)
 * retry important messages for any IOException (CASSANDRA-5804)
 * Allow empty IN relations in SELECT/UPDATE/DELETE statements (CASSANDRA-5626)
 * cqlsh: fix crashing on Windows due to libedit detection (CASSANDRA-5812)
 * fix bulk-loading compressed sstables (CASSANDRA-5820)
 * (Hadoop) fix quoting in CqlPagingRecordReader and CqlRecordWriter
   (CASSANDRA-5824)
 * update default LCS sstable size to 160MB (CASSANDRA-5727)
 * Allow compacting 2Is via nodetool (CASSANDRA-5670)
 * Hex-encode non-String keys in OPP (CASSANDRA-5793)
 * nodetool history logging (CASSANDRA-5823)
 * (Hadoop) fix support for Thrift tables in CqlPagingRecordReader
   (CASSANDRA-5752)
 * add "all time blocked" to StatusLogger output (CASSANDRA-5825)
 * Future-proof inter-major-version schema migrations (CASSANDRA-5845)
 * (Hadoop) add CqlPagingRecordReader support for ReversedType in Thrift table
   (CASSANDRA-5718)
 * Add -no-snapshot option to scrub (CASSANDRA-5891)
 * Fix to support off heap bloom filters size greater than 2 GB (CASSANDRA-5903)
 * Properly handle parsing huge map and set literals (CASSANDRA-5893)
 * Fix LCS L0 compaction may overlap in L1 (CASSANDRA-5907)
 * New sstablesplit tool to split large sstables offline (CASSANDRA-4766)
 * Fix potential deadlock in native protocol server (CASSANDRA-5926)
 * Disallow incompatible type change in CQL3 (CASSANDRA-5882)
Merged from 1.1:
 * Correctly validate sparse composite cells in scrub (CASSANDRA-5855)


2.0.0-beta2
 * Replace countPendingHints with Hints Created metric (CASSANDRA-5746)
 * Allow nodetool with no args, and with help to run without a server (CASSANDRA-5734)
 * Cleanup AbstractType/TypeSerializer classes (CASSANDRA-5744)
 * Remove unimplemented cli option schema-mwt (CASSANDRA-5754)
 * Support range tombstones in thrift (CASSANDRA-5435)
 * Normalize table-manipulating CQL3 statements' class names (CASSANDRA-5759)
 * cqlsh: add missing table options to DESCRIBE output (CASSANDRA-5749)
 * Fix assertion error during repair (CASSANDRA-5757)
 * Fix bulkloader (CASSANDRA-5542)
 * Add LZ4 compression to the native protocol (CASSANDRA-5765)
 * Fix bugs in the native protocol v2 (CASSANDRA-5770)
 * CAS on 'primary key only' table (CASSANDRA-5715)
 * Support streaming SSTables of old versions (CASSANDRA-5772)
 * Always respect protocol version in native protocol (CASSANDRA-5778)
 * Fix ConcurrentModificationException during streaming (CASSANDRA-5782)
 * Update deletion timestamp in Commit#updatesWithPaxosTime (CASSANDRA-5787)
 * Thrift cas() method crashes if input columns are not sorted (CASSANDRA-5786)
 * Order columns names correctly when querying for CAS (CASSANDRA-5788)
 * Fix streaming retry (CASSANDRA-5775)
Merged from 1.2:
 * if no seeds can be a reached a node won't start in a ring by itself (CASSANDRA-5768)
 * add cassandra.unsafesystem property (CASSANDRA-5704)
 * (Hadoop) quote identifiers in CqlPagingRecordReader (CASSANDRA-5763)
 * Add replace_node functionality for vnodes (CASSANDRA-5337)
 * Add timeout events to query traces (CASSANDRA-5520)
 * Fix serialization of the LEFT gossip value (CASSANDRA-5696)
 * Pig: support for cql3 tables (CASSANDRA-5234)
 * Fix skipping range tombstones with reverse queries (CASSANDRA-5712)
 * Expire entries out of ThriftSessionManager (CASSANDRA-5719)
 * Don't keep ancestor information in memory (CASSANDRA-5342)
 * Expose native protocol server status in nodetool info (CASSANDRA-5735)
 * Fix pathetic performance of range tombstones (CASSANDRA-5677)
 * Fix querying with an empty (impossible) range (CASSANDRA-5573)
 * cqlsh: handle CUSTOM 2i in DESCRIBE output (CASSANDRA-5760)
 * Fix minor bug in Range.intersects(Bound) (CASSANDRA-5771)
 * cqlsh: handle disabled compression in DESCRIBE output (CASSANDRA-5766)
 * Ensure all UP events are notified on the native protocol (CASSANDRA-5769)
 * Fix formatting of sstable2json with multiple -k arguments (CASSANDRA-5781)
 * Don't rely on row marker for queries in general to hide lost markers
   after TTL expires (CASSANDRA-5762)
 * Sort nodetool help output (CASSANDRA-5776)
 * Fix column expiring during 2 phases compaction (CASSANDRA-5799)
 * now() is being rejected in INSERTs when inside collections (CASSANDRA-5795)


2.0.0-beta1
 * Add support for indexing clustered columns (CASSANDRA-5125)
 * Removed on-heap row cache (CASSANDRA-5348)
 * use nanotime consistently for node-local timeouts (CASSANDRA-5581)
 * Avoid unnecessary second pass on name-based queries (CASSANDRA-5577)
 * Experimental triggers (CASSANDRA-1311)
 * JEMalloc support for off-heap allocation (CASSANDRA-3997)
 * Single-pass compaction (CASSANDRA-4180)
 * Removed token range bisection (CASSANDRA-5518)
 * Removed compatibility with pre-1.2.5 sstables and network messages
   (CASSANDRA-5511)
 * removed PBSPredictor (CASSANDRA-5455)
 * CAS support (CASSANDRA-5062, 5441, 5442, 5443, 5619, 5667)
 * Leveled compaction performs size-tiered compactions in L0
   (CASSANDRA-5371, 5439)
 * Add yaml network topology snitch for mixed ec2/other envs (CASSANDRA-5339)
 * Log when a node is down longer than the hint window (CASSANDRA-4554)
 * Optimize tombstone creation for ExpiringColumns (CASSANDRA-4917)
 * Improve LeveledScanner work estimation (CASSANDRA-5250, 5407)
 * Replace compaction lock with runWithCompactionsDisabled (CASSANDRA-3430)
 * Change Message IDs to ints (CASSANDRA-5307)
 * Move sstable level information into the Stats component, removing the
   need for a separate Manifest file (CASSANDRA-4872)
 * avoid serializing to byte[] on commitlog append (CASSANDRA-5199)
 * make index_interval configurable per columnfamily (CASSANDRA-3961, CASSANDRA-5650)
 * add default_time_to_live (CASSANDRA-3974)
 * add memtable_flush_period_in_ms (CASSANDRA-4237)
 * replace supercolumns internally by composites (CASSANDRA-3237, 5123)
 * upgrade thrift to 0.9.0 (CASSANDRA-3719)
 * drop unnecessary keyspace parameter from user-defined compaction API
   (CASSANDRA-5139)
 * more robust solution to incomplete compactions + counters (CASSANDRA-5151)
 * Change order of directory searching for c*.in.sh (CASSANDRA-3983)
 * Add tool to reset SSTable compaction level for LCS (CASSANDRA-5271)
 * Allow custom configuration loader (CASSANDRA-5045)
 * Remove memory emergency pressure valve logic (CASSANDRA-3534)
 * Reduce request latency with eager retry (CASSANDRA-4705)
 * cqlsh: Remove ASSUME command (CASSANDRA-5331)
 * Rebuild BF when loading sstables if bloom_filter_fp_chance
   has changed since compaction (CASSANDRA-5015)
 * remove row-level bloom filters (CASSANDRA-4885)
 * Change Kernel Page Cache skipping into row preheating (disabled by default)
   (CASSANDRA-4937)
 * Improve repair by deciding on a gcBefore before sending
   out TreeRequests (CASSANDRA-4932)
 * Add an official way to disable compactions (CASSANDRA-5074)
 * Reenable ALTER TABLE DROP with new semantics (CASSANDRA-3919)
 * Add binary protocol versioning (CASSANDRA-5436)
 * Swap THshaServer for TThreadedSelectorServer (CASSANDRA-5530)
 * Add alias support to SELECT statement (CASSANDRA-5075)
 * Don't create empty RowMutations in CommitLogReplayer (CASSANDRA-5541)
 * Use range tombstones when dropping cfs/columns from schema (CASSANDRA-5579)
 * cqlsh: drop CQL2/CQL3-beta support (CASSANDRA-5585)
 * Track max/min column names in sstables to be able to optimize slice
   queries (CASSANDRA-5514, CASSANDRA-5595, CASSANDRA-5600)
 * Binary protocol: allow batching already prepared statements (CASSANDRA-4693)
 * Allow preparing timestamp, ttl and limit in CQL3 queries (CASSANDRA-4450)
 * Support native link w/o JNA in Java7 (CASSANDRA-3734)
 * Use SASL authentication in binary protocol v2 (CASSANDRA-5545)
 * Replace Thrift HsHa with LMAX Disruptor based implementation (CASSANDRA-5582)
 * cqlsh: Add row count to SELECT output (CASSANDRA-5636)
 * Include a timestamp with all read commands to determine column expiration
   (CASSANDRA-5149)
 * Streaming 2.0 (CASSANDRA-5286, 5699)
 * Conditional create/drop ks/table/index statements in CQL3 (CASSANDRA-2737)
 * more pre-table creation property validation (CASSANDRA-5693)
 * Redesign repair messages (CASSANDRA-5426)
 * Fix ALTER RENAME post-5125 (CASSANDRA-5702)
 * Disallow renaming a 2ndary indexed column (CASSANDRA-5705)
 * Rename Table to Keyspace (CASSANDRA-5613)
 * Ensure changing column_index_size_in_kb on different nodes don't corrupt the
   sstable (CASSANDRA-5454)
 * Move resultset type information into prepare, not execute (CASSANDRA-5649)
 * Auto paging in binary protocol (CASSANDRA-4415, 5714)
 * Don't tie client side use of AbstractType to JDBC (CASSANDRA-4495)
 * Adds new TimestampType to replace DateType (CASSANDRA-5723, CASSANDRA-5729)
Merged from 1.2:
 * make starting native protocol server idempotent (CASSANDRA-5728)
 * Fix loading key cache when a saved entry is no longer valid (CASSANDRA-5706)
 * Fix serialization of the LEFT gossip value (CASSANDRA-5696)
 * cqlsh: Don't show 'null' in place of empty values (CASSANDRA-5675)
 * Race condition in detecting version on a mixed 1.1/1.2 cluster
   (CASSANDRA-5692)
 * Fix skipping range tombstones with reverse queries (CASSANDRA-5712)
 * Expire entries out of ThriftSessionManager (CASSANRDA-5719)
 * Don't keep ancestor information in memory (CASSANDRA-5342)
 * cqlsh: fix handling of semicolons inside BATCH queries (CASSANDRA-5697)


1.2.6
 * Fix tracing when operation completes before all responses arrive
   (CASSANDRA-5668)
 * Fix cross-DC mutation forwarding (CASSANDRA-5632)
 * Reduce SSTableLoader memory usage (CASSANDRA-5555)
 * Scale hinted_handoff_throttle_in_kb to cluster size (CASSANDRA-5272)
 * (Hadoop) Add CQL3 input/output formats (CASSANDRA-4421, 5622)
 * (Hadoop) Fix InputKeyRange in CFIF (CASSANDRA-5536)
 * Fix dealing with ridiculously large max sstable sizes in LCS (CASSANDRA-5589)
 * Ignore pre-truncate hints (CASSANDRA-4655)
 * Move System.exit on OOM into a separate thread (CASSANDRA-5273)
 * Write row markers when serializing schema (CASSANDRA-5572)
 * Check only SSTables for the requested range when streaming (CASSANDRA-5569)
 * Improve batchlog replay behavior and hint ttl handling (CASSANDRA-5314)
 * Exclude localTimestamp from validation for tombstones (CASSANDRA-5398)
 * cqlsh: add custom prompt support (CASSANDRA-5539)
 * Reuse prepared statements in hot auth queries (CASSANDRA-5594)
 * cqlsh: add vertical output option (see EXPAND) (CASSANDRA-5597)
 * Add a rate limit option to stress (CASSANDRA-5004)
 * have BulkLoader ignore snapshots directories (CASSANDRA-5587)
 * fix SnitchProperties logging context (CASSANDRA-5602)
 * Expose whether jna is enabled and memory is locked via JMX (CASSANDRA-5508)
 * cqlsh: fix COPY FROM with ReversedType (CASSANDRA-5610)
 * Allow creating CUSTOM indexes on collections (CASSANDRA-5615)
 * Evaluate now() function at execution time (CASSANDRA-5616)
 * Expose detailed read repair metrics (CASSANDRA-5618)
 * Correct blob literal + ReversedType parsing (CASSANDRA-5629)
 * Allow GPFS to prefer the internal IP like EC2MRS (CASSANDRA-5630)
 * fix help text for -tspw cassandra-cli (CASSANDRA-5643)
 * don't throw away initial causes exceptions for internode encryption issues
   (CASSANDRA-5644)
 * Fix message spelling errors for cql select statements (CASSANDRA-5647)
 * Suppress custom exceptions thru jmx (CASSANDRA-5652)
 * Update CREATE CUSTOM INDEX syntax (CASSANDRA-5639)
 * Fix PermissionDetails.equals() method (CASSANDRA-5655)
 * Never allow partition key ranges in CQL3 without token() (CASSANDRA-5666)
 * Gossiper incorrectly drops AppState for an upgrading node (CASSANDRA-5660)
 * Connection thrashing during multi-region ec2 during upgrade, due to
   messaging version (CASSANDRA-5669)
 * Avoid over reconnecting in EC2MRS (CASSANDRA-5678)
 * Fix ReadResponseSerializer.serializedSize() for digest reads (CASSANDRA-5476)
 * allow sstable2json on 2i CFs (CASSANDRA-5694)
Merged from 1.1:
 * Remove buggy thrift max message length option (CASSANDRA-5529)
 * Fix NPE in Pig's widerow mode (CASSANDRA-5488)
 * Add split size parameter to Pig and disable split combination (CASSANDRA-5544)


1.2.5
 * make BytesToken.toString only return hex bytes (CASSANDRA-5566)
 * Ensure that submitBackground enqueues at least one task (CASSANDRA-5554)
 * fix 2i updates with identical values and timestamps (CASSANDRA-5540)
 * fix compaction throttling bursty-ness (CASSANDRA-4316)
 * reduce memory consumption of IndexSummary (CASSANDRA-5506)
 * remove per-row column name bloom filters (CASSANDRA-5492)
 * Include fatal errors in trace events (CASSANDRA-5447)
 * Ensure that PerRowSecondaryIndex is notified of row-level deletes
   (CASSANDRA-5445)
 * Allow empty blob literals in CQL3 (CASSANDRA-5452)
 * Fix streaming RangeTombstones at column index boundary (CASSANDRA-5418)
 * Fix preparing statements when current keyspace is not set (CASSANDRA-5468)
 * Fix SemanticVersion.isSupportedBy minor/patch handling (CASSANDRA-5496)
 * Don't provide oldCfId for post-1.1 system cfs (CASSANDRA-5490)
 * Fix primary range ignores replication strategy (CASSANDRA-5424)
 * Fix shutdown of binary protocol server (CASSANDRA-5507)
 * Fix repair -snapshot not working (CASSANDRA-5512)
 * Set isRunning flag later in binary protocol server (CASSANDRA-5467)
 * Fix use of CQL3 functions with descending clustering order (CASSANDRA-5472)
 * Disallow renaming columns one at a time for thrift table in CQL3
   (CASSANDRA-5531)
 * cqlsh: add CLUSTERING ORDER BY support to DESCRIBE (CASSANDRA-5528)
 * Add custom secondary index support to CQL3 (CASSANDRA-5484)
 * Fix repair hanging silently on unexpected error (CASSANDRA-5229)
 * Fix Ec2Snitch regression introduced by CASSANDRA-5171 (CASSANDRA-5432)
 * Add nodetool enablebackup/disablebackup (CASSANDRA-5556)
 * cqlsh: fix DESCRIBE after case insensitive USE (CASSANDRA-5567)
Merged from 1.1
 * Add retry mechanism to OTC for non-droppable_verbs (CASSANDRA-5393)
 * Use allocator information to improve memtable memory usage estimate
   (CASSANDRA-5497)
 * Fix trying to load deleted row into row cache on startup (CASSANDRA-4463)
 * fsync leveled manifest to avoid corruption (CASSANDRA-5535)
 * Fix Bound intersection computation (CASSANDRA-5551)
 * sstablescrub now respects max memory size in cassandra.in.sh (CASSANDRA-5562)


1.2.4
 * Ensure that PerRowSecondaryIndex updates see the most recent values
   (CASSANDRA-5397)
 * avoid duplicate index entries ind PrecompactedRow and
   ParallelCompactionIterable (CASSANDRA-5395)
 * remove the index entry on oldColumn when new column is a tombstone
   (CASSANDRA-5395)
 * Change default stream throughput from 400 to 200 mbps (CASSANDRA-5036)
 * Gossiper logs DOWN for symmetry with UP (CASSANDRA-5187)
 * Fix mixing prepared statements between keyspaces (CASSANDRA-5352)
 * Fix consistency level during bootstrap - strike 3 (CASSANDRA-5354)
 * Fix transposed arguments in AlreadyExistsException (CASSANDRA-5362)
 * Improve asynchronous hint delivery (CASSANDRA-5179)
 * Fix Guava dependency version (12.0 -> 13.0.1) for Maven (CASSANDRA-5364)
 * Validate that provided CQL3 collection value are < 64K (CASSANDRA-5355)
 * Make upgradeSSTable skip current version sstables by default (CASSANDRA-5366)
 * Optimize min/max timestamp collection (CASSANDRA-5373)
 * Invalid streamId in cql binary protocol when using invalid CL
   (CASSANDRA-5164)
 * Fix validation for IN where clauses with collections (CASSANDRA-5376)
 * Copy resultSet on count query to avoid ConcurrentModificationException
   (CASSANDRA-5382)
 * Correctly typecheck in CQL3 even with ReversedType (CASSANDRA-5386)
 * Fix streaming compressed files when using encryption (CASSANDRA-5391)
 * cassandra-all 1.2.0 pom missing netty dependency (CASSANDRA-5392)
 * Fix writetime/ttl functions on null values (CASSANDRA-5341)
 * Fix NPE during cql3 select with token() (CASSANDRA-5404)
 * IndexHelper.skipBloomFilters won't skip non-SHA filters (CASSANDRA-5385)
 * cqlsh: Print maps ordered by key, sort sets (CASSANDRA-5413)
 * Add null syntax support in CQL3 for inserts (CASSANDRA-3783)
 * Allow unauthenticated set_keyspace() calls (CASSANDRA-5423)
 * Fix potential incremental backups race (CASSANDRA-5410)
 * Fix prepared BATCH statements with batch-level timestamps (CASSANDRA-5415)
 * Allow overriding superuser setup delay (CASSANDRA-5430)
 * cassandra-shuffle with JMX usernames and passwords (CASSANDRA-5431)
Merged from 1.1:
 * cli: Quote ks and cf names in schema output when needed (CASSANDRA-5052)
 * Fix bad default for min/max timestamp in SSTableMetadata (CASSANDRA-5372)
 * Fix cf name extraction from manifest in Directories.migrateFile()
   (CASSANDRA-5242)
 * Support pluggable internode authentication (CASSANDRA-5401)


1.2.3
 * add check for sstable overlap within a level on startup (CASSANDRA-5327)
 * replace ipv6 colons in jmx object names (CASSANDRA-5298, 5328)
 * Avoid allocating SSTableBoundedScanner during repair when the range does
   not intersect the sstable (CASSANDRA-5249)
 * Don't lowercase property map keys (this breaks NTS) (CASSANDRA-5292)
 * Fix composite comparator with super columns (CASSANDRA-5287)
 * Fix insufficient validation of UPDATE queries against counter cfs
   (CASSANDRA-5300)
 * Fix PropertyFileSnitch default DC/Rack behavior (CASSANDRA-5285)
 * Handle null values when executing prepared statement (CASSANDRA-5081)
 * Add netty to pom dependencies (CASSANDRA-5181)
 * Include type arguments in Thrift CQLPreparedResult (CASSANDRA-5311)
 * Fix compaction not removing columns when bf_fp_ratio is 1 (CASSANDRA-5182)
 * cli: Warn about missing CQL3 tables in schema descriptions (CASSANDRA-5309)
 * Re-enable unknown option in replication/compaction strategies option for
   backward compatibility (CASSANDRA-4795)
 * Add binary protocol support to stress (CASSANDRA-4993)
 * cqlsh: Fix COPY FROM value quoting and null handling (CASSANDRA-5305)
 * Fix repair -pr for vnodes (CASSANDRA-5329)
 * Relax CL for auth queries for non-default users (CASSANDRA-5310)
 * Fix AssertionError during repair (CASSANDRA-5245)
 * Don't announce migrations to pre-1.2 nodes (CASSANDRA-5334)
Merged from 1.1:
 * Update offline scrub for 1.0 -> 1.1 directory structure (CASSANDRA-5195)
 * add tmp flag to Descriptor hashcode (CASSANDRA-4021)
 * fix logging of "Found table data in data directories" when only system tables
   are present (CASSANDRA-5289)
 * cli: Add JMX authentication support (CASSANDRA-5080)
 * nodetool: ability to repair specific range (CASSANDRA-5280)
 * Fix possible assertion triggered in SliceFromReadCommand (CASSANDRA-5284)
 * cqlsh: Add inet type support on Windows (ipv4-only) (CASSANDRA-4801)
 * Fix race when initializing ColumnFamilyStore (CASSANDRA-5350)
 * Add UseTLAB JVM flag (CASSANDRA-5361)


1.2.2
 * fix potential for multiple concurrent compactions of the same sstables
   (CASSANDRA-5256)
 * avoid no-op caching of byte[] on commitlog append (CASSANDRA-5199)
 * fix symlinks under data dir not working (CASSANDRA-5185)
 * fix bug in compact storage metadata handling (CASSANDRA-5189)
 * Validate login for USE queries (CASSANDRA-5207)
 * cli: remove default username and password (CASSANDRA-5208)
 * configure populate_io_cache_on_flush per-CF (CASSANDRA-4694)
 * allow configuration of internode socket buffer (CASSANDRA-3378)
 * Make sstable directory picking blacklist-aware again (CASSANDRA-5193)
 * Correctly expire gossip states for edge cases (CASSANDRA-5216)
 * Improve handling of directory creation failures (CASSANDRA-5196)
 * Expose secondary indicies to the rest of nodetool (CASSANDRA-4464)
 * Binary protocol: avoid sending notification for 0.0.0.0 (CASSANDRA-5227)
 * add UseCondCardMark XX jvm settings on jdk 1.7 (CASSANDRA-4366)
 * CQL3 refactor to allow conversion function (CASSANDRA-5226)
 * Fix drop of sstables in some circumstance (CASSANDRA-5232)
 * Implement caching of authorization results (CASSANDRA-4295)
 * Add support for LZ4 compression (CASSANDRA-5038)
 * Fix missing columns in wide rows queries (CASSANDRA-5225)
 * Simplify auth setup and make system_auth ks alterable (CASSANDRA-5112)
 * Stop compactions from hanging during bootstrap (CASSANDRA-5244)
 * fix compressed streaming sending extra chunk (CASSANDRA-5105)
 * Add CQL3-based implementations of IAuthenticator and IAuthorizer
   (CASSANDRA-4898)
 * Fix timestamp-based tomstone removal logic (CASSANDRA-5248)
 * cli: Add JMX authentication support (CASSANDRA-5080)
 * Fix forceFlush behavior (CASSANDRA-5241)
 * cqlsh: Add username autocompletion (CASSANDRA-5231)
 * Fix CQL3 composite partition key error (CASSANDRA-5240)
 * Allow IN clause on last clustering key (CASSANDRA-5230)
Merged from 1.1:
 * fix start key/end token validation for wide row iteration (CASSANDRA-5168)
 * add ConfigHelper support for Thrift frame and max message sizes (CASSANDRA-5188)
 * fix nodetool repair not fail on node down (CASSANDRA-5203)
 * always collect tombstone hints (CASSANDRA-5068)
 * Fix error when sourcing file in cqlsh (CASSANDRA-5235)


1.2.1
 * stream undelivered hints on decommission (CASSANDRA-5128)
 * GossipingPropertyFileSnitch loads saved dc/rack info if needed (CASSANDRA-5133)
 * drain should flush system CFs too (CASSANDRA-4446)
 * add inter_dc_tcp_nodelay setting (CASSANDRA-5148)
 * re-allow wrapping ranges for start_token/end_token range pairitspwng (CASSANDRA-5106)
 * fix validation compaction of empty rows (CASSANDRA-5136)
 * nodetool methods to enable/disable hint storage/delivery (CASSANDRA-4750)
 * disallow bloom filter false positive chance of 0 (CASSANDRA-5013)
 * add threadpool size adjustment methods to JMXEnabledThreadPoolExecutor and
   CompactionManagerMBean (CASSANDRA-5044)
 * fix hinting for dropped local writes (CASSANDRA-4753)
 * off-heap cache doesn't need mutable column container (CASSANDRA-5057)
 * apply disk_failure_policy to bad disks on initial directory creation
   (CASSANDRA-4847)
 * Optimize name-based queries to use ArrayBackedSortedColumns (CASSANDRA-5043)
 * Fall back to old manifest if most recent is unparseable (CASSANDRA-5041)
 * pool [Compressed]RandomAccessReader objects on the partitioned read path
   (CASSANDRA-4942)
 * Add debug logging to list filenames processed by Directories.migrateFile
   method (CASSANDRA-4939)
 * Expose black-listed directories via JMX (CASSANDRA-4848)
 * Log compaction merge counts (CASSANDRA-4894)
 * Minimize byte array allocation by AbstractData{Input,Output} (CASSANDRA-5090)
 * Add SSL support for the binary protocol (CASSANDRA-5031)
 * Allow non-schema system ks modification for shuffle to work (CASSANDRA-5097)
 * cqlsh: Add default limit to SELECT statements (CASSANDRA-4972)
 * cqlsh: fix DESCRIBE for 1.1 cfs in CQL3 (CASSANDRA-5101)
 * Correctly gossip with nodes >= 1.1.7 (CASSANDRA-5102)
 * Ensure CL guarantees on digest mismatch (CASSANDRA-5113)
 * Validate correctly selects on composite partition key (CASSANDRA-5122)
 * Fix exception when adding collection (CASSANDRA-5117)
 * Handle states for non-vnode clusters correctly (CASSANDRA-5127)
 * Refuse unrecognized replication and compaction strategy options (CASSANDRA-4795)
 * Pick the correct value validator in sstable2json for cql3 tables (CASSANDRA-5134)
 * Validate login for describe_keyspace, describe_keyspaces and set_keyspace
   (CASSANDRA-5144)
 * Fix inserting empty maps (CASSANDRA-5141)
 * Don't remove tokens from System table for node we know (CASSANDRA-5121)
 * fix streaming progress report for compresed files (CASSANDRA-5130)
 * Coverage analysis for low-CL queries (CASSANDRA-4858)
 * Stop interpreting dates as valid timeUUID value (CASSANDRA-4936)
 * Adds E notation for floating point numbers (CASSANDRA-4927)
 * Detect (and warn) unintentional use of the cql2 thrift methods when cql3 was
   intended (CASSANDRA-5172)
 * cli: Quote ks and cf names in schema output when needed (CASSANDRA-5052)
 * Fix cf name extraction from manifest in Directories.migrateFile() (CASSANDRA-5242)
 * Replace mistaken usage of commons-logging with slf4j (CASSANDRA-5464)
 * Ensure Jackson dependency matches lib (CASSANDRA-5126)
 * Expose droppable tombstone ratio stats over JMX (CASSANDRA-5159)
Merged from 1.1:
 * Simplify CompressedRandomAccessReader to work around JDK FD bug (CASSANDRA-5088)
 * Improve handling a changing target throttle rate mid-compaction (CASSANDRA-5087)
 * Pig: correctly decode row keys in widerow mode (CASSANDRA-5098)
 * nodetool repair command now prints progress (CASSANDRA-4767)
 * fix user defined compaction to run against 1.1 data directory (CASSANDRA-5118)
 * Fix CQL3 BATCH authorization caching (CASSANDRA-5145)
 * fix get_count returns incorrect value with TTL (CASSANDRA-5099)
 * better handling for mid-compaction failure (CASSANDRA-5137)
 * convert default marshallers list to map for better readability (CASSANDRA-5109)
 * fix ConcurrentModificationException in getBootstrapSource (CASSANDRA-5170)
 * fix sstable maxtimestamp for row deletes and pre-1.1.1 sstables (CASSANDRA-5153)
 * Fix thread growth on node removal (CASSANDRA-5175)
 * Make Ec2Region's datacenter name configurable (CASSANDRA-5155)


1.2.0
 * Disallow counters in collections (CASSANDRA-5082)
 * cqlsh: add unit tests (CASSANDRA-3920)
 * fix default bloom_filter_fp_chance for LeveledCompactionStrategy (CASSANDRA-5093)
Merged from 1.1:
 * add validation for get_range_slices with start_key and end_token (CASSANDRA-5089)


1.2.0-rc2
 * fix nodetool ownership display with vnodes (CASSANDRA-5065)
 * cqlsh: add DESCRIBE KEYSPACES command (CASSANDRA-5060)
 * Fix potential infinite loop when reloading CFS (CASSANDRA-5064)
 * Fix SimpleAuthorizer example (CASSANDRA-5072)
 * cqlsh: force CL.ONE for tracing and system.schema* queries (CASSANDRA-5070)
 * Includes cassandra-shuffle in the debian package (CASSANDRA-5058)
Merged from 1.1:
 * fix multithreaded compaction deadlock (CASSANDRA-4492)
 * fix temporarily missing schema after upgrade from pre-1.1.5 (CASSANDRA-5061)
 * Fix ALTER TABLE overriding compression options with defaults
   (CASSANDRA-4996, 5066)
 * fix specifying and altering crc_check_chance (CASSANDRA-5053)
 * fix Murmur3Partitioner ownership% calculation (CASSANDRA-5076)
 * Don't expire columns sooner than they should in 2ndary indexes (CASSANDRA-5079)


1.2-rc1
 * rename rpc_timeout settings to request_timeout (CASSANDRA-5027)
 * add BF with 0.1 FP to LCS by default (CASSANDRA-5029)
 * Fix preparing insert queries (CASSANDRA-5016)
 * Fix preparing queries with counter increment (CASSANDRA-5022)
 * Fix preparing updates with collections (CASSANDRA-5017)
 * Don't generate UUID based on other node address (CASSANDRA-5002)
 * Fix message when trying to alter a clustering key type (CASSANDRA-5012)
 * Update IAuthenticator to match the new IAuthorizer (CASSANDRA-5003)
 * Fix inserting only a key in CQL3 (CASSANDRA-5040)
 * Fix CQL3 token() function when used with strings (CASSANDRA-5050)
Merged from 1.1:
 * reduce log spam from invalid counter shards (CASSANDRA-5026)
 * Improve schema propagation performance (CASSANDRA-5025)
 * Fix for IndexHelper.IndexFor throws OOB Exception (CASSANDRA-5030)
 * cqlsh: make it possible to describe thrift CFs (CASSANDRA-4827)
 * cqlsh: fix timestamp formatting on some platforms (CASSANDRA-5046)


1.2-beta3
 * make consistency level configurable in cqlsh (CASSANDRA-4829)
 * fix cqlsh rendering of blob fields (CASSANDRA-4970)
 * fix cqlsh DESCRIBE command (CASSANDRA-4913)
 * save truncation position in system table (CASSANDRA-4906)
 * Move CompressionMetadata off-heap (CASSANDRA-4937)
 * allow CLI to GET cql3 columnfamily data (CASSANDRA-4924)
 * Fix rare race condition in getExpireTimeForEndpoint (CASSANDRA-4402)
 * acquire references to overlapping sstables during compaction so bloom filter
   doesn't get free'd prematurely (CASSANDRA-4934)
 * Don't share slice query filter in CQL3 SelectStatement (CASSANDRA-4928)
 * Separate tracing from Log4J (CASSANDRA-4861)
 * Exclude gcable tombstones from merkle-tree computation (CASSANDRA-4905)
 * Better printing of AbstractBounds for tracing (CASSANDRA-4931)
 * Optimize mostRecentTombstone check in CC.collectAllData (CASSANDRA-4883)
 * Change stream session ID to UUID to avoid collision from same node (CASSANDRA-4813)
 * Use Stats.db when bulk loading if present (CASSANDRA-4957)
 * Skip repair on system_trace and keyspaces with RF=1 (CASSANDRA-4956)
 * (cql3) Remove arbitrary SELECT limit (CASSANDRA-4918)
 * Correctly handle prepared operation on collections (CASSANDRA-4945)
 * Fix CQL3 LIMIT (CASSANDRA-4877)
 * Fix Stress for CQL3 (CASSANDRA-4979)
 * Remove cassandra specific exceptions from JMX interface (CASSANDRA-4893)
 * (CQL3) Force using ALLOW FILTERING on potentially inefficient queries (CASSANDRA-4915)
 * (cql3) Fix adding column when the table has collections (CASSANDRA-4982)
 * (cql3) Fix allowing collections with compact storage (CASSANDRA-4990)
 * (cql3) Refuse ttl/writetime function on collections (CASSANDRA-4992)
 * Replace IAuthority with new IAuthorizer (CASSANDRA-4874)
 * clqsh: fix KEY pseudocolumn escaping when describing Thrift tables
   in CQL3 mode (CASSANDRA-4955)
 * add basic authentication support for Pig CassandraStorage (CASSANDRA-3042)
 * fix CQL2 ALTER TABLE compaction_strategy_class altering (CASSANDRA-4965)
Merged from 1.1:
 * Fall back to old describe_splits if d_s_ex is not available (CASSANDRA-4803)
 * Improve error reporting when streaming ranges fail (CASSANDRA-5009)
 * Fix cqlsh timestamp formatting of timezone info (CASSANDRA-4746)
 * Fix assertion failure with leveled compaction (CASSANDRA-4799)
 * Check for null end_token in get_range_slice (CASSANDRA-4804)
 * Remove all remnants of removed nodes (CASSANDRA-4840)
 * Add aut-reloading of the log4j file in debian package (CASSANDRA-4855)
 * Fix estimated row cache entry size (CASSANDRA-4860)
 * reset getRangeSlice filter after finishing a row for get_paged_slice
   (CASSANDRA-4919)
 * expunge row cache post-truncate (CASSANDRA-4940)
 * Allow static CF definition with compact storage (CASSANDRA-4910)
 * Fix endless loop/compaction of schema_* CFs due to broken timestamps (CASSANDRA-4880)
 * Fix 'wrong class type' assertion in CounterColumn (CASSANDRA-4976)


1.2-beta2
 * fp rate of 1.0 disables BF entirely; LCS defaults to 1.0 (CASSANDRA-4876)
 * off-heap bloom filters for row keys (CASSANDRA_4865)
 * add extension point for sstable components (CASSANDRA-4049)
 * improve tracing output (CASSANDRA-4852, 4862)
 * make TRACE verb droppable (CASSANDRA-4672)
 * fix BulkLoader recognition of CQL3 columnfamilies (CASSANDRA-4755)
 * Sort commitlog segments for replay by id instead of mtime (CASSANDRA-4793)
 * Make hint delivery asynchronous (CASSANDRA-4761)
 * Pluggable Thrift transport factories for CLI and cqlsh (CASSANDRA-4609, 4610)
 * cassandra-cli: allow Double value type to be inserted to a column (CASSANDRA-4661)
 * Add ability to use custom TServerFactory implementations (CASSANDRA-4608)
 * optimize batchlog flushing to skip successful batches (CASSANDRA-4667)
 * include metadata for system keyspace itself in schema tables (CASSANDRA-4416)
 * add check to PropertyFileSnitch to verify presence of location for
   local node (CASSANDRA-4728)
 * add PBSPredictor consistency modeler (CASSANDRA-4261)
 * remove vestiges of Thrift unframed mode (CASSANDRA-4729)
 * optimize single-row PK lookups (CASSANDRA-4710)
 * adjust blockFor calculation to account for pending ranges due to node
   movement (CASSANDRA-833)
 * Change CQL version to 3.0.0 and stop accepting 3.0.0-beta1 (CASSANDRA-4649)
 * (CQL3) Make prepared statement global instead of per connection
   (CASSANDRA-4449)
 * Fix scrubbing of CQL3 created tables (CASSANDRA-4685)
 * (CQL3) Fix validation when using counter and regular columns in the same
   table (CASSANDRA-4706)
 * Fix bug starting Cassandra with simple authentication (CASSANDRA-4648)
 * Add support for batchlog in CQL3 (CASSANDRA-4545, 4738)
 * Add support for multiple column family outputs in CFOF (CASSANDRA-4208)
 * Support repairing only the local DC nodes (CASSANDRA-4747)
 * Use rpc_address for binary protocol and change default port (CASSANDRA-4751)
 * Fix use of collections in prepared statements (CASSANDRA-4739)
 * Store more information into peers table (CASSANDRA-4351, 4814)
 * Configurable bucket size for size tiered compaction (CASSANDRA-4704)
 * Run leveled compaction in parallel (CASSANDRA-4310)
 * Fix potential NPE during CFS reload (CASSANDRA-4786)
 * Composite indexes may miss results (CASSANDRA-4796)
 * Move consistency level to the protocol level (CASSANDRA-4734, 4824)
 * Fix Subcolumn slice ends not respected (CASSANDRA-4826)
 * Fix Assertion error in cql3 select (CASSANDRA-4783)
 * Fix list prepend logic (CQL3) (CASSANDRA-4835)
 * Add booleans as literals in CQL3 (CASSANDRA-4776)
 * Allow renaming PK columns in CQL3 (CASSANDRA-4822)
 * Fix binary protocol NEW_NODE event (CASSANDRA-4679)
 * Fix potential infinite loop in tombstone compaction (CASSANDRA-4781)
 * Remove system tables accounting from schema (CASSANDRA-4850)
 * (cql3) Force provided columns in clustering key order in
   'CLUSTERING ORDER BY' (CASSANDRA-4881)
 * Fix composite index bug (CASSANDRA-4884)
 * Fix short read protection for CQL3 (CASSANDRA-4882)
 * Add tracing support to the binary protocol (CASSANDRA-4699)
 * (cql3) Don't allow prepared marker inside collections (CASSANDRA-4890)
 * Re-allow order by on non-selected columns (CASSANDRA-4645)
 * Bug when composite index is created in a table having collections (CASSANDRA-4909)
 * log index scan subject in CompositesSearcher (CASSANDRA-4904)
Merged from 1.1:
 * add get[Row|Key]CacheEntries to CacheServiceMBean (CASSANDRA-4859)
 * fix get_paged_slice to wrap to next row correctly (CASSANDRA-4816)
 * fix indexing empty column values (CASSANDRA-4832)
 * allow JdbcDate to compose null Date objects (CASSANDRA-4830)
 * fix possible stackoverflow when compacting 1000s of sstables
   (CASSANDRA-4765)
 * fix wrong leveled compaction progress calculation (CASSANDRA-4807)
 * add a close() method to CRAR to prevent leaking file descriptors (CASSANDRA-4820)
 * fix potential infinite loop in get_count (CASSANDRA-4833)
 * fix compositeType.{get/from}String methods (CASSANDRA-4842)
 * (CQL) fix CREATE COLUMNFAMILY permissions check (CASSANDRA-4864)
 * Fix DynamicCompositeType same type comparison (CASSANDRA-4711)
 * Fix duplicate SSTable reference when stream session failed (CASSANDRA-3306)
 * Allow static CF definition with compact storage (CASSANDRA-4910)
 * Fix endless loop/compaction of schema_* CFs due to broken timestamps (CASSANDRA-4880)
 * Fix 'wrong class type' assertion in CounterColumn (CASSANDRA-4976)


1.2-beta1
 * add atomic_batch_mutate (CASSANDRA-4542, -4635)
 * increase default max_hint_window_in_ms to 3h (CASSANDRA-4632)
 * include message initiation time to replicas so they can more
   accurately drop timed-out requests (CASSANDRA-2858)
 * fix clientutil.jar dependencies (CASSANDRA-4566)
 * optimize WriteResponse (CASSANDRA-4548)
 * new metrics (CASSANDRA-4009)
 * redesign KEYS indexes to avoid read-before-write (CASSANDRA-2897)
 * debug tracing (CASSANDRA-1123)
 * parallelize row cache loading (CASSANDRA-4282)
 * Make compaction, flush JBOD-aware (CASSANDRA-4292)
 * run local range scans on the read stage (CASSANDRA-3687)
 * clean up ioexceptions (CASSANDRA-2116)
 * add disk_failure_policy (CASSANDRA-2118)
 * Introduce new json format with row level deletion (CASSANDRA-4054)
 * remove redundant "name" column from schema_keyspaces (CASSANDRA-4433)
 * improve "nodetool ring" handling of multi-dc clusters (CASSANDRA-3047)
 * update NTS calculateNaturalEndpoints to be O(N log N) (CASSANDRA-3881)
 * split up rpc timeout by operation type (CASSANDRA-2819)
 * rewrite key cache save/load to use only sequential i/o (CASSANDRA-3762)
 * update MS protocol with a version handshake + broadcast address id
   (CASSANDRA-4311)
 * multithreaded hint replay (CASSANDRA-4189)
 * add inter-node message compression (CASSANDRA-3127)
 * remove COPP (CASSANDRA-2479)
 * Track tombstone expiration and compact when tombstone content is
   higher than a configurable threshold, default 20% (CASSANDRA-3442, 4234)
 * update MurmurHash to version 3 (CASSANDRA-2975)
 * (CLI) track elapsed time for `delete' operation (CASSANDRA-4060)
 * (CLI) jline version is bumped to 1.0 to properly  support
   'delete' key function (CASSANDRA-4132)
 * Save IndexSummary into new SSTable 'Summary' component (CASSANDRA-2392, 4289)
 * Add support for range tombstones (CASSANDRA-3708)
 * Improve MessagingService efficiency (CASSANDRA-3617)
 * Avoid ID conflicts from concurrent schema changes (CASSANDRA-3794)
 * Set thrift HSHA server thread limit to unlimited by default (CASSANDRA-4277)
 * Avoids double serialization of CF id in RowMutation messages
   (CASSANDRA-4293)
 * stream compressed sstables directly with java nio (CASSANDRA-4297)
 * Support multiple ranges in SliceQueryFilter (CASSANDRA-3885)
 * Add column metadata to system column families (CASSANDRA-4018)
 * (cql3) Always use composite types by default (CASSANDRA-4329)
 * (cql3) Add support for set, map and list (CASSANDRA-3647)
 * Validate date type correctly (CASSANDRA-4441)
 * (cql3) Allow definitions with only a PK (CASSANDRA-4361)
 * (cql3) Add support for row key composites (CASSANDRA-4179)
 * improve DynamicEndpointSnitch by using reservoir sampling (CASSANDRA-4038)
 * (cql3) Add support for 2ndary indexes (CASSANDRA-3680)
 * (cql3) fix defining more than one PK to be invalid (CASSANDRA-4477)
 * remove schema agreement checking from all external APIs (Thrift, CQL and CQL3) (CASSANDRA-4487)
 * add Murmur3Partitioner and make it default for new installations (CASSANDRA-3772, 4621)
 * (cql3) update pseudo-map syntax to use map syntax (CASSANDRA-4497)
 * Finer grained exceptions hierarchy and provides error code with exceptions (CASSANDRA-3979)
 * Adds events push to binary protocol (CASSANDRA-4480)
 * Rewrite nodetool help (CASSANDRA-2293)
 * Make CQL3 the default for CQL (CASSANDRA-4640)
 * update stress tool to be able to use CQL3 (CASSANDRA-4406)
 * Accept all thrift update on CQL3 cf but don't expose their metadata (CASSANDRA-4377)
 * Replace Throttle with Guava's RateLimiter for HintedHandOff (CASSANDRA-4541)
 * fix counter add/get using CQL2 and CQL3 in stress tool (CASSANDRA-4633)
 * Add sstable count per level to cfstats (CASSANDRA-4537)
 * (cql3) Add ALTER KEYSPACE statement (CASSANDRA-4611)
 * (cql3) Allow defining default consistency levels (CASSANDRA-4448)
 * (cql3) Fix queries using LIMIT missing results (CASSANDRA-4579)
 * fix cross-version gossip messaging (CASSANDRA-4576)
 * added inet data type (CASSANDRA-4627)


1.1.6
 * Wait for writes on synchronous read digest mismatch (CASSANDRA-4792)
 * fix commitlog replay for nanotime-infected sstables (CASSANDRA-4782)
 * preflight check ttl for maximum of 20 years (CASSANDRA-4771)
 * (Pig) fix widerow input with single column rows (CASSANDRA-4789)
 * Fix HH to compact with correct gcBefore, which avoids wiping out
   undelivered hints (CASSANDRA-4772)
 * LCS will merge up to 32 L0 sstables as intended (CASSANDRA-4778)
 * NTS will default unconfigured DC replicas to zero (CASSANDRA-4675)
 * use default consistency level in counter validation if none is
   explicitly provide (CASSANDRA-4700)
 * Improve IAuthority interface by introducing fine-grained
   access permissions and grant/revoke commands (CASSANDRA-4490, 4644)
 * fix assumption error in CLI when updating/describing keyspace
   (CASSANDRA-4322)
 * Adds offline sstablescrub to debian packaging (CASSANDRA-4642)
 * Automatic fixing of overlapping leveled sstables (CASSANDRA-4644)
 * fix error when using ORDER BY with extended selections (CASSANDRA-4689)
 * (CQL3) Fix validation for IN queries for non-PK cols (CASSANDRA-4709)
 * fix re-created keyspace disappering after 1.1.5 upgrade
   (CASSANDRA-4698, 4752)
 * (CLI) display elapsed time in 2 fraction digits (CASSANDRA-3460)
 * add authentication support to sstableloader (CASSANDRA-4712)
 * Fix CQL3 'is reversed' logic (CASSANDRA-4716, 4759)
 * (CQL3) Don't return ReversedType in result set metadata (CASSANDRA-4717)
 * Backport adding AlterKeyspace statement (CASSANDRA-4611)
 * (CQL3) Correcty accept upper-case data types (CASSANDRA-4770)
 * Add binary protocol events for schema changes (CASSANDRA-4684)
Merged from 1.0:
 * Switch from NBHM to CHM in MessagingService's callback map, which
   prevents OOM in long-running instances (CASSANDRA-4708)


1.1.5
 * add SecondaryIndex.reload API (CASSANDRA-4581)
 * use millis + atomicint for commitlog segment creation instead of
   nanotime, which has issues under some hypervisors (CASSANDRA-4601)
 * fix FD leak in slice queries (CASSANDRA-4571)
 * avoid recursion in leveled compaction (CASSANDRA-4587)
 * increase stack size under Java7 to 180K
 * Log(info) schema changes (CASSANDRA-4547)
 * Change nodetool setcachecapcity to manipulate global caches (CASSANDRA-4563)
 * (cql3) fix setting compaction strategy (CASSANDRA-4597)
 * fix broken system.schema_* timestamps on system startup (CASSANDRA-4561)
 * fix wrong skip of cache saving (CASSANDRA-4533)
 * Avoid NPE when lost+found is in data dir (CASSANDRA-4572)
 * Respect five-minute flush moratorium after initial CL replay (CASSANDRA-4474)
 * Adds ntp as recommended in debian packaging (CASSANDRA-4606)
 * Configurable transport in CF Record{Reader|Writer} (CASSANDRA-4558)
 * (cql3) fix potential NPE with both equal and unequal restriction (CASSANDRA-4532)
 * (cql3) improves ORDER BY validation (CASSANDRA-4624)
 * Fix potential deadlock during counter writes (CASSANDRA-4578)
 * Fix cql error with ORDER BY when using IN (CASSANDRA-4612)
Merged from 1.0:
 * increase Xss to 160k to accomodate latest 1.6 JVMs (CASSANDRA-4602)
 * fix toString of hint destination tokens (CASSANDRA-4568)
 * Fix multiple values for CurrentLocal NodeID (CASSANDRA-4626)


1.1.4
 * fix offline scrub to catch >= out of order rows (CASSANDRA-4411)
 * fix cassandra-env.sh on RHEL and other non-dash-based systems
   (CASSANDRA-4494)
Merged from 1.0:
 * (Hadoop) fix setting key length for old-style mapred api (CASSANDRA-4534)
 * (Hadoop) fix iterating through a resultset consisting entirely
   of tombstoned rows (CASSANDRA-4466)


1.1.3
 * (cqlsh) add COPY TO (CASSANDRA-4434)
 * munmap commitlog segments before rename (CASSANDRA-4337)
 * (JMX) rename getRangeKeySample to sampleKeyRange to avoid returning
   multi-MB results as an attribute (CASSANDRA-4452)
 * flush based on data size, not throughput; overwritten columns no
   longer artificially inflate liveRatio (CASSANDRA-4399)
 * update default commitlog segment size to 32MB and total commitlog
   size to 32/1024 MB for 32/64 bit JVMs, respectively (CASSANDRA-4422)
 * avoid using global partitioner to estimate ranges in index sstables
   (CASSANDRA-4403)
 * restore pre-CASSANDRA-3862 approach to removing expired tombstones
   from row cache during compaction (CASSANDRA-4364)
 * (stress) support for CQL prepared statements (CASSANDRA-3633)
 * Correctly catch exception when Snappy cannot be loaded (CASSANDRA-4400)
 * (cql3) Support ORDER BY when IN condition is given in WHERE clause (CASSANDRA-4327)
 * (cql3) delete "component_index" column on DROP TABLE call (CASSANDRA-4420)
 * change nanoTime() to currentTimeInMillis() in schema related code (CASSANDRA-4432)
 * add a token generation tool (CASSANDRA-3709)
 * Fix LCS bug with sstable containing only 1 row (CASSANDRA-4411)
 * fix "Can't Modify Index Name" problem on CF update (CASSANDRA-4439)
 * Fix assertion error in getOverlappingSSTables during repair (CASSANDRA-4456)
 * fix nodetool's setcompactionthreshold command (CASSANDRA-4455)
 * Ensure compacted files are never used, to avoid counter overcount (CASSANDRA-4436)
Merged from 1.0:
 * Push the validation of secondary index values to the SecondaryIndexManager (CASSANDRA-4240)
 * allow dropping columns shadowed by not-yet-expired supercolumn or row
   tombstones in PrecompactedRow (CASSANDRA-4396)


1.1.2
 * Fix cleanup not deleting index entries (CASSANDRA-4379)
 * Use correct partitioner when saving + loading caches (CASSANDRA-4331)
 * Check schema before trying to export sstable (CASSANDRA-2760)
 * Raise a meaningful exception instead of NPE when PFS encounters
   an unconfigured node + no default (CASSANDRA-4349)
 * fix bug in sstable blacklisting with LCS (CASSANDRA-4343)
 * LCS no longer promotes tiny sstables out of L0 (CASSANDRA-4341)
 * skip tombstones during hint replay (CASSANDRA-4320)
 * fix NPE in compactionstats (CASSANDRA-4318)
 * enforce 1m min keycache for auto (CASSANDRA-4306)
 * Have DeletedColumn.isMFD always return true (CASSANDRA-4307)
 * (cql3) exeption message for ORDER BY constraints said primary filter can be
    an IN clause, which is misleading (CASSANDRA-4319)
 * (cql3) Reject (not yet supported) creation of 2ndardy indexes on tables with
   composite primary keys (CASSANDRA-4328)
 * Set JVM stack size to 160k for java 7 (CASSANDRA-4275)
 * cqlsh: add COPY command to load data from CSV flat files (CASSANDRA-4012)
 * CFMetaData.fromThrift to throw ConfigurationException upon error (CASSANDRA-4353)
 * Use CF comparator to sort indexed columns in SecondaryIndexManager
   (CASSANDRA-4365)
 * add strategy_options to the KSMetaData.toString() output (CASSANDRA-4248)
 * (cql3) fix range queries containing unqueried results (CASSANDRA-4372)
 * (cql3) allow updating column_alias types (CASSANDRA-4041)
 * (cql3) Fix deletion bug (CASSANDRA-4193)
 * Fix computation of overlapping sstable for leveled compaction (CASSANDRA-4321)
 * Improve scrub and allow to run it offline (CASSANDRA-4321)
 * Fix assertionError in StorageService.bulkLoad (CASSANDRA-4368)
 * (cqlsh) add option to authenticate to a keyspace at startup (CASSANDRA-4108)
 * (cqlsh) fix ASSUME functionality (CASSANDRA-4352)
 * Fix ColumnFamilyRecordReader to not return progress > 100% (CASSANDRA-3942)
Merged from 1.0:
 * Set gc_grace on index CF to 0 (CASSANDRA-4314)


1.1.1
 * add populate_io_cache_on_flush option (CASSANDRA-2635)
 * allow larger cache capacities than 2GB (CASSANDRA-4150)
 * add getsstables command to nodetool (CASSANDRA-4199)
 * apply parent CF compaction settings to secondary index CFs (CASSANDRA-4280)
 * preserve commitlog size cap when recycling segments at startup
   (CASSANDRA-4201)
 * (Hadoop) fix split generation regression (CASSANDRA-4259)
 * ignore min/max compactions settings in LCS, while preserving
   behavior that min=max=0 disables autocompaction (CASSANDRA-4233)
 * log number of rows read from saved cache (CASSANDRA-4249)
 * calculate exact size required for cleanup operations (CASSANDRA-1404)
 * avoid blocking additional writes during flush when the commitlog
   gets behind temporarily (CASSANDRA-1991)
 * enable caching on index CFs based on data CF cache setting (CASSANDRA-4197)
 * warn on invalid replication strategy creation options (CASSANDRA-4046)
 * remove [Freeable]Memory finalizers (CASSANDRA-4222)
 * include tombstone size in ColumnFamily.size, which can prevent OOM
   during sudden mass delete operations by yielding a nonzero liveRatio
   (CASSANDRA-3741)
 * Open 1 sstableScanner per level for leveled compaction (CASSANDRA-4142)
 * Optimize reads when row deletion timestamps allow us to restrict
   the set of sstables we check (CASSANDRA-4116)
 * add support for commitlog archiving and point-in-time recovery
   (CASSANDRA-3690)
 * avoid generating redundant compaction tasks during streaming
   (CASSANDRA-4174)
 * add -cf option to nodetool snapshot, and takeColumnFamilySnapshot to
   StorageService mbean (CASSANDRA-556)
 * optimize cleanup to drop entire sstables where possible (CASSANDRA-4079)
 * optimize truncate when autosnapshot is disabled (CASSANDRA-4153)
 * update caches to use byte[] keys to reduce memory overhead (CASSANDRA-3966)
 * add column limit to cli (CASSANDRA-3012, 4098)
 * clean up and optimize DataOutputBuffer, used by CQL compression and
   CompositeType (CASSANDRA-4072)
 * optimize commitlog checksumming (CASSANDRA-3610)
 * identify and blacklist corrupted SSTables from future compactions
   (CASSANDRA-2261)
 * Move CfDef and KsDef validation out of thrift (CASSANDRA-4037)
 * Expose API to repair a user provided range (CASSANDRA-3912)
 * Add way to force the cassandra-cli to refresh its schema (CASSANDRA-4052)
 * Avoid having replicate on write tasks stacking up at CL.ONE (CASSANDRA-2889)
 * (cql3) Backwards compatibility for composite comparators in non-cql3-aware
   clients (CASSANDRA-4093)
 * (cql3) Fix order by for reversed queries (CASSANDRA-4160)
 * (cql3) Add ReversedType support (CASSANDRA-4004)
 * (cql3) Add timeuuid type (CASSANDRA-4194)
 * (cql3) Minor fixes (CASSANDRA-4185)
 * (cql3) Fix prepared statement in BATCH (CASSANDRA-4202)
 * (cql3) Reduce the list of reserved keywords (CASSANDRA-4186)
 * (cql3) Move max/min compaction thresholds to compaction strategy options
   (CASSANDRA-4187)
 * Fix exception during move when localhost is the only source (CASSANDRA-4200)
 * (cql3) Allow paging through non-ordered partitioner results (CASSANDRA-3771)
 * (cql3) Fix drop index (CASSANDRA-4192)
 * (cql3) Don't return range ghosts anymore (CASSANDRA-3982)
 * fix re-creating Keyspaces/ColumnFamilies with the same name as dropped
   ones (CASSANDRA-4219)
 * fix SecondaryIndex LeveledManifest save upon snapshot (CASSANDRA-4230)
 * fix missing arrayOffset in FBUtilities.hash (CASSANDRA-4250)
 * (cql3) Add name of parameters in CqlResultSet (CASSANDRA-4242)
 * (cql3) Correctly validate order by queries (CASSANDRA-4246)
 * rename stress to cassandra-stress for saner packaging (CASSANDRA-4256)
 * Fix exception on colum metadata with non-string comparator (CASSANDRA-4269)
 * Check for unknown/invalid compression options (CASSANDRA-4266)
 * (cql3) Adds simple access to column timestamp and ttl (CASSANDRA-4217)
 * (cql3) Fix range queries with secondary indexes (CASSANDRA-4257)
 * Better error messages from improper input in cli (CASSANDRA-3865)
 * Try to stop all compaction upon Keyspace or ColumnFamily drop (CASSANDRA-4221)
 * (cql3) Allow keyspace properties to contain hyphens (CASSANDRA-4278)
 * (cql3) Correctly validate keyspace access in create table (CASSANDRA-4296)
 * Avoid deadlock in migration stage (CASSANDRA-3882)
 * Take supercolumn names and deletion info into account in memtable throughput
   (CASSANDRA-4264)
 * Add back backward compatibility for old style replication factor (CASSANDRA-4294)
 * Preserve compatibility with pre-1.1 index queries (CASSANDRA-4262)
Merged from 1.0:
 * Fix super columns bug where cache is not updated (CASSANDRA-4190)
 * fix maxTimestamp to include row tombstones (CASSANDRA-4116)
 * (CLI) properly handle quotes in create/update keyspace commands (CASSANDRA-4129)
 * Avoids possible deadlock during bootstrap (CASSANDRA-4159)
 * fix stress tool that hangs forever on timeout or error (CASSANDRA-4128)
 * stress tool to return appropriate exit code on failure (CASSANDRA-4188)
 * fix compaction NPE when out of disk space and assertions disabled
   (CASSANDRA-3985)
 * synchronize LCS getEstimatedTasks to avoid CME (CASSANDRA-4255)
 * ensure unique streaming session id's (CASSANDRA-4223)
 * kick off background compaction when min/max thresholds change
   (CASSANDRA-4279)
 * improve ability of STCS.getBuckets to deal with 100s of 1000s of
   sstables, such as when convertinb back from LCS (CASSANDRA-4287)
 * Oversize integer in CQL throws NumberFormatException (CASSANDRA-4291)
 * fix 1.0.x node join to mixed version cluster, other nodes >= 1.1 (CASSANDRA-4195)
 * Fix LCS splitting sstable base on uncompressed size (CASSANDRA-4419)
 * Push the validation of secondary index values to the SecondaryIndexManager (CASSANDRA-4240)
 * Don't purge columns during upgradesstables (CASSANDRA-4462)
 * Make cqlsh work with piping (CASSANDRA-4113)
 * Validate arguments for nodetool decommission (CASSANDRA-4061)
 * Report thrift status in nodetool info (CASSANDRA-4010)


1.1.0-final
 * average a reduced liveRatio estimate with the previous one (CASSANDRA-4065)
 * Allow KS and CF names up to 48 characters (CASSANDRA-4157)
 * fix stress build (CASSANDRA-4140)
 * add time remaining estimate to nodetool compactionstats (CASSANDRA-4167)
 * (cql) fix NPE in cql3 ALTER TABLE (CASSANDRA-4163)
 * (cql) Add support for CL.TWO and CL.THREE in CQL (CASSANDRA-4156)
 * (cql) Fix type in CQL3 ALTER TABLE preventing update (CASSANDRA-4170)
 * (cql) Throw invalid exception from CQL3 on obsolete options (CASSANDRA-4171)
 * (cqlsh) fix recognizing uppercase SELECT keyword (CASSANDRA-4161)
 * Pig: wide row support (CASSANDRA-3909)
Merged from 1.0:
 * avoid streaming empty files with bulk loader if sstablewriter errors out
   (CASSANDRA-3946)


1.1-rc1
 * Include stress tool in binary builds (CASSANDRA-4103)
 * (Hadoop) fix wide row iteration when last row read was deleted
   (CASSANDRA-4154)
 * fix read_repair_chance to really default to 0.1 in the cli (CASSANDRA-4114)
 * Adds caching and bloomFilterFpChange to CQL options (CASSANDRA-4042)
 * Adds posibility to autoconfigure size of the KeyCache (CASSANDRA-4087)
 * fix KEYS index from skipping results (CASSANDRA-3996)
 * Remove sliced_buffer_size_in_kb dead option (CASSANDRA-4076)
 * make loadNewSStable preserve sstable version (CASSANDRA-4077)
 * Respect 1.0 cache settings as much as possible when upgrading
   (CASSANDRA-4088)
 * relax path length requirement for sstable files when upgrading on
   non-Windows platforms (CASSANDRA-4110)
 * fix terminination of the stress.java when errors were encountered
   (CASSANDRA-4128)
 * Move CfDef and KsDef validation out of thrift (CASSANDRA-4037)
 * Fix get_paged_slice (CASSANDRA-4136)
 * CQL3: Support slice with exclusive start and stop (CASSANDRA-3785)
Merged from 1.0:
 * support PropertyFileSnitch in bulk loader (CASSANDRA-4145)
 * add auto_snapshot option allowing disabling snapshot before drop/truncate
   (CASSANDRA-3710)
 * allow short snitch names (CASSANDRA-4130)


1.1-beta2
 * rename loaded sstables to avoid conflicts with local snapshots
   (CASSANDRA-3967)
 * start hint replay as soon as FD notifies that the target is back up
   (CASSANDRA-3958)
 * avoid unproductive deserializing of cached rows during compaction
   (CASSANDRA-3921)
 * fix concurrency issues with CQL keyspace creation (CASSANDRA-3903)
 * Show Effective Owership via Nodetool ring <keyspace> (CASSANDRA-3412)
 * Update ORDER BY syntax for CQL3 (CASSANDRA-3925)
 * Fix BulkRecordWriter to not throw NPE if reducer gets no map data from Hadoop (CASSANDRA-3944)
 * Fix bug with counters in super columns (CASSANDRA-3821)
 * Remove deprecated merge_shard_chance (CASSANDRA-3940)
 * add a convenient way to reset a node's schema (CASSANDRA-2963)
 * fix for intermittent SchemaDisagreementException (CASSANDRA-3884)
 * CLI `list <CF>` to limit number of columns and their order (CASSANDRA-3012)
 * ignore deprecated KsDef/CfDef/ColumnDef fields in native schema (CASSANDRA-3963)
 * CLI to report when unsupported column_metadata pair was given (CASSANDRA-3959)
 * reincarnate removed and deprecated KsDef/CfDef attributes (CASSANDRA-3953)
 * Fix race between writes and read for cache (CASSANDRA-3862)
 * perform static initialization of StorageProxy on start-up (CASSANDRA-3797)
 * support trickling fsync() on writes (CASSANDRA-3950)
 * expose counters for unavailable/timeout exceptions given to thrift clients (CASSANDRA-3671)
 * avoid quadratic startup time in LeveledManifest (CASSANDRA-3952)
 * Add type information to new schema_ columnfamilies and remove thrift
   serialization for schema (CASSANDRA-3792)
 * add missing column validator options to the CLI help (CASSANDRA-3926)
 * skip reading saved key cache if CF's caching strategy is NONE or ROWS_ONLY (CASSANDRA-3954)
 * Unify migration code (CASSANDRA-4017)
Merged from 1.0:
 * cqlsh: guess correct version of Python for Arch Linux (CASSANDRA-4090)
 * (CLI) properly handle quotes in create/update keyspace commands (CASSANDRA-4129)
 * Avoids possible deadlock during bootstrap (CASSANDRA-4159)
 * fix stress tool that hangs forever on timeout or error (CASSANDRA-4128)
 * Fix super columns bug where cache is not updated (CASSANDRA-4190)
 * stress tool to return appropriate exit code on failure (CASSANDRA-4188)


1.0.9
 * improve index sampling performance (CASSANDRA-4023)
 * always compact away deleted hints immediately after handoff (CASSANDRA-3955)
 * delete hints from dropped ColumnFamilies on handoff instead of
   erroring out (CASSANDRA-3975)
 * add CompositeType ref to the CLI doc for create/update column family (CASSANDRA-3980)
 * Pig: support Counter ColumnFamilies (CASSANDRA-3973)
 * Pig: Composite column support (CASSANDRA-3684)
 * Avoid NPE during repair when a keyspace has no CFs (CASSANDRA-3988)
 * Fix division-by-zero error on get_slice (CASSANDRA-4000)
 * don't change manifest level for cleanup, scrub, and upgradesstables
   operations under LeveledCompactionStrategy (CASSANDRA-3989, 4112)
 * fix race leading to super columns assertion failure (CASSANDRA-3957)
 * fix NPE on invalid CQL delete command (CASSANDRA-3755)
 * allow custom types in CLI's assume command (CASSANDRA-4081)
 * fix totalBytes count for parallel compactions (CASSANDRA-3758)
 * fix intermittent NPE in get_slice (CASSANDRA-4095)
 * remove unnecessary asserts in native code interfaces (CASSANDRA-4096)
 * Validate blank keys in CQL to avoid assertion errors (CASSANDRA-3612)
 * cqlsh: fix bad decoding of some column names (CASSANDRA-4003)
 * cqlsh: fix incorrect padding with unicode chars (CASSANDRA-4033)
 * Fix EC2 snitch incorrectly reporting region (CASSANDRA-4026)
 * Shut down thrift during decommission (CASSANDRA-4086)
 * Expose nodetool cfhistograms for 2ndary indexes (CASSANDRA-4063)
Merged from 0.8:
 * Fix ConcurrentModificationException in gossiper (CASSANDRA-4019)


1.1-beta1
 * (cqlsh)
   + add SOURCE and CAPTURE commands, and --file option (CASSANDRA-3479)
   + add ALTER COLUMNFAMILY WITH (CASSANDRA-3523)
   + bundle Python dependencies with Cassandra (CASSANDRA-3507)
   + added to Debian package (CASSANDRA-3458)
   + display byte data instead of erroring out on decode failure
     (CASSANDRA-3874)
 * add nodetool rebuild_index (CASSANDRA-3583)
 * add nodetool rangekeysample (CASSANDRA-2917)
 * Fix streaming too much data during move operations (CASSANDRA-3639)
 * Nodetool and CLI connect to localhost by default (CASSANDRA-3568)
 * Reduce memory used by primary index sample (CASSANDRA-3743)
 * (Hadoop) separate input/output configurations (CASSANDRA-3197, 3765)
 * avoid returning internal Cassandra classes over JMX (CASSANDRA-2805)
 * add row-level isolation via SnapTree (CASSANDRA-2893)
 * Optimize key count estimation when opening sstable on startup
   (CASSANDRA-2988)
 * multi-dc replication optimization supporting CL > ONE (CASSANDRA-3577)
 * add command to stop compactions (CASSANDRA-1740, 3566, 3582)
 * multithreaded streaming (CASSANDRA-3494)
 * removed in-tree redhat spec (CASSANDRA-3567)
 * "defragment" rows for name-based queries under STCS, again (CASSANDRA-2503)
 * Recycle commitlog segments for improved performance
   (CASSANDRA-3411, 3543, 3557, 3615)
 * update size-tiered compaction to prioritize small tiers (CASSANDRA-2407)
 * add message expiration logic to OutboundTcpConnection (CASSANDRA-3005)
 * off-heap cache to use sun.misc.Unsafe instead of JNA (CASSANDRA-3271)
 * EACH_QUORUM is only supported for writes (CASSANDRA-3272)
 * replace compactionlock use in schema migration by checking CFS.isValid
   (CASSANDRA-3116)
 * recognize that "SELECT first ... *" isn't really "SELECT *" (CASSANDRA-3445)
 * Use faster bytes comparison (CASSANDRA-3434)
 * Bulk loader is no longer a fat client, (HADOOP) bulk load output format
   (CASSANDRA-3045)
 * (Hadoop) add support for KeyRange.filter
 * remove assumption that keys and token are in bijection
   (CASSANDRA-1034, 3574, 3604)
 * always remove endpoints from delevery queue in HH (CASSANDRA-3546)
 * fix race between cf flush and its 2ndary indexes flush (CASSANDRA-3547)
 * fix potential race in AES when a repair fails (CASSANDRA-3548)
 * Remove columns shadowed by a deleted container even when we cannot purge
   (CASSANDRA-3538)
 * Improve memtable slice iteration performance (CASSANDRA-3545)
 * more efficient allocation of small bloom filters (CASSANDRA-3618)
 * Use separate writer thread in SSTableSimpleUnsortedWriter (CASSANDRA-3619)
 * fsync the directory after new sstable or commitlog segment are created (CASSANDRA-3250)
 * fix minor issues reported by FindBugs (CASSANDRA-3658)
 * global key/row caches (CASSANDRA-3143, 3849)
 * optimize memtable iteration during range scan (CASSANDRA-3638)
 * introduce 'crc_check_chance' in CompressionParameters to support
   a checksum percentage checking chance similarly to read-repair (CASSANDRA-3611)
 * a way to deactivate global key/row cache on per-CF basis (CASSANDRA-3667)
 * fix LeveledCompactionStrategy broken because of generation pre-allocation
   in LeveledManifest (CASSANDRA-3691)
 * finer-grained control over data directories (CASSANDRA-2749)
 * Fix ClassCastException during hinted handoff (CASSANDRA-3694)
 * Upgrade Thrift to 0.7 (CASSANDRA-3213)
 * Make stress.java insert operation to use microseconds (CASSANDRA-3725)
 * Allows (internally) doing a range query with a limit of columns instead of
   rows (CASSANDRA-3742)
 * Allow rangeSlice queries to be start/end inclusive/exclusive (CASSANDRA-3749)
 * Fix BulkLoader to support new SSTable layout and add stream
   throttling to prevent an NPE when there is no yaml config (CASSANDRA-3752)
 * Allow concurrent schema migrations (CASSANDRA-1391, 3832)
 * Add SnapshotCommand to trigger snapshot on remote node (CASSANDRA-3721)
 * Make CFMetaData conversions to/from thrift/native schema inverses
   (CASSANDRA_3559)
 * Add initial code for CQL 3.0-beta (CASSANDRA-2474, 3781, 3753)
 * Add wide row support for ColumnFamilyInputFormat (CASSANDRA-3264)
 * Allow extending CompositeType comparator (CASSANDRA-3657)
 * Avoids over-paging during get_count (CASSANDRA-3798)
 * Add new command to rebuild a node without (repair) merkle tree calculations
   (CASSANDRA-3483, 3922)
 * respect not only row cache capacity but caching mode when
   trying to read data (CASSANDRA-3812)
 * fix system tests (CASSANDRA-3827)
 * CQL support for altering row key type in ALTER TABLE (CASSANDRA-3781)
 * turn compression on by default (CASSANDRA-3871)
 * make hexToBytes refuse invalid input (CASSANDRA-2851)
 * Make secondary indexes CF inherit compression and compaction from their
   parent CF (CASSANDRA-3877)
 * Finish cleanup up tombstone purge code (CASSANDRA-3872)
 * Avoid NPE on aboarted stream-out sessions (CASSANDRA-3904)
 * BulkRecordWriter throws NPE for counter columns (CASSANDRA-3906)
 * Support compression using BulkWriter (CASSANDRA-3907)


1.0.8
 * fix race between cleanup and flush on secondary index CFSes (CASSANDRA-3712)
 * avoid including non-queried nodes in rangeslice read repair
   (CASSANDRA-3843)
 * Only snapshot CF being compacted for snapshot_before_compaction
   (CASSANDRA-3803)
 * Log active compactions in StatusLogger (CASSANDRA-3703)
 * Compute more accurate compaction score per level (CASSANDRA-3790)
 * Return InvalidRequest when using a keyspace that doesn't exist
   (CASSANDRA-3764)
 * disallow user modification of System keyspace (CASSANDRA-3738)
 * allow using sstable2json on secondary index data (CASSANDRA-3738)
 * (cqlsh) add DESCRIBE COLUMNFAMILIES (CASSANDRA-3586)
 * (cqlsh) format blobs correctly and use colors to improve output
   readability (CASSANDRA-3726)
 * synchronize BiMap of bootstrapping tokens (CASSANDRA-3417)
 * show index options in CLI (CASSANDRA-3809)
 * add optional socket timeout for streaming (CASSANDRA-3838)
 * fix truncate not to leave behind non-CFS backed secondary indexes
   (CASSANDRA-3844)
 * make CLI `show schema` to use output stream directly instead
   of StringBuilder (CASSANDRA-3842)
 * remove the wait on hint future during write (CASSANDRA-3870)
 * (cqlsh) ignore missing CfDef opts (CASSANDRA-3933)
 * (cqlsh) look for cqlshlib relative to realpath (CASSANDRA-3767)
 * Fix short read protection (CASSANDRA-3934)
 * Make sure infered and actual schema match (CASSANDRA-3371)
 * Fix NPE during HH delivery (CASSANDRA-3677)
 * Don't put boostrapping node in 'hibernate' status (CASSANDRA-3737)
 * Fix double quotes in windows bat files (CASSANDRA-3744)
 * Fix bad validator lookup (CASSANDRA-3789)
 * Fix soft reset in EC2MultiRegionSnitch (CASSANDRA-3835)
 * Don't leave zombie connections with THSHA thrift server (CASSANDRA-3867)
 * (cqlsh) fix deserialization of data (CASSANDRA-3874)
 * Fix removetoken force causing an inconsistent state (CASSANDRA-3876)
 * Fix ahndling of some types with Pig (CASSANDRA-3886)
 * Don't allow to drop the system keyspace (CASSANDRA-3759)
 * Make Pig deletes disabled by default and configurable (CASSANDRA-3628)
Merged from 0.8:
 * (Pig) fix CassandraStorage to use correct comparator in Super ColumnFamily
   case (CASSANDRA-3251)
 * fix thread safety issues in commitlog replay, primarily affecting
   systems with many (100s) of CF definitions (CASSANDRA-3751)
 * Fix relevant tombstone ignored with super columns (CASSANDRA-3875)


1.0.7
 * fix regression in HH page size calculation (CASSANDRA-3624)
 * retry failed stream on IOException (CASSANDRA-3686)
 * allow configuring bloom_filter_fp_chance (CASSANDRA-3497)
 * attempt hint delivery every ten minutes, or when failure detector
   notifies us that a node is back up, whichever comes first.  hint
   handoff throttle delay default changed to 1ms, from 50 (CASSANDRA-3554)
 * add nodetool setstreamthroughput (CASSANDRA-3571)
 * fix assertion when dropping a columnfamily with no sstables (CASSANDRA-3614)
 * more efficient allocation of small bloom filters (CASSANDRA-3618)
 * CLibrary.createHardLinkWithExec() to check for errors (CASSANDRA-3101)
 * Avoid creating empty and non cleaned writer during compaction (CASSANDRA-3616)
 * stop thrift service in shutdown hook so we can quiesce MessagingService
   (CASSANDRA-3335)
 * (CQL) compaction_strategy_options and compression_parameters for
   CREATE COLUMNFAMILY statement (CASSANDRA-3374)
 * Reset min/max compaction threshold when creating size tiered compaction
   strategy (CASSANDRA-3666)
 * Don't ignore IOException during compaction (CASSANDRA-3655)
 * Fix assertion error for CF with gc_grace=0 (CASSANDRA-3579)
 * Shutdown ParallelCompaction reducer executor after use (CASSANDRA-3711)
 * Avoid < 0 value for pending tasks in leveled compaction (CASSANDRA-3693)
 * (Hadoop) Support TimeUUID in Pig CassandraStorage (CASSANDRA-3327)
 * Check schema is ready before continuing boostrapping (CASSANDRA-3629)
 * Catch overflows during parsing of chunk_length_kb (CASSANDRA-3644)
 * Improve stream protocol mismatch errors (CASSANDRA-3652)
 * Avoid multiple thread doing HH to the same target (CASSANDRA-3681)
 * Add JMX property for rp_timeout_in_ms (CASSANDRA-2940)
 * Allow DynamicCompositeType to compare component of different types
   (CASSANDRA-3625)
 * Flush non-cfs backed secondary indexes (CASSANDRA-3659)
 * Secondary Indexes should report memory consumption (CASSANDRA-3155)
 * fix for SelectStatement start/end key are not set correctly
   when a key alias is involved (CASSANDRA-3700)
 * fix CLI `show schema` command insert of an extra comma in
   column_metadata (CASSANDRA-3714)
Merged from 0.8:
 * avoid logging (harmless) exception when GC takes < 1ms (CASSANDRA-3656)
 * prevent new nodes from thinking down nodes are up forever (CASSANDRA-3626)
 * use correct list of replicas for LOCAL_QUORUM reads when read repair
   is disabled (CASSANDRA-3696)
 * block on flush before compacting hints (may prevent OOM) (CASSANDRA-3733)


1.0.6
 * (CQL) fix cqlsh support for replicate_on_write (CASSANDRA-3596)
 * fix adding to leveled manifest after streaming (CASSANDRA-3536)
 * filter out unavailable cipher suites when using encryption (CASSANDRA-3178)
 * (HADOOP) add old-style api support for CFIF and CFRR (CASSANDRA-2799)
 * Support TimeUUIDType column names in Stress.java tool (CASSANDRA-3541)
 * (CQL) INSERT/UPDATE/DELETE/TRUNCATE commands should allow CF names to
   be qualified by keyspace (CASSANDRA-3419)
 * always remove endpoints from delevery queue in HH (CASSANDRA-3546)
 * fix race between cf flush and its 2ndary indexes flush (CASSANDRA-3547)
 * fix potential race in AES when a repair fails (CASSANDRA-3548)
 * fix default value validation usage in CLI SET command (CASSANDRA-3553)
 * Optimize componentsFor method for compaction and startup time
   (CASSANDRA-3532)
 * (CQL) Proper ColumnFamily metadata validation on CREATE COLUMNFAMILY
   (CASSANDRA-3565)
 * fix compression "chunk_length_kb" option to set correct kb value for
   thrift/avro (CASSANDRA-3558)
 * fix missing response during range slice repair (CASSANDRA-3551)
 * 'describe ring' moved from CLI to nodetool and available through JMX (CASSANDRA-3220)
 * add back partitioner to sstable metadata (CASSANDRA-3540)
 * fix NPE in get_count for counters (CASSANDRA-3601)
Merged from 0.8:
 * remove invalid assertion that table was opened before dropping it
   (CASSANDRA-3580)
 * range and index scans now only send requests to enough replicas to
   satisfy requested CL + RR (CASSANDRA-3598)
 * use cannonical host for local node in nodetool info (CASSANDRA-3556)
 * remove nonlocal DC write optimization since it only worked with
   CL.ONE or CL.LOCAL_QUORUM (CASSANDRA-3577, 3585)
 * detect misuses of CounterColumnType (CASSANDRA-3422)
 * turn off string interning in json2sstable, take 2 (CASSANDRA-2189)
 * validate compression parameters on add/update of the ColumnFamily
   (CASSANDRA-3573)
 * Check for 0.0.0.0 is incorrect in CFIF (CASSANDRA-3584)
 * Increase vm.max_map_count in debian packaging (CASSANDRA-3563)
 * gossiper will never add itself to saved endpoints (CASSANDRA-3485)


1.0.5
 * revert CASSANDRA-3407 (see CASSANDRA-3540)
 * fix assertion error while forwarding writes to local nodes (CASSANDRA-3539)


1.0.4
 * fix self-hinting of timed out read repair updates and make hinted handoff
   less prone to OOMing a coordinator (CASSANDRA-3440)
 * expose bloom filter sizes via JMX (CASSANDRA-3495)
 * enforce RP tokens 0..2**127 (CASSANDRA-3501)
 * canonicalize paths exposed through JMX (CASSANDRA-3504)
 * fix "liveSize" stat when sstables are removed (CASSANDRA-3496)
 * add bloom filter FP rates to nodetool cfstats (CASSANDRA-3347)
 * record partitioner in sstable metadata component (CASSANDRA-3407)
 * add new upgradesstables nodetool command (CASSANDRA-3406)
 * skip --debug requirement to see common exceptions in CLI (CASSANDRA-3508)
 * fix incorrect query results due to invalid max timestamp (CASSANDRA-3510)
 * make sstableloader recognize compressed sstables (CASSANDRA-3521)
 * avoids race in OutboundTcpConnection in multi-DC setups (CASSANDRA-3530)
 * use SETLOCAL in cassandra.bat (CASSANDRA-3506)
 * fix ConcurrentModificationException in Table.all() (CASSANDRA-3529)
Merged from 0.8:
 * fix concurrence issue in the FailureDetector (CASSANDRA-3519)
 * fix array out of bounds error in counter shard removal (CASSANDRA-3514)
 * avoid dropping tombstones when they might still be needed to shadow
   data in a different sstable (CASSANDRA-2786)


1.0.3
 * revert name-based query defragmentation aka CASSANDRA-2503 (CASSANDRA-3491)
 * fix invalidate-related test failures (CASSANDRA-3437)
 * add next-gen cqlsh to bin/ (CASSANDRA-3188, 3131, 3493)
 * (CQL) fix handling of rows with no columns (CASSANDRA-3424, 3473)
 * fix querying supercolumns by name returning only a subset of
   subcolumns or old subcolumn versions (CASSANDRA-3446)
 * automatically compute sha1 sum for uncompressed data files (CASSANDRA-3456)
 * fix reading metadata/statistics component for version < h (CASSANDRA-3474)
 * add sstable forward-compatibility (CASSANDRA-3478)
 * report compression ratio in CFSMBean (CASSANDRA-3393)
 * fix incorrect size exception during streaming of counters (CASSANDRA-3481)
 * (CQL) fix for counter decrement syntax (CASSANDRA-3418)
 * Fix race introduced by CASSANDRA-2503 (CASSANDRA-3482)
 * Fix incomplete deletion of delivered hints (CASSANDRA-3466)
 * Avoid rescheduling compactions when no compaction was executed
   (CASSANDRA-3484)
 * fix handling of the chunk_length_kb compression options (CASSANDRA-3492)
Merged from 0.8:
 * fix updating CF row_cache_provider (CASSANDRA-3414)
 * CFMetaData.convertToThrift method to set RowCacheProvider (CASSANDRA-3405)
 * acquire compactionlock during truncate (CASSANDRA-3399)
 * fix displaying cfdef entries for super columnfamilies (CASSANDRA-3415)
 * Make counter shard merging thread safe (CASSANDRA-3178)
 * Revert CASSANDRA-2855
 * Fix bug preventing the use of efficient cross-DC writes (CASSANDRA-3472)
 * `describe ring` command for CLI (CASSANDRA-3220)
 * (Hadoop) skip empty rows when entire row is requested, redux (CASSANDRA-2855)


1.0.2
 * "defragment" rows for name-based queries under STCS (CASSANDRA-2503)
 * Add timing information to cassandra-cli GET/SET/LIST queries (CASSANDRA-3326)
 * Only create one CompressionMetadata object per sstable (CASSANDRA-3427)
 * cleanup usage of StorageService.setMode() (CASSANDRA-3388)
 * Avoid large array allocation for compressed chunk offsets (CASSANDRA-3432)
 * fix DecimalType bytebuffer marshalling (CASSANDRA-3421)
 * fix bug that caused first column in per row indexes to be ignored
   (CASSANDRA-3441)
 * add JMX call to clean (failed) repair sessions (CASSANDRA-3316)
 * fix sstableloader reference acquisition bug (CASSANDRA-3438)
 * fix estimated row size regression (CASSANDRA-3451)
 * make sure we don't return more columns than asked (CASSANDRA-3303, 3395)
Merged from 0.8:
 * acquire compactionlock during truncate (CASSANDRA-3399)
 * fix displaying cfdef entries for super columnfamilies (CASSANDRA-3415)


1.0.1
 * acquire references during index build to prevent delete problems
   on Windows (CASSANDRA-3314)
 * describe_ring should include datacenter/topology information (CASSANDRA-2882)
 * Thrift sockets are not properly buffered (CASSANDRA-3261)
 * performance improvement for bytebufferutil compare function (CASSANDRA-3286)
 * add system.versions ColumnFamily (CASSANDRA-3140)
 * reduce network copies (CASSANDRA-3333, 3373)
 * limit nodetool to 32MB of heap (CASSANDRA-3124)
 * (CQL) update parser to accept "timestamp" instead of "date" (CASSANDRA-3149)
 * Fix CLI `show schema` to include "compression_options" (CASSANDRA-3368)
 * Snapshot to include manifest under LeveledCompactionStrategy (CASSANDRA-3359)
 * (CQL) SELECT query should allow CF name to be qualified by keyspace (CASSANDRA-3130)
 * (CQL) Fix internal application error specifying 'using consistency ...'
   in lower case (CASSANDRA-3366)
 * fix Deflate compression when compression actually makes the data bigger
   (CASSANDRA-3370)
 * optimize UUIDGen to avoid lock contention on InetAddress.getLocalHost
   (CASSANDRA-3387)
 * tolerate index being dropped mid-mutation (CASSANDRA-3334, 3313)
 * CompactionManager is now responsible for checking for new candidates
   post-task execution, enabling more consistent leveled compaction
   (CASSANDRA-3391)
 * Cache HSHA threads (CASSANDRA-3372)
 * use CF/KS names as snapshot prefix for drop + truncate operations
   (CASSANDRA-2997)
 * Break bloom filters up to avoid heap fragmentation (CASSANDRA-2466)
 * fix cassandra hanging on jsvc stop (CASSANDRA-3302)
 * Avoid leveled compaction getting blocked on errors (CASSANDRA-3408)
 * Make reloading the compaction strategy safe (CASSANDRA-3409)
 * ignore 0.8 hints even if compaction begins before we try to purge
   them (CASSANDRA-3385)
 * remove procrun (bin\daemon) from Cassandra source tree and
   artifacts (CASSANDRA-3331)
 * make cassandra compile under JDK7 (CASSANDRA-3275)
 * remove dependency of clientutil.jar to FBUtilities (CASSANDRA-3299)
 * avoid truncation errors by using long math on long values (CASSANDRA-3364)
 * avoid clock drift on some Windows machine (CASSANDRA-3375)
 * display cache provider in cli 'describe keyspace' command (CASSANDRA-3384)
 * fix incomplete topology information in describe_ring (CASSANDRA-3403)
 * expire dead gossip states based on time (CASSANDRA-2961)
 * improve CompactionTask extensibility (CASSANDRA-3330)
 * Allow one leveled compaction task to kick off another (CASSANDRA-3363)
 * allow encryption only between datacenters (CASSANDRA-2802)
Merged from 0.8:
 * fix truncate allowing data to be replayed post-restart (CASSANDRA-3297)
 * make iwriter final in IndexWriter to avoid NPE (CASSANDRA-2863)
 * (CQL) update grammar to require key clause in DELETE statement
   (CASSANDRA-3349)
 * (CQL) allow numeric keyspace names in USE statement (CASSANDRA-3350)
 * (Hadoop) skip empty rows when slicing the entire row (CASSANDRA-2855)
 * Fix handling of tombstone by SSTableExport/Import (CASSANDRA-3357)
 * fix ColumnIndexer to use long offsets (CASSANDRA-3358)
 * Improved CLI exceptions (CASSANDRA-3312)
 * Fix handling of tombstone by SSTableExport/Import (CASSANDRA-3357)
 * Only count compaction as active (for throttling) when they have
   successfully acquired the compaction lock (CASSANDRA-3344)
 * Display CLI version string on startup (CASSANDRA-3196)
 * (Hadoop) make CFIF try rpc_address or fallback to listen_address
   (CASSANDRA-3214)
 * (Hadoop) accept comma delimited lists of initial thrift connections
   (CASSANDRA-3185)
 * ColumnFamily min_compaction_threshold should be >= 2 (CASSANDRA-3342)
 * (Pig) add 0.8+ types and key validation type in schema (CASSANDRA-3280)
 * Fix completely removing column metadata using CLI (CASSANDRA-3126)
 * CLI `describe cluster;` output should be on separate lines for separate versions
   (CASSANDRA-3170)
 * fix changing durable_writes keyspace option during CF creation
   (CASSANDRA-3292)
 * avoid locking on update when no indexes are involved (CASSANDRA-3386)
 * fix assertionError during repair with ordered partitioners (CASSANDRA-3369)
 * correctly serialize key_validation_class for avro (CASSANDRA-3391)
 * don't expire counter tombstone after streaming (CASSANDRA-3394)
 * prevent nodes that failed to join from hanging around forever
   (CASSANDRA-3351)
 * remove incorrect optimization from slice read path (CASSANDRA-3390)
 * Fix race in AntiEntropyService (CASSANDRA-3400)


1.0.0-final
 * close scrubbed sstable fd before deleting it (CASSANDRA-3318)
 * fix bug preventing obsolete commitlog segments from being removed
   (CASSANDRA-3269)
 * tolerate whitespace in seed CDL (CASSANDRA-3263)
 * Change default heap thresholds to max(min(1/2 ram, 1G), min(1/4 ram, 8GB))
   (CASSANDRA-3295)
 * Fix broken CompressedRandomAccessReaderTest (CASSANDRA-3298)
 * (CQL) fix type information returned for wildcard queries (CASSANDRA-3311)
 * add estimated tasks to LeveledCompactionStrategy (CASSANDRA-3322)
 * avoid including compaction cache-warming in keycache stats (CASSANDRA-3325)
 * run compaction and hinted handoff threads at MIN_PRIORITY (CASSANDRA-3308)
 * default hsha thrift server to cpu core count in rpc pool (CASSANDRA-3329)
 * add bin\daemon to binary tarball for Windows service (CASSANDRA-3331)
 * Fix places where uncompressed size of sstables was use in place of the
   compressed one (CASSANDRA-3338)
 * Fix hsha thrift server (CASSANDRA-3346)
 * Make sure repair only stream needed sstables (CASSANDRA-3345)


1.0.0-rc2
 * Log a meaningful warning when a node receives a message for a repair session
   that doesn't exist anymore (CASSANDRA-3256)
 * test for NUMA policy support as well as numactl presence (CASSANDRA-3245)
 * Fix FD leak when internode encryption is enabled (CASSANDRA-3257)
 * Remove incorrect assertion in mergeIterator (CASSANDRA-3260)
 * FBUtilities.hexToBytes(String) to throw NumberFormatException when string
   contains non-hex characters (CASSANDRA-3231)
 * Keep SimpleSnitch proximity ordering unchanged from what the Strategy
   generates, as intended (CASSANDRA-3262)
 * remove Scrub from compactionstats when finished (CASSANDRA-3255)
 * fix counter entry in jdbc TypesMap (CASSANDRA-3268)
 * fix full queue scenario for ParallelCompactionIterator (CASSANDRA-3270)
 * fix bootstrap process (CASSANDRA-3285)
 * don't try delivering hints if when there isn't any (CASSANDRA-3176)
 * CLI documentation change for ColumnFamily `compression_options` (CASSANDRA-3282)
 * ignore any CF ids sent by client for adding CF/KS (CASSANDRA-3288)
 * remove obsolete hints on first startup (CASSANDRA-3291)
 * use correct ISortedColumns for time-optimized reads (CASSANDRA-3289)
 * Evict gossip state immediately when a token is taken over by a new IP
   (CASSANDRA-3259)


1.0.0-rc1
 * Update CQL to generate microsecond timestamps by default (CASSANDRA-3227)
 * Fix counting CFMetadata towards Memtable liveRatio (CASSANDRA-3023)
 * Kill server on wrapped OOME such as from FileChannel.map (CASSANDRA-3201)
 * remove unnecessary copy when adding to row cache (CASSANDRA-3223)
 * Log message when a full repair operation completes (CASSANDRA-3207)
 * Fix streamOutSession keeping sstables references forever if the remote end
   dies (CASSANDRA-3216)
 * Remove dynamic_snitch boolean from example configuration (defaulting to
   true) and set default badness threshold to 0.1 (CASSANDRA-3229)
 * Base choice of random or "balanced" token on bootstrap on whether
   schema definitions were found (CASSANDRA-3219)
 * Fixes for LeveledCompactionStrategy score computation, prioritization,
   scheduling, and performance (CASSANDRA-3224, 3234)
 * parallelize sstable open at server startup (CASSANDRA-2988)
 * fix handling of exceptions writing to OutboundTcpConnection (CASSANDRA-3235)
 * Allow using quotes in "USE <keyspace>;" CLI command (CASSANDRA-3208)
 * Don't allow any cache loading exceptions to halt startup (CASSANDRA-3218)
 * Fix sstableloader --ignores option (CASSANDRA-3247)
 * File descriptor limit increased in packaging (CASSANDRA-3206)
 * Fix deadlock in commit log during flush (CASSANDRA-3253)


1.0.0-beta1
 * removed binarymemtable (CASSANDRA-2692)
 * add commitlog_total_space_in_mb to prevent fragmented logs (CASSANDRA-2427)
 * removed commitlog_rotation_threshold_in_mb configuration (CASSANDRA-2771)
 * make AbstractBounds.normalize de-overlapp overlapping ranges (CASSANDRA-2641)
 * replace CollatingIterator, ReducingIterator with MergeIterator
   (CASSANDRA-2062)
 * Fixed the ability to set compaction strategy in cli using create column
   family command (CASSANDRA-2778)
 * clean up tmp files after failed compaction (CASSANDRA-2468)
 * restrict repair streaming to specific columnfamilies (CASSANDRA-2280)
 * don't bother persisting columns shadowed by a row tombstone (CASSANDRA-2589)
 * reset CF and SC deletion times after gc_grace (CASSANDRA-2317)
 * optimize away seek when compacting wide rows (CASSANDRA-2879)
 * single-pass streaming (CASSANDRA-2677, 2906, 2916, 3003)
 * use reference counting for deleting sstables instead of relying on GC
   (CASSANDRA-2521, 3179)
 * store hints as serialized mutations instead of pointers to data row
   (CASSANDRA-2045)
 * store hints in the coordinator node instead of in the closest replica
   (CASSANDRA-2914)
 * add row_cache_keys_to_save CF option (CASSANDRA-1966)
 * check column family validity in nodetool repair (CASSANDRA-2933)
 * use lazy initialization instead of class initialization in NodeId
   (CASSANDRA-2953)
 * add paging to get_count (CASSANDRA-2894)
 * fix "short reads" in [multi]get (CASSANDRA-2643, 3157, 3192)
 * add optional compression for sstables (CASSANDRA-47, 2994, 3001, 3128)
 * add scheduler JMX metrics (CASSANDRA-2962)
 * add block level checksum for compressed data (CASSANDRA-1717)
 * make column family backed column map pluggable and introduce unsynchronized
   ArrayList backed one to speedup reads (CASSANDRA-2843, 3165, 3205)
 * refactoring of the secondary index api (CASSANDRA-2982)
 * make CL > ONE reads wait for digest reconciliation before returning
   (CASSANDRA-2494)
 * fix missing logging for some exceptions (CASSANDRA-2061)
 * refactor and optimize ColumnFamilyStore.files(...) and Descriptor.fromFilename(String)
   and few other places responsible for work with SSTable files (CASSANDRA-3040)
 * Stop reading from sstables once we know we have the most recent columns,
   for query-by-name requests (CASSANDRA-2498)
 * Add query-by-column mode to stress.java (CASSANDRA-3064)
 * Add "install" command to cassandra.bat (CASSANDRA-292)
 * clean up KSMetadata, CFMetadata from unnecessary
   Thrift<->Avro conversion methods (CASSANDRA-3032)
 * Add timeouts to client request schedulers (CASSANDRA-3079, 3096)
 * Cli to use hashes rather than array of hashes for strategy options (CASSANDRA-3081)
 * LeveledCompactionStrategy (CASSANDRA-1608, 3085, 3110, 3087, 3145, 3154, 3182)
 * Improvements of the CLI `describe` command (CASSANDRA-2630)
 * reduce window where dropped CF sstables may not be deleted (CASSANDRA-2942)
 * Expose gossip/FD info to JMX (CASSANDRA-2806)
 * Fix streaming over SSL when compressed SSTable involved (CASSANDRA-3051)
 * Add support for pluggable secondary index implementations (CASSANDRA-3078)
 * remove compaction_thread_priority setting (CASSANDRA-3104)
 * generate hints for replicas that timeout, not just replicas that are known
   to be down before starting (CASSANDRA-2034)
 * Add throttling for internode streaming (CASSANDRA-3080)
 * make the repair of a range repair all replica (CASSANDRA-2610, 3194)
 * expose the ability to repair the first range (as returned by the
   partitioner) of a node (CASSANDRA-2606)
 * Streams Compression (CASSANDRA-3015)
 * add ability to use multiple threads during a single compaction
   (CASSANDRA-2901)
 * make AbstractBounds.normalize support overlapping ranges (CASSANDRA-2641)
 * fix of the CQL count() behavior (CASSANDRA-3068)
 * use TreeMap backed column families for the SSTable simple writers
   (CASSANDRA-3148)
 * fix inconsistency of the CLI syntax when {} should be used instead of [{}]
   (CASSANDRA-3119)
 * rename CQL type names to match expected SQL behavior (CASSANDRA-3149, 3031)
 * Arena-based allocation for memtables (CASSANDRA-2252, 3162, 3163, 3168)
 * Default RR chance to 0.1 (CASSANDRA-3169)
 * Add RowLevel support to secondary index API (CASSANDRA-3147)
 * Make SerializingCacheProvider the default if JNA is available (CASSANDRA-3183)
 * Fix backwards compatibilty for CQL memtable properties (CASSANDRA-3190)
 * Add five-minute delay before starting compactions on a restarted server
   (CASSANDRA-3181)
 * Reduce copies done for intra-host messages (CASSANDRA-1788, 3144)
 * support of compaction strategy option for stress.java (CASSANDRA-3204)
 * make memtable throughput and column count thresholds no-ops (CASSANDRA-2449)
 * Return schema information along with the resultSet in CQL (CASSANDRA-2734)
 * Add new DecimalType (CASSANDRA-2883)
 * Fix assertion error in RowRepairResolver (CASSANDRA-3156)
 * Reduce unnecessary high buffer sizes (CASSANDRA-3171)
 * Pluggable compaction strategy (CASSANDRA-1610)
 * Add new broadcast_address config option (CASSANDRA-2491)


0.8.7
 * Kill server on wrapped OOME such as from FileChannel.map (CASSANDRA-3201)
 * Allow using quotes in "USE <keyspace>;" CLI command (CASSANDRA-3208)
 * Log message when a full repair operation completes (CASSANDRA-3207)
 * Don't allow any cache loading exceptions to halt startup (CASSANDRA-3218)
 * Fix sstableloader --ignores option (CASSANDRA-3247)
 * File descriptor limit increased in packaging (CASSANDRA-3206)
 * Log a meaningfull warning when a node receive a message for a repair session
   that doesn't exist anymore (CASSANDRA-3256)
 * Fix FD leak when internode encryption is enabled (CASSANDRA-3257)
 * FBUtilities.hexToBytes(String) to throw NumberFormatException when string
   contains non-hex characters (CASSANDRA-3231)
 * Keep SimpleSnitch proximity ordering unchanged from what the Strategy
   generates, as intended (CASSANDRA-3262)
 * remove Scrub from compactionstats when finished (CASSANDRA-3255)
 * Fix tool .bat files when CASSANDRA_HOME contains spaces (CASSANDRA-3258)
 * Force flush of status table when removing/updating token (CASSANDRA-3243)
 * Evict gossip state immediately when a token is taken over by a new IP (CASSANDRA-3259)
 * Fix bug where the failure detector can take too long to mark a host
   down (CASSANDRA-3273)
 * (Hadoop) allow wrapping ranges in queries (CASSANDRA-3137)
 * (Hadoop) check all interfaces for a match with split location
   before falling back to random replica (CASSANDRA-3211)
 * (Hadoop) Make Pig storage handle implements LoadMetadata (CASSANDRA-2777)
 * (Hadoop) Fix exception during PIG 'dump' (CASSANDRA-2810)
 * Fix stress COUNTER_GET option (CASSANDRA-3301)
 * Fix missing fields in CLI `show schema` output (CASSANDRA-3304)
 * Nodetool no longer leaks threads and closes JMX connections (CASSANDRA-3309)
 * fix truncate allowing data to be replayed post-restart (CASSANDRA-3297)
 * Move SimpleAuthority and SimpleAuthenticator to examples (CASSANDRA-2922)
 * Fix handling of tombstone by SSTableExport/Import (CASSANDRA-3357)
 * Fix transposition in cfHistograms (CASSANDRA-3222)
 * Allow using number as DC name when creating keyspace in CQL (CASSANDRA-3239)
 * Force flush of system table after updating/removing a token (CASSANDRA-3243)


0.8.6
 * revert CASSANDRA-2388
 * change TokenRange.endpoints back to listen/broadcast address to match
   pre-1777 behavior, and add TokenRange.rpc_endpoints instead (CASSANDRA-3187)
 * avoid trying to watch cassandra-topology.properties when loaded from jar
   (CASSANDRA-3138)
 * prevent users from creating keyspaces with LocalStrategy replication
   (CASSANDRA-3139)
 * fix CLI `show schema;` to output correct keyspace definition statement
   (CASSANDRA-3129)
 * CustomTThreadPoolServer to log TTransportException at DEBUG level
   (CASSANDRA-3142)
 * allow topology sort to work with non-unique rack names between
   datacenters (CASSANDRA-3152)
 * Improve caching of same-version Messages on digest and repair paths
   (CASSANDRA-3158)
 * Randomize choice of first replica for counter increment (CASSANDRA-2890)
 * Fix using read_repair_chance instead of merge_shard_change (CASSANDRA-3202)
 * Avoid streaming data to nodes that already have it, on move as well as
   decommission (CASSANDRA-3041)
 * Fix divide by zero error in GCInspector (CASSANDRA-3164)
 * allow quoting of the ColumnFamily name in CLI `create column family`
   statement (CASSANDRA-3195)
 * Fix rolling upgrade from 0.7 to 0.8 problem (CASSANDRA-3166)
 * Accomodate missing encryption_options in IncomingTcpConnection.stream
   (CASSANDRA-3212)


0.8.5
 * fix NPE when encryption_options is unspecified (CASSANDRA-3007)
 * include column name in validation failure exceptions (CASSANDRA-2849)
 * make sure truncate clears out the commitlog so replay won't re-
   populate with truncated data (CASSANDRA-2950)
 * fix NPE when debug logging is enabled and dropped CF is present
   in a commitlog segment (CASSANDRA-3021)
 * fix cassandra.bat when CASSANDRA_HOME contains spaces (CASSANDRA-2952)
 * fix to SSTableSimpleUnsortedWriter bufferSize calculation (CASSANDRA-3027)
 * make cleanup and normal compaction able to skip empty rows
   (rows containing nothing but expired tombstones) (CASSANDRA-3039)
 * work around native memory leak in com.sun.management.GarbageCollectorMXBean
   (CASSANDRA-2868)
 * validate that column names in column_metadata are not equal to key_alias
   on create/update of the ColumnFamily and CQL 'ALTER' statement (CASSANDRA-3036)
 * return an InvalidRequestException if an indexed column is assigned
   a value larger than 64KB (CASSANDRA-3057)
 * fix of numeric-only and string column names handling in CLI "drop index"
   (CASSANDRA-3054)
 * prune index scan resultset back to original request for lazy
   resultset expansion case (CASSANDRA-2964)
 * (Hadoop) fail jobs when Cassandra node has failed but TaskTracker
   has not (CASSANDRA-2388)
 * fix dynamic snitch ignoring nodes when read_repair_chance is zero
   (CASSANDRA-2662)
 * avoid retaining references to dropped CFS objects in
   CompactionManager.estimatedCompactions (CASSANDRA-2708)
 * expose rpc timeouts per host in MessagingServiceMBean (CASSANDRA-2941)
 * avoid including cwd in classpath for deb and rpm packages (CASSANDRA-2881)
 * remove gossip state when a new IP takes over a token (CASSANDRA-3071)
 * allow sstable2json to work on index sstable files (CASSANDRA-3059)
 * always hint counters (CASSANDRA-3099)
 * fix log4j initialization in EmbeddedCassandraService (CASSANDRA-2857)
 * remove gossip state when a new IP takes over a token (CASSANDRA-3071)
 * work around native memory leak in com.sun.management.GarbageCollectorMXBean
    (CASSANDRA-2868)
 * fix UnavailableException with writes at CL.EACH_QUORM (CASSANDRA-3084)
 * fix parsing of the Keyspace and ColumnFamily names in numeric
   and string representations in CLI (CASSANDRA-3075)
 * fix corner cases in Range.differenceToFetch (CASSANDRA-3084)
 * fix ip address String representation in the ring cache (CASSANDRA-3044)
 * fix ring cache compatibility when mixing pre-0.8.4 nodes with post-
   in the same cluster (CASSANDRA-3023)
 * make repair report failure when a node participating dies (instead of
   hanging forever) (CASSANDRA-2433)
 * fix handling of the empty byte buffer by ReversedType (CASSANDRA-3111)
 * Add validation that Keyspace names are case-insensitively unique (CASSANDRA-3066)
 * catch invalid key_validation_class before instantiating UpdateColumnFamily (CASSANDRA-3102)
 * make Range and Bounds objects client-safe (CASSANDRA-3108)
 * optionally skip log4j configuration (CASSANDRA-3061)
 * bundle sstableloader with the debian package (CASSANDRA-3113)
 * don't try to build secondary indexes when there is none (CASSANDRA-3123)
 * improve SSTableSimpleUnsortedWriter speed for large rows (CASSANDRA-3122)
 * handle keyspace arguments correctly in nodetool snapshot (CASSANDRA-3038)
 * Fix SSTableImportTest on windows (CASSANDRA-3043)
 * expose compactionThroughputMbPerSec through JMX (CASSANDRA-3117)
 * log keyspace and CF of large rows being compacted


0.8.4
 * change TokenRing.endpoints to be a list of rpc addresses instead of
   listen/broadcast addresses (CASSANDRA-1777)
 * include files-to-be-streamed in StreamInSession.getSources (CASSANDRA-2972)
 * use JAVA env var in cassandra-env.sh (CASSANDRA-2785, 2992)
 * avoid doing read for no-op replicate-on-write at CL=1 (CASSANDRA-2892)
 * refuse counter write for CL.ANY (CASSANDRA-2990)
 * switch back to only logging recent dropped messages (CASSANDRA-3004)
 * always deserialize RowMutation for counters (CASSANDRA-3006)
 * ignore saved replication_factor strategy_option for NTS (CASSANDRA-3011)
 * make sure pre-truncate CL segments are discarded (CASSANDRA-2950)


0.8.3
 * add ability to drop local reads/writes that are going to timeout
   (CASSANDRA-2943)
 * revamp token removal process, keep gossip states for 3 days (CASSANDRA-2496)
 * don't accept extra args for 0-arg nodetool commands (CASSANDRA-2740)
 * log unavailableexception details at debug level (CASSANDRA-2856)
 * expose data_dir though jmx (CASSANDRA-2770)
 * don't include tmp files as sstable when create cfs (CASSANDRA-2929)
 * log Java classpath on startup (CASSANDRA-2895)
 * keep gossipped version in sync with actual on migration coordinator
   (CASSANDRA-2946)
 * use lazy initialization instead of class initialization in NodeId
   (CASSANDRA-2953)
 * check column family validity in nodetool repair (CASSANDRA-2933)
 * speedup bytes to hex conversions dramatically (CASSANDRA-2850)
 * Flush memtables on shutdown when durable writes are disabled
   (CASSANDRA-2958)
 * improved POSIX compatibility of start scripts (CASsANDRA-2965)
 * add counter support to Hadoop InputFormat (CASSANDRA-2981)
 * fix bug where dirty commitlog segments were removed (and avoid keeping
   segments with no post-flush activity permanently dirty) (CASSANDRA-2829)
 * fix throwing exception with batch mutation of counter super columns
   (CASSANDRA-2949)
 * ignore system tables during repair (CASSANDRA-2979)
 * throw exception when NTS is given replication_factor as an option
   (CASSANDRA-2960)
 * fix assertion error during compaction of counter CFs (CASSANDRA-2968)
 * avoid trying to create index names, when no index exists (CASSANDRA-2867)
 * don't sample the system table when choosing a bootstrap token
   (CASSANDRA-2825)
 * gossiper notifies of local state changes (CASSANDRA-2948)
 * add asynchronous and half-sync/half-async (hsha) thrift servers
   (CASSANDRA-1405)
 * fix potential use of free'd native memory in SerializingCache
   (CASSANDRA-2951)
 * prune index scan resultset back to original request for lazy
   resultset expansion case (CASSANDRA-2964)
 * (Hadoop) fail jobs when Cassandra node has failed but TaskTracker
    has not (CASSANDRA-2388)


0.8.2
 * CQL:
   - include only one row per unique key for IN queries (CASSANDRA-2717)
   - respect client timestamp on full row deletions (CASSANDRA-2912)
 * improve thread-safety in StreamOutSession (CASSANDRA-2792)
 * allow deleting a row and updating indexed columns in it in the
   same mutation (CASSANDRA-2773)
 * Expose number of threads blocked on submitting memtable to flush
   in JMX (CASSANDRA-2817)
 * add ability to return "endpoints" to nodetool (CASSANDRA-2776)
 * Add support for multiple (comma-delimited) coordinator addresses
   to ColumnFamilyInputFormat (CASSANDRA-2807)
 * fix potential NPE while scheduling read repair for range slice
   (CASSANDRA-2823)
 * Fix race in SystemTable.getCurrentLocalNodeId (CASSANDRA-2824)
 * Correctly set default for replicate_on_write (CASSANDRA-2835)
 * improve nodetool compactionstats formatting (CASSANDRA-2844)
 * fix index-building status display (CASSANDRA-2853)
 * fix CLI perpetuating obsolete KsDef.replication_factor (CASSANDRA-2846)
 * improve cli treatment of multiline comments (CASSANDRA-2852)
 * handle row tombstones correctly in EchoedRow (CASSANDRA-2786)
 * add MessagingService.get[Recently]DroppedMessages and
   StorageService.getExceptionCount (CASSANDRA-2804)
 * fix possibility of spurious UnavailableException for LOCAL_QUORUM
   reads with dynamic snitch + read repair disabled (CASSANDRA-2870)
 * add ant-optional as dependence for the debian package (CASSANDRA-2164)
 * add option to specify limit for get_slice in the CLI (CASSANDRA-2646)
 * decrease HH page size (CASSANDRA-2832)
 * reset cli keyspace after dropping the current one (CASSANDRA-2763)
 * add KeyRange option to Hadoop inputformat (CASSANDRA-1125)
 * fix protocol versioning (CASSANDRA-2818, 2860)
 * support spaces in path to log4j configuration (CASSANDRA-2383)
 * avoid including inferred types in CF update (CASSANDRA-2809)
 * fix JMX bulkload call (CASSANDRA-2908)
 * fix updating KS with durable_writes=false (CASSANDRA-2907)
 * add simplified facade to SSTableWriter for bulk loading use
   (CASSANDRA-2911)
 * fix re-using index CF sstable names after drop/recreate (CASSANDRA-2872)
 * prepend CF to default index names (CASSANDRA-2903)
 * fix hint replay (CASSANDRA-2928)
 * Properly synchronize repair's merkle tree computation (CASSANDRA-2816)


0.8.1
 * CQL:
   - support for insert, delete in BATCH (CASSANDRA-2537)
   - support for IN to SELECT, UPDATE (CASSANDRA-2553)
   - timestamp support for INSERT, UPDATE, and BATCH (CASSANDRA-2555)
   - TTL support (CASSANDRA-2476)
   - counter support (CASSANDRA-2473)
   - ALTER COLUMNFAMILY (CASSANDRA-1709)
   - DROP INDEX (CASSANDRA-2617)
   - add SCHEMA/TABLE as aliases for KS/CF (CASSANDRA-2743)
   - server handles wait-for-schema-agreement (CASSANDRA-2756)
   - key alias support (CASSANDRA-2480)
 * add support for comparator parameters and a generic ReverseType
   (CASSANDRA-2355)
 * add CompositeType and DynamicCompositeType (CASSANDRA-2231)
 * optimize batches containing multiple updates to the same row
   (CASSANDRA-2583)
 * adjust hinted handoff page size to avoid OOM with large columns
   (CASSANDRA-2652)
 * mark BRAF buffer invalid post-flush so we don't re-flush partial
   buffers again, especially on CL writes (CASSANDRA-2660)
 * add DROP INDEX support to CLI (CASSANDRA-2616)
 * don't perform HH to client-mode [storageproxy] nodes (CASSANDRA-2668)
 * Improve forceDeserialize/getCompactedRow encapsulation (CASSANDRA-2659)
 * Don't write CounterUpdateColumn to disk in tests (CASSANDRA-2650)
 * Add sstable bulk loading utility (CASSANDRA-1278)
 * avoid replaying hints to dropped columnfamilies (CASSANDRA-2685)
 * add placeholders for missing rows in range query pseudo-RR (CASSANDRA-2680)
 * remove no-op HHOM.renameHints (CASSANDRA-2693)
 * clone super columns to avoid modifying them during flush (CASSANDRA-2675)
 * allow writes to bypass the commitlog for certain keyspaces (CASSANDRA-2683)
 * avoid NPE when bypassing commitlog during memtable flush (CASSANDRA-2781)
 * Added support for making bootstrap retry if nodes flap (CASSANDRA-2644)
 * Added statusthrift to nodetool to report if thrift server is running (CASSANDRA-2722)
 * Fixed rows being cached if they do not exist (CASSANDRA-2723)
 * Support passing tableName and cfName to RowCacheProviders (CASSANDRA-2702)
 * close scrub file handles (CASSANDRA-2669)
 * throttle migration replay (CASSANDRA-2714)
 * optimize column serializer creation (CASSANDRA-2716)
 * Added support for making bootstrap retry if nodes flap (CASSANDRA-2644)
 * Added statusthrift to nodetool to report if thrift server is running
   (CASSANDRA-2722)
 * Fixed rows being cached if they do not exist (CASSANDRA-2723)
 * fix truncate/compaction race (CASSANDRA-2673)
 * workaround large resultsets causing large allocation retention
   by nio sockets (CASSANDRA-2654)
 * fix nodetool ring use with Ec2Snitch (CASSANDRA-2733)
 * fix removing columns and subcolumns that are supressed by a row or
   supercolumn tombstone during replica resolution (CASSANDRA-2590)
 * support sstable2json against snapshot sstables (CASSANDRA-2386)
 * remove active-pull schema requests (CASSANDRA-2715)
 * avoid marking entire list of sstables as actively being compacted
   in multithreaded compaction (CASSANDRA-2765)
 * seek back after deserializing a row to update cache with (CASSANDRA-2752)
 * avoid skipping rows in scrub for counter column family (CASSANDRA-2759)
 * fix ConcurrentModificationException in repair when dealing with 0.7 node
   (CASSANDRA-2767)
 * use threadsafe collections for StreamInSession (CASSANDRA-2766)
 * avoid infinite loop when creating merkle tree (CASSANDRA-2758)
 * avoids unmarking compacting sstable prematurely in cleanup (CASSANDRA-2769)
 * fix NPE when the commit log is bypassed (CASSANDRA-2718)
 * don't throw an exception in SS.isRPCServerRunning (CASSANDRA-2721)
 * make stress.jar executable (CASSANDRA-2744)
 * add daemon mode to java stress (CASSANDRA-2267)
 * expose the DC and rack of a node through JMX and nodetool ring (CASSANDRA-2531)
 * fix cache mbean getSize (CASSANDRA-2781)
 * Add Date, Float, Double, and Boolean types (CASSANDRA-2530)
 * Add startup flag to renew counter node id (CASSANDRA-2788)
 * add jamm agent to cassandra.bat (CASSANDRA-2787)
 * fix repair hanging if a neighbor has nothing to send (CASSANDRA-2797)
 * purge tombstone even if row is in only one sstable (CASSANDRA-2801)
 * Fix wrong purge of deleted cf during compaction (CASSANDRA-2786)
 * fix race that could result in Hadoop writer failing to throw an
   exception encountered after close() (CASSANDRA-2755)
 * fix scan wrongly throwing assertion error (CASSANDRA-2653)
 * Always use even distribution for merkle tree with RandomPartitionner
   (CASSANDRA-2841)
 * fix describeOwnership for OPP (CASSANDRA-2800)
 * ensure that string tokens do not contain commas (CASSANDRA-2762)


0.8.0-final
 * fix CQL grammar warning and cqlsh regression from CASSANDRA-2622
 * add ant generate-cql-html target (CASSANDRA-2526)
 * update CQL consistency levels (CASSANDRA-2566)
 * debian packaging fixes (CASSANDRA-2481, 2647)
 * fix UUIDType, IntegerType for direct buffers (CASSANDRA-2682, 2684)
 * switch to native Thrift for Hadoop map/reduce (CASSANDRA-2667)
 * fix StackOverflowError when building from eclipse (CASSANDRA-2687)
 * only provide replication_factor to strategy_options "help" for
   SimpleStrategy, OldNetworkTopologyStrategy (CASSANDRA-2678, 2713)
 * fix exception adding validators to non-string columns (CASSANDRA-2696)
 * avoid instantiating DatabaseDescriptor in JDBC (CASSANDRA-2694)
 * fix potential stack overflow during compaction (CASSANDRA-2626)
 * clone super columns to avoid modifying them during flush (CASSANDRA-2675)
 * reset underlying iterator in EchoedRow constructor (CASSANDRA-2653)


0.8.0-rc1
 * faster flushes and compaction from fixing excessively pessimistic
   rebuffering in BRAF (CASSANDRA-2581)
 * fix returning null column values in the python cql driver (CASSANDRA-2593)
 * fix merkle tree splitting exiting early (CASSANDRA-2605)
 * snapshot_before_compaction directory name fix (CASSANDRA-2598)
 * Disable compaction throttling during bootstrap (CASSANDRA-2612)
 * fix CQL treatment of > and < operators in range slices (CASSANDRA-2592)
 * fix potential double-application of counter updates on commitlog replay
   by moving replay position from header to sstable metadata (CASSANDRA-2419)
 * JDBC CQL driver exposes getColumn for access to timestamp
 * JDBC ResultSetMetadata properties added to AbstractType
 * r/m clustertool (CASSANDRA-2607)
 * add support for presenting row key as a column in CQL result sets
   (CASSANDRA-2622)
 * Don't allow {LOCAL|EACH}_QUORUM unless strategy is NTS (CASSANDRA-2627)
 * validate keyspace strategy_options during CQL create (CASSANDRA-2624)
 * fix empty Result with secondary index when limit=1 (CASSANDRA-2628)
 * Fix regression where bootstrapping a node with no schema fails
   (CASSANDRA-2625)
 * Allow removing LocationInfo sstables (CASSANDRA-2632)
 * avoid attempting to replay mutations from dropped keyspaces (CASSANDRA-2631)
 * avoid using cached position of a key when GT is requested (CASSANDRA-2633)
 * fix counting bloom filter true positives (CASSANDRA-2637)
 * initialize local ep state prior to gossip startup if needed (CASSANDRA-2638)
 * fix counter increment lost after restart (CASSANDRA-2642)
 * add quote-escaping via backslash to CLI (CASSANDRA-2623)
 * fix pig example script (CASSANDRA-2487)
 * fix dynamic snitch race in adding latencies (CASSANDRA-2618)
 * Start/stop cassandra after more important services such as mdadm in
   debian packaging (CASSANDRA-2481)


0.8.0-beta2
 * fix NPE compacting index CFs (CASSANDRA-2528)
 * Remove checking all column families on startup for compaction candidates
   (CASSANDRA-2444)
 * validate CQL create keyspace options (CASSANDRA-2525)
 * fix nodetool setcompactionthroughput (CASSANDRA-2550)
 * move	gossip heartbeat back to its own thread (CASSANDRA-2554)
 * validate cql TRUNCATE columnfamily before truncating (CASSANDRA-2570)
 * fix batch_mutate for mixed standard-counter mutations (CASSANDRA-2457)
 * disallow making schema changes to system keyspace (CASSANDRA-2563)
 * fix sending mutation messages multiple times (CASSANDRA-2557)
 * fix incorrect use of NBHM.size in ReadCallback that could cause
   reads to time out even when responses were received (CASSANDRA-2552)
 * trigger read repair correctly for LOCAL_QUORUM reads (CASSANDRA-2556)
 * Allow configuring the number of compaction thread (CASSANDRA-2558)
 * forceUserDefinedCompaction will attempt to compact what it is given
   even if the pessimistic estimate is that there is not enough disk space;
   automatic compactions will only compact 2 or more sstables (CASSANDRA-2575)
 * refuse to apply migrations with older timestamps than the current
   schema (CASSANDRA-2536)
 * remove unframed Thrift transport option
 * include indexes in snapshots (CASSANDRA-2596)
 * improve ignoring of obsolete mutations in index maintenance (CASSANDRA-2401)
 * recognize attempt to drop just the index while leaving the column
   definition alone (CASSANDRA-2619)


0.8.0-beta1
 * remove Avro RPC support (CASSANDRA-926)
 * support for columns that act as incr/decr counters
   (CASSANDRA-1072, 1937, 1944, 1936, 2101, 2093, 2288, 2105, 2384, 2236, 2342,
   2454)
 * CQL (CASSANDRA-1703, 1704, 1705, 1706, 1707, 1708, 1710, 1711, 1940,
   2124, 2302, 2277, 2493)
 * avoid double RowMutation serialization on write path (CASSANDRA-1800)
 * make NetworkTopologyStrategy the default (CASSANDRA-1960)
 * configurable internode encryption (CASSANDRA-1567, 2152)
 * human readable column names in sstable2json output (CASSANDRA-1933)
 * change default JMX port to 7199 (CASSANDRA-2027)
 * backwards compatible internal messaging (CASSANDRA-1015)
 * atomic switch of memtables and sstables (CASSANDRA-2284)
 * add pluggable SeedProvider (CASSANDRA-1669)
 * Fix clustertool to not throw exception when calling get_endpoints (CASSANDRA-2437)
 * upgrade to thrift 0.6 (CASSANDRA-2412)
 * repair works on a token range instead of full ring (CASSANDRA-2324)
 * purge tombstones from row cache (CASSANDRA-2305)
 * push replication_factor into strategy_options (CASSANDRA-1263)
 * give snapshots the same name on each node (CASSANDRA-1791)
 * remove "nodetool loadbalance" (CASSANDRA-2448)
 * multithreaded compaction (CASSANDRA-2191)
 * compaction throttling (CASSANDRA-2156)
 * add key type information and alias (CASSANDRA-2311, 2396)
 * cli no longer divides read_repair_chance by 100 (CASSANDRA-2458)
 * made CompactionInfo.getTaskType return an enum (CASSANDRA-2482)
 * add a server-wide cap on measured memtable memory usage and aggressively
   flush to keep under that threshold (CASSANDRA-2006)
 * add unified UUIDType (CASSANDRA-2233)
 * add off-heap row cache support (CASSANDRA-1969)


0.7.5
 * improvements/fixes to PIG driver (CASSANDRA-1618, CASSANDRA-2387,
   CASSANDRA-2465, CASSANDRA-2484)
 * validate index names (CASSANDRA-1761)
 * reduce contention on Table.flusherLock (CASSANDRA-1954)
 * try harder to detect failures during streaming, cleaning up temporary
   files more reliably (CASSANDRA-2088)
 * shut down server for OOM on a Thrift thread (CASSANDRA-2269)
 * fix tombstone handling in repair and sstable2json (CASSANDRA-2279)
 * preserve version when streaming data from old sstables (CASSANDRA-2283)
 * don't start repair if a neighboring node is marked as dead (CASSANDRA-2290)
 * purge tombstones from row cache (CASSANDRA-2305)
 * Avoid seeking when sstable2json exports the entire file (CASSANDRA-2318)
 * clear Built flag in system table when dropping an index (CASSANDRA-2320)
 * don't allow arbitrary argument for stress.java (CASSANDRA-2323)
 * validate values for index predicates in get_indexed_slice (CASSANDRA-2328)
 * queue secondary indexes for flush before the parent (CASSANDRA-2330)
 * allow job configuration to set the CL used in Hadoop jobs (CASSANDRA-2331)
 * add memtable_flush_queue_size defaulting to 4 (CASSANDRA-2333)
 * Allow overriding of initial_token, storage_port and rpc_port from system
   properties (CASSANDRA-2343)
 * fix comparator used for non-indexed secondary expressions in index scan
   (CASSANDRA-2347)
 * ensure size calculation and write phase of large-row compaction use
   the same threshold for TTL expiration (CASSANDRA-2349)
 * fix race when iterating CFs during add/drop (CASSANDRA-2350)
 * add ConsistencyLevel command to CLI (CASSANDRA-2354)
 * allow negative numbers in the cli (CASSANDRA-2358)
 * hard code serialVersionUID for tokens class (CASSANDRA-2361)
 * fix potential infinite loop in ByteBufferUtil.inputStream (CASSANDRA-2365)
 * fix encoding bugs in HintedHandoffManager, SystemTable when default
   charset is not UTF8 (CASSANDRA-2367)
 * avoids having removed node reappearing in Gossip (CASSANDRA-2371)
 * fix incorrect truncation of long to int when reading columns via block
   index (CASSANDRA-2376)
 * fix NPE during stream session (CASSANDRA-2377)
 * fix race condition that could leave orphaned data files when dropping CF or
   KS (CASSANDRA-2381)
 * fsync statistics component on write (CASSANDRA-2382)
 * fix duplicate results from CFS.scan (CASSANDRA-2406)
 * add IntegerType to CLI help (CASSANDRA-2414)
 * avoid caching token-only decoratedkeys (CASSANDRA-2416)
 * convert mmap assertion to if/throw so scrub can catch it (CASSANDRA-2417)
 * don't overwrite gc log (CASSANDR-2418)
 * invalidate row cache for streamed row to avoid inconsitencies
   (CASSANDRA-2420)
 * avoid copies in range/index scans (CASSANDRA-2425)
 * make sure we don't wipe data during cleanup if the node has not join
   the ring (CASSANDRA-2428)
 * Try harder to close files after compaction (CASSANDRA-2431)
 * re-set bootstrapped flag after move finishes (CASSANDRA-2435)
 * display validation_class in CLI 'describe keyspace' (CASSANDRA-2442)
 * make cleanup compactions cleanup the row cache (CASSANDRA-2451)
 * add column fields validation to scrub (CASSANDRA-2460)
 * use 64KB flush buffer instead of in_memory_compaction_limit (CASSANDRA-2463)
 * fix backslash substitutions in CLI (CASSANDRA-2492)
 * disable cache saving for system CFS (CASSANDRA-2502)
 * fixes for verifying destination availability under hinted conditions
   so UE can be thrown intead of timing out (CASSANDRA-2514)
 * fix update of validation class in column metadata (CASSANDRA-2512)
 * support LOCAL_QUORUM, EACH_QUORUM CLs outside of NTS (CASSANDRA-2516)
 * preserve version when streaming data from old sstables (CASSANDRA-2283)
 * fix backslash substitutions in CLI (CASSANDRA-2492)
 * count a row deletion as one operation towards memtable threshold
   (CASSANDRA-2519)
 * support LOCAL_QUORUM, EACH_QUORUM CLs outside of NTS (CASSANDRA-2516)


0.7.4
 * add nodetool join command (CASSANDRA-2160)
 * fix secondary indexes on pre-existing or streamed data (CASSANDRA-2244)
 * initialize endpoint in gossiper earlier (CASSANDRA-2228)
 * add ability to write to Cassandra from Pig (CASSANDRA-1828)
 * add rpc_[min|max]_threads (CASSANDRA-2176)
 * add CL.TWO, CL.THREE (CASSANDRA-2013)
 * avoid exporting an un-requested row in sstable2json, when exporting
   a key that does not exist (CASSANDRA-2168)
 * add incremental_backups option (CASSANDRA-1872)
 * add configurable row limit to Pig loadfunc (CASSANDRA-2276)
 * validate column values in batches as well as single-Column inserts
   (CASSANDRA-2259)
 * move sample schema from cassandra.yaml to schema-sample.txt,
   a cli scripts (CASSANDRA-2007)
 * avoid writing empty rows when scrubbing tombstoned rows (CASSANDRA-2296)
 * fix assertion error in range and index scans for CL < ALL
   (CASSANDRA-2282)
 * fix commitlog replay when flush position refers to data that didn't
   get synced before server died (CASSANDRA-2285)
 * fix fd leak in sstable2json with non-mmap'd i/o (CASSANDRA-2304)
 * reduce memory use during streaming of multiple sstables (CASSANDRA-2301)
 * purge tombstoned rows from cache after GCGraceSeconds (CASSANDRA-2305)
 * allow zero replicas in a NTS datacenter (CASSANDRA-1924)
 * make range queries respect snitch for local replicas (CASSANDRA-2286)
 * fix HH delivery when column index is larger than 2GB (CASSANDRA-2297)
 * make 2ary indexes use parent CF flush thresholds during initial build
   (CASSANDRA-2294)
 * update memtable_throughput to be a long (CASSANDRA-2158)


0.7.3
 * Keep endpoint state until aVeryLongTime (CASSANDRA-2115)
 * lower-latency read repair (CASSANDRA-2069)
 * add hinted_handoff_throttle_delay_in_ms option (CASSANDRA-2161)
 * fixes for cache save/load (CASSANDRA-2172, -2174)
 * Handle whole-row deletions in CFOutputFormat (CASSANDRA-2014)
 * Make memtable_flush_writers flush in parallel (CASSANDRA-2178)
 * Add compaction_preheat_key_cache option (CASSANDRA-2175)
 * refactor stress.py to have only one copy of the format string
   used for creating row keys (CASSANDRA-2108)
 * validate index names for \w+ (CASSANDRA-2196)
 * Fix Cassandra cli to respect timeout if schema does not settle
   (CASSANDRA-2187)
 * fix for compaction and cleanup writing old-format data into new-version
   sstable (CASSANDRA-2211, -2216)
 * add nodetool scrub (CASSANDRA-2217, -2240)
 * fix sstable2json large-row pagination (CASSANDRA-2188)
 * fix EOFing on requests for the last bytes in a file (CASSANDRA-2213)
 * fix BufferedRandomAccessFile bugs (CASSANDRA-2218, -2241)
 * check for memtable flush_after_mins exceeded every 10s (CASSANDRA-2183)
 * fix cache saving on Windows (CASSANDRA-2207)
 * add validateSchemaAgreement call + synchronization to schema
   modification operations (CASSANDRA-2222)
 * fix for reversed slice queries on large rows (CASSANDRA-2212)
 * fat clients were writing local data (CASSANDRA-2223)
 * set DEFAULT_MEMTABLE_LIFETIME_IN_MINS to 24h
 * improve detection and cleanup of partially-written sstables
   (CASSANDRA-2206)
 * fix supercolumn de/serialization when subcolumn comparator is different
   from supercolumn's (CASSANDRA-2104)
 * fix starting up on Windows when CASSANDRA_HOME contains whitespace
   (CASSANDRA-2237)
 * add [get|set][row|key]cacheSavePeriod to JMX (CASSANDRA-2100)
 * fix Hadoop ColumnFamilyOutputFormat dropping of mutations
   when batch fills up (CASSANDRA-2255)
 * move file deletions off of scheduledtasks executor (CASSANDRA-2253)


0.7.2
 * copy DecoratedKey.key when inserting into caches to avoid retaining
   a reference to the underlying buffer (CASSANDRA-2102)
 * format subcolumn names with subcomparator (CASSANDRA-2136)
 * fix column bloom filter deserialization (CASSANDRA-2165)


0.7.1
 * refactor MessageDigest creation code. (CASSANDRA-2107)
 * buffer network stack to avoid inefficient small TCP messages while avoiding
   the nagle/delayed ack problem (CASSANDRA-1896)
 * check log4j configuration for changes every 10s (CASSANDRA-1525, 1907)
 * more-efficient cross-DC replication (CASSANDRA-1530, -2051, -2138)
 * avoid polluting page cache with commitlog or sstable writes
   and seq scan operations (CASSANDRA-1470)
 * add RMI authentication options to nodetool (CASSANDRA-1921)
 * make snitches configurable at runtime (CASSANDRA-1374)
 * retry hadoop split requests on connection failure (CASSANDRA-1927)
 * implement describeOwnership for BOP, COPP (CASSANDRA-1928)
 * make read repair behave as expected for ConsistencyLevel > ONE
   (CASSANDRA-982, 2038)
 * distributed test harness (CASSANDRA-1859, 1964)
 * reduce flush lock contention (CASSANDRA-1930)
 * optimize supercolumn deserialization (CASSANDRA-1891)
 * fix CFMetaData.apply to only compare objects of the same class
   (CASSANDRA-1962)
 * allow specifying specific SSTables to compact from JMX (CASSANDRA-1963)
 * fix race condition in MessagingService.targets (CASSANDRA-1959, 2094, 2081)
 * refuse to open sstables from a future version (CASSANDRA-1935)
 * zero-copy reads (CASSANDRA-1714)
 * fix copy bounds for word Text in wordcount demo (CASSANDRA-1993)
 * fixes for contrib/javautils (CASSANDRA-1979)
 * check more frequently for memtable expiration (CASSANDRA-2000)
 * fix writing SSTable column count statistics (CASSANDRA-1976)
 * fix streaming of multiple CFs during bootstrap (CASSANDRA-1992)
 * explicitly set JVM GC new generation size with -Xmn (CASSANDRA-1968)
 * add short options for CLI flags (CASSANDRA-1565)
 * make keyspace argument to "describe keyspace" in CLI optional
   when authenticated to keyspace already (CASSANDRA-2029)
 * added option to specify -Dcassandra.join_ring=false on startup
   to allow "warm spare" nodes or performing JMX maintenance before
   joining the ring (CASSANDRA-526)
 * log migrations at INFO (CASSANDRA-2028)
 * add CLI verbose option in file mode (CASSANDRA-2030)
 * add single-line "--" comments to CLI (CASSANDRA-2032)
 * message serialization tests (CASSANDRA-1923)
 * switch from ivy to maven-ant-tasks (CASSANDRA-2017)
 * CLI attempts to block for new schema to propagate (CASSANDRA-2044)
 * fix potential overflow in nodetool cfstats (CASSANDRA-2057)
 * add JVM shutdownhook to sync commitlog (CASSANDRA-1919)
 * allow nodes to be up without being part of  normal traffic (CASSANDRA-1951)
 * fix CLI "show keyspaces" with null options on NTS (CASSANDRA-2049)
 * fix possible ByteBuffer race conditions (CASSANDRA-2066)
 * reduce garbage generated by MessagingService to prevent load spikes
   (CASSANDRA-2058)
 * fix math in RandomPartitioner.describeOwnership (CASSANDRA-2071)
 * fix deletion of sstable non-data components (CASSANDRA-2059)
 * avoid blocking gossip while deleting handoff hints (CASSANDRA-2073)
 * ignore messages from newer versions, keep track of nodes in gossip
   regardless of version (CASSANDRA-1970)
 * cache writing moved to CompactionManager to reduce i/o contention and
   updated to use non-cache-polluting writes (CASSANDRA-2053)
 * page through large rows when exporting to JSON (CASSANDRA-2041)
 * add flush_largest_memtables_at and reduce_cache_sizes_at options
   (CASSANDRA-2142)
 * add cli 'describe cluster' command (CASSANDRA-2127)
 * add cli support for setting username/password at 'connect' command
   (CASSANDRA-2111)
 * add -D option to Stress.java to allow reading hosts from a file
   (CASSANDRA-2149)
 * bound hints CF throughput between 32M and 256M (CASSANDRA-2148)
 * continue starting when invalid saved cache entries are encountered
   (CASSANDRA-2076)
 * add max_hint_window_in_ms option (CASSANDRA-1459)


0.7.0-final
 * fix offsets to ByteBuffer.get (CASSANDRA-1939)


0.7.0-rc4
 * fix cli crash after backgrounding (CASSANDRA-1875)
 * count timeouts in storageproxy latencies, and include latency
   histograms in StorageProxyMBean (CASSANDRA-1893)
 * fix CLI get recognition of supercolumns (CASSANDRA-1899)
 * enable keepalive on intra-cluster sockets (CASSANDRA-1766)
 * count timeouts towards dynamicsnitch latencies (CASSANDRA-1905)
 * Expose index-building status in JMX + cli schema description
   (CASSANDRA-1871)
 * allow [LOCAL|EACH]_QUORUM to be used with non-NetworkTopology
   replication Strategies
 * increased amount of index locks for faster commitlog replay
 * collect secondary index tombstones immediately (CASSANDRA-1914)
 * revert commitlog changes from #1780 (CASSANDRA-1917)
 * change RandomPartitioner min token to -1 to avoid collision w/
   tokens on actual nodes (CASSANDRA-1901)
 * examine the right nibble when validating TimeUUID (CASSANDRA-1910)
 * include secondary indexes in cleanup (CASSANDRA-1916)
 * CFS.scrubDataDirectories should also cleanup invalid secondary indexes
   (CASSANDRA-1904)
 * ability to disable/enable gossip on nodes to force them down
   (CASSANDRA-1108)


0.7.0-rc3
 * expose getNaturalEndpoints in StorageServiceMBean taking byte[]
   key; RMI cannot serialize ByteBuffer (CASSANDRA-1833)
 * infer org.apache.cassandra.locator for replication strategy classes
   when not otherwise specified
 * validation that generates less garbage (CASSANDRA-1814)
 * add TTL support to CLI (CASSANDRA-1838)
 * cli defaults to bytestype for subcomparator when creating
   column families (CASSANDRA-1835)
 * unregister index MBeans when index is dropped (CASSANDRA-1843)
 * make ByteBufferUtil.clone thread-safe (CASSANDRA-1847)
 * change exception for read requests during bootstrap from
   InvalidRequest to Unavailable (CASSANDRA-1862)
 * respect row-level tombstones post-flush in range scans
   (CASSANDRA-1837)
 * ReadResponseResolver check digests against each other (CASSANDRA-1830)
 * return InvalidRequest when remove of subcolumn without supercolumn
   is requested (CASSANDRA-1866)
 * flush before repair (CASSANDRA-1748)
 * SSTableExport validates key order (CASSANDRA-1884)
 * large row support for SSTableExport (CASSANDRA-1867)
 * Re-cache hot keys post-compaction without hitting disk (CASSANDRA-1878)
 * manage read repair in coordinator instead of data source, to
   provide latency information to dynamic snitch (CASSANDRA-1873)


0.7.0-rc2
 * fix live-column-count of slice ranges including tombstoned supercolumn
   with live subcolumn (CASSANDRA-1591)
 * rename o.a.c.internal.AntientropyStage -> AntiEntropyStage,
   o.a.c.request.Request_responseStage -> RequestResponseStage,
   o.a.c.internal.Internal_responseStage -> InternalResponseStage
 * add AbstractType.fromString (CASSANDRA-1767)
 * require index_type to be present when specifying index_name
   on ColumnDef (CASSANDRA-1759)
 * fix add/remove index bugs in CFMetadata (CASSANDRA-1768)
 * rebuild Strategy during system_update_keyspace (CASSANDRA-1762)
 * cli updates prompt to ... in continuation lines (CASSANDRA-1770)
 * support multiple Mutations per key in hadoop ColumnFamilyOutputFormat
   (CASSANDRA-1774)
 * improvements to Debian init script (CASSANDRA-1772)
 * use local classloader to check for version.properties (CASSANDRA-1778)
 * Validate that column names in column_metadata are valid for the
   defined comparator, and decode properly in cli (CASSANDRA-1773)
 * use cross-platform newlines in cli (CASSANDRA-1786)
 * add ExpiringColumn support to sstable import/export (CASSANDRA-1754)
 * add flush for each append to periodic commitlog mode; added
   periodic_without_flush option to disable this (CASSANDRA-1780)
 * close file handle used for post-flush truncate (CASSANDRA-1790)
 * various code cleanup (CASSANDRA-1793, -1794, -1795)
 * fix range queries against wrapped range (CASSANDRA-1781)
 * fix consistencylevel calculations for NetworkTopologyStrategy
   (CASSANDRA-1804)
 * cli support index type enum names (CASSANDRA-1810)
 * improved validation of column_metadata (CASSANDRA-1813)
 * reads at ConsistencyLevel > 1 throw UnavailableException
   immediately if insufficient live nodes exist (CASSANDRA-1803)
 * copy bytebuffers for local writes to avoid retaining the entire
   Thrift frame (CASSANDRA-1801)
 * fix NPE adding index to column w/o prior metadata (CASSANDRA-1764)
 * reduce fat client timeout (CASSANDRA-1730)
 * fix botched merge of CASSANDRA-1316


0.7.0-rc1
 * fix compaction and flush races with schema updates (CASSANDRA-1715)
 * add clustertool, config-converter, sstablekeys, and schematool
   Windows .bat files (CASSANDRA-1723)
 * reject range queries received during bootstrap (CASSANDRA-1739)
 * fix wrapping-range queries on non-minimum token (CASSANDRA-1700)
 * add nodetool cfhistogram (CASSANDRA-1698)
 * limit repaired ranges to what the nodes have in common (CASSANDRA-1674)
 * index scan treats missing columns as not matching secondary
   expressions (CASSANDRA-1745)
 * Fix misuse of DataOutputBuffer.getData in AntiEntropyService
   (CASSANDRA-1729)
 * detect and warn when obsolete version of JNA is present (CASSANDRA-1760)
 * reduce fat client timeout (CASSANDRA-1730)
 * cleanup smallest CFs first to increase free temp space for larger ones
   (CASSANDRA-1811)
 * Update windows .bat files to work outside of main Cassandra
   directory (CASSANDRA-1713)
 * fix read repair regression from 0.6.7 (CASSANDRA-1727)
 * more-efficient read repair (CASSANDRA-1719)
 * fix hinted handoff replay (CASSANDRA-1656)
 * log type of dropped messages (CASSANDRA-1677)
 * upgrade to SLF4J 1.6.1
 * fix ByteBuffer bug in ExpiringColumn.updateDigest (CASSANDRA-1679)
 * fix IntegerType.getString (CASSANDRA-1681)
 * make -Djava.net.preferIPv4Stack=true the default (CASSANDRA-628)
 * add INTERNAL_RESPONSE verb to differentiate from responses related
   to client requests (CASSANDRA-1685)
 * log tpstats when dropping messages (CASSANDRA-1660)
 * include unreachable nodes in describeSchemaVersions (CASSANDRA-1678)
 * Avoid dropping messages off the client request path (CASSANDRA-1676)
 * fix jna errno reporting (CASSANDRA-1694)
 * add friendlier error for UnknownHostException on startup (CASSANDRA-1697)
 * include jna dependency in RPM package (CASSANDRA-1690)
 * add --skip-keys option to stress.py (CASSANDRA-1696)
 * improve cli handling of non-string keys and column names
   (CASSANDRA-1701, -1693)
 * r/m extra subcomparator line in cli keyspaces output (CASSANDRA-1712)
 * add read repair chance to cli "show keyspaces"
 * upgrade to ConcurrentLinkedHashMap 1.1 (CASSANDRA-975)
 * fix index scan routing (CASSANDRA-1722)
 * fix tombstoning of supercolumns in range queries (CASSANDRA-1734)
 * clear endpoint cache after updating keyspace metadata (CASSANDRA-1741)
 * fix wrapping-range queries on non-minimum token (CASSANDRA-1700)
 * truncate includes secondary indexes (CASSANDRA-1747)
 * retain reference to PendingFile sstables (CASSANDRA-1749)
 * fix sstableimport regression (CASSANDRA-1753)
 * fix for bootstrap when no non-system tables are defined (CASSANDRA-1732)
 * handle replica unavailability in index scan (CASSANDRA-1755)
 * fix service initialization order deadlock (CASSANDRA-1756)
 * multi-line cli commands (CASSANDRA-1742)
 * fix race between snapshot and compaction (CASSANDRA-1736)
 * add listEndpointsPendingHints, deleteHintsForEndpoint JMX methods
   (CASSANDRA-1551)


0.7.0-beta3
 * add strategy options to describe_keyspace output (CASSANDRA-1560)
 * log warning when using randomly generated token (CASSANDRA-1552)
 * re-organize JMX into .db, .net, .internal, .request (CASSANDRA-1217)
 * allow nodes to change IPs between restarts (CASSANDRA-1518)
 * remember ring state between restarts by default (CASSANDRA-1518)
 * flush index built flag so we can read it before log replay (CASSANDRA-1541)
 * lock row cache updates to prevent race condition (CASSANDRA-1293)
 * remove assertion causing rare (and harmless) error messages in
   commitlog (CASSANDRA-1330)
 * fix moving nodes with no keyspaces defined (CASSANDRA-1574)
 * fix unbootstrap when no data is present in a transfer range (CASSANDRA-1573)
 * take advantage of AVRO-495 to simplify our avro IDL (CASSANDRA-1436)
 * extend authorization hierarchy to column family (CASSANDRA-1554)
 * deletion support in secondary indexes (CASSANDRA-1571)
 * meaningful error message for invalid replication strategy class
   (CASSANDRA-1566)
 * allow keyspace creation with RF > N (CASSANDRA-1428)
 * improve cli error handling (CASSANDRA-1580)
 * add cache save/load ability (CASSANDRA-1417, 1606, 1647)
 * add StorageService.getDrainProgress (CASSANDRA-1588)
 * Disallow bootstrap to an in-use token (CASSANDRA-1561)
 * Allow dynamic secondary index creation and destruction (CASSANDRA-1532)
 * log auto-guessed memtable thresholds (CASSANDRA-1595)
 * add ColumnDef support to cli (CASSANDRA-1583)
 * reduce index sample time by 75% (CASSANDRA-1572)
 * add cli support for column, strategy metadata (CASSANDRA-1578, 1612)
 * add cli support for schema modification (CASSANDRA-1584)
 * delete temp files on failed compactions (CASSANDRA-1596)
 * avoid blocking for dead nodes during removetoken (CASSANDRA-1605)
 * remove ConsistencyLevel.ZERO (CASSANDRA-1607)
 * expose in-progress compaction type in jmx (CASSANDRA-1586)
 * removed IClock & related classes from internals (CASSANDRA-1502)
 * fix removing tokens from SystemTable on decommission and removetoken
   (CASSANDRA-1609)
 * include CF metadata in cli 'show keyspaces' (CASSANDRA-1613)
 * switch from Properties to HashMap in PropertyFileSnitch to
   avoid synchronization bottleneck (CASSANDRA-1481)
 * PropertyFileSnitch configuration file renamed to
   cassandra-topology.properties
 * add cli support for get_range_slices (CASSANDRA-1088, CASSANDRA-1619)
 * Make memtable flush thresholds per-CF instead of global
   (CASSANDRA-1007, 1637)
 * add cli support for binary data without CfDef hints (CASSANDRA-1603)
 * fix building SSTable statistics post-stream (CASSANDRA-1620)
 * fix potential infinite loop in 2ary index queries (CASSANDRA-1623)
 * allow creating NTS keyspaces with no replicas configured (CASSANDRA-1626)
 * add jmx histogram of sstables accessed per read (CASSANDRA-1624)
 * remove system_rename_column_family and system_rename_keyspace from the
   client API until races can be fixed (CASSANDRA-1630, CASSANDRA-1585)
 * add cli sanity tests (CASSANDRA-1582)
 * update GC settings in cassandra.bat (CASSANDRA-1636)
 * cli support for index queries (CASSANDRA-1635)
 * cli support for updating schema memtable settings (CASSANDRA-1634)
 * cli --file option (CASSANDRA-1616)
 * reduce automatically chosen memtable sizes by 50% (CASSANDRA-1641)
 * move endpoint cache from snitch to strategy (CASSANDRA-1643)
 * fix commitlog recovery deleting the newly-created segment as well as
   the old ones (CASSANDRA-1644)
 * upgrade to Thrift 0.5 (CASSANDRA-1367)
 * renamed CL.DCQUORUM to LOCAL_QUORUM and DCQUORUMSYNC to EACH_QUORUM
 * cli truncate support (CASSANDRA-1653)
 * update GC settings in cassandra.bat (CASSANDRA-1636)
 * avoid logging when a node's ip/token is gossipped back to it (CASSANDRA-1666)


0.7-beta2
 * always use UTF-8 for hint keys (CASSANDRA-1439)
 * remove cassandra.yaml dependency from Hadoop and Pig (CASSADRA-1322)
 * expose CfDef metadata in describe_keyspaces (CASSANDRA-1363)
 * restore use of mmap_index_only option (CASSANDRA-1241)
 * dropping a keyspace with no column families generated an error
   (CASSANDRA-1378)
 * rename RackAwareStrategy to OldNetworkTopologyStrategy, RackUnawareStrategy
   to SimpleStrategy, DatacenterShardStrategy to NetworkTopologyStrategy,
   AbstractRackAwareSnitch to AbstractNetworkTopologySnitch (CASSANDRA-1392)
 * merge StorageProxy.mutate, mutateBlocking (CASSANDRA-1396)
 * faster UUIDType, LongType comparisons (CASSANDRA-1386, 1393)
 * fix setting read_repair_chance from CLI addColumnFamily (CASSANDRA-1399)
 * fix updates to indexed columns (CASSANDRA-1373)
 * fix race condition leaving to FileNotFoundException (CASSANDRA-1382)
 * fix sharded lock hash on index write path (CASSANDRA-1402)
 * add support for GT/E, LT/E in subordinate index clauses (CASSANDRA-1401)
 * cfId counter got out of sync when CFs were added (CASSANDRA-1403)
 * less chatty schema updates (CASSANDRA-1389)
 * rename column family mbeans. 'type' will now include either
   'IndexColumnFamilies' or 'ColumnFamilies' depending on the CFS type.
   (CASSANDRA-1385)
 * disallow invalid keyspace and column family names. This includes name that
   matches a '^\w+' regex. (CASSANDRA-1377)
 * use JNA, if present, to take snapshots (CASSANDRA-1371)
 * truncate hints if starting 0.7 for the first time (CASSANDRA-1414)
 * fix FD leak in single-row slicepredicate queries (CASSANDRA-1416)
 * allow index expressions against columns that are not part of the
   SlicePredicate (CASSANDRA-1410)
 * config-converter properly handles snitches and framed support
   (CASSANDRA-1420)
 * remove keyspace argument from multiget_count (CASSANDRA-1422)
 * allow specifying cassandra.yaml location as (local or remote) URL
   (CASSANDRA-1126)
 * fix using DynamicEndpointSnitch with NetworkTopologyStrategy
   (CASSANDRA-1429)
 * Add CfDef.default_validation_class (CASSANDRA-891)
 * fix EstimatedHistogram.max (CASSANDRA-1413)
 * quorum read optimization (CASSANDRA-1622)
 * handle zero-length (or missing) rows during HH paging (CASSANDRA-1432)
 * include secondary indexes during schema migrations (CASSANDRA-1406)
 * fix commitlog header race during schema change (CASSANDRA-1435)
 * fix ColumnFamilyStoreMBeanIterator to use new type name (CASSANDRA-1433)
 * correct filename generated by xml->yaml converter (CASSANDRA-1419)
 * add CMSInitiatingOccupancyFraction=75 and UseCMSInitiatingOccupancyOnly
   to default JVM options
 * decrease jvm heap for cassandra-cli (CASSANDRA-1446)
 * ability to modify keyspaces and column family definitions on a live cluster
   (CASSANDRA-1285)
 * support for Hadoop Streaming [non-jvm map/reduce via stdin/out]
   (CASSANDRA-1368)
 * Move persistent sstable stats from the system table to an sstable component
   (CASSANDRA-1430)
 * remove failed bootstrap attempt from pending ranges when gossip times
   it out after 1h (CASSANDRA-1463)
 * eager-create tcp connections to other cluster members (CASSANDRA-1465)
 * enumerate stages and derive stage from message type instead of
   transmitting separately (CASSANDRA-1465)
 * apply reversed flag during collation from different data sources
   (CASSANDRA-1450)
 * make failure to remove commitlog segment non-fatal (CASSANDRA-1348)
 * correct ordering of drain operations so CL.recover is no longer
   necessary (CASSANDRA-1408)
 * removed keyspace from describe_splits method (CASSANDRA-1425)
 * rename check_schema_agreement to describe_schema_versions
   (CASSANDRA-1478)
 * fix QUORUM calculation for RF > 3 (CASSANDRA-1487)
 * remove tombstones during non-major compactions when bloom filter
   verifies that row does not exist in other sstables (CASSANDRA-1074)
 * nodes that coordinated a loadbalance in the past could not be seen by
   newly added nodes (CASSANDRA-1467)
 * exposed endpoint states (gossip details) via jmx (CASSANDRA-1467)
 * ensure that compacted sstables are not included when new readers are
   instantiated (CASSANDRA-1477)
 * by default, calculate heap size and memtable thresholds at runtime (CASSANDRA-1469)
 * fix races dealing with adding/dropping keyspaces and column families in
   rapid succession (CASSANDRA-1477)
 * clean up of Streaming system (CASSANDRA-1503, 1504, 1506)
 * add options to configure Thrift socket keepalive and buffer sizes (CASSANDRA-1426)
 * make contrib CassandraServiceDataCleaner recursive (CASSANDRA-1509)
 * min, max compaction threshold are configurable and persistent
   per-ColumnFamily (CASSANDRA-1468)
 * fix replaying the last mutation in a commitlog unnecessarily
   (CASSANDRA-1512)
 * invoke getDefaultUncaughtExceptionHandler from DTPE with the original
   exception rather than the ExecutionException wrapper (CASSANDRA-1226)
 * remove Clock from the Thrift (and Avro) API (CASSANDRA-1501)
 * Close intra-node sockets when connection is broken (CASSANDRA-1528)
 * RPM packaging spec file (CASSANDRA-786)
 * weighted request scheduler (CASSANDRA-1485)
 * treat expired columns as deleted (CASSANDRA-1539)
 * make IndexInterval configurable (CASSANDRA-1488)
 * add describe_snitch to Thrift API (CASSANDRA-1490)
 * MD5 authenticator compares plain text submitted password with MD5'd
   saved property, instead of vice versa (CASSANDRA-1447)
 * JMX MessagingService pending and completed counts (CASSANDRA-1533)
 * fix race condition processing repair responses (CASSANDRA-1511)
 * make repair blocking (CASSANDRA-1511)
 * create EndpointSnitchInfo and MBean to expose rack and DC (CASSANDRA-1491)
 * added option to contrib/word_count to output results back to Cassandra
   (CASSANDRA-1342)
 * rewrite Hadoop ColumnFamilyRecordWriter to pool connections, retry to
   multiple Cassandra nodes, and smooth impact on the Cassandra cluster
   by using smaller batch sizes (CASSANDRA-1434)
 * fix setting gc_grace_seconds via CLI (CASSANDRA-1549)
 * support TTL'd index values (CASSANDRA-1536)
 * make removetoken work like decommission (CASSANDRA-1216)
 * make cli comparator-aware and improve quote rules (CASSANDRA-1523,-1524)
 * make nodetool compact and cleanup blocking (CASSANDRA-1449)
 * add memtable, cache information to GCInspector logs (CASSANDRA-1558)
 * enable/disable HintedHandoff via JMX (CASSANDRA-1550)
 * Ignore stray files in the commit log directory (CASSANDRA-1547)
 * Disallow bootstrap to an in-use token (CASSANDRA-1561)


0.7-beta1
 * sstable versioning (CASSANDRA-389)
 * switched to slf4j logging (CASSANDRA-625)
 * add (optional) expiration time for column (CASSANDRA-699)
 * access levels for authentication/authorization (CASSANDRA-900)
 * add ReadRepairChance to CF definition (CASSANDRA-930)
 * fix heisenbug in system tests, especially common on OS X (CASSANDRA-944)
 * convert to byte[] keys internally and all public APIs (CASSANDRA-767)
 * ability to alter schema definitions on a live cluster (CASSANDRA-44)
 * renamed configuration file to cassandra.xml, and log4j.properties to
   log4j-server.properties, which must now be loaded from
   the classpath (which is how our scripts in bin/ have always done it)
   (CASSANDRA-971)
 * change get_count to require a SlicePredicate. create multi_get_count
   (CASSANDRA-744)
 * re-organized endpointsnitch implementations and added SimpleSnitch
   (CASSANDRA-994)
 * Added preload_row_cache option (CASSANDRA-946)
 * add CRC to commitlog header (CASSANDRA-999)
 * removed deprecated batch_insert and get_range_slice methods (CASSANDRA-1065)
 * add truncate thrift method (CASSANDRA-531)
 * http mini-interface using mx4j (CASSANDRA-1068)
 * optimize away copy of sliced row on memtable read path (CASSANDRA-1046)
 * replace constant-size 2GB mmaped segments and special casing for index
   entries spanning segment boundaries, with SegmentedFile that computes
   segments that always contain entire entries/rows (CASSANDRA-1117)
 * avoid reading large rows into memory during compaction (CASSANDRA-16)
 * added hadoop OutputFormat (CASSANDRA-1101)
 * efficient Streaming (no more anticompaction) (CASSANDRA-579)
 * split commitlog header into separate file and add size checksum to
   mutations (CASSANDRA-1179)
 * avoid allocating a new byte[] for each mutation on replay (CASSANDRA-1219)
 * revise HH schema to be per-endpoint (CASSANDRA-1142)
 * add joining/leaving status to nodetool ring (CASSANDRA-1115)
 * allow multiple repair sessions per node (CASSANDRA-1190)
 * optimize away MessagingService for local range queries (CASSANDRA-1261)
 * make framed transport the default so malformed requests can't OOM the
   server (CASSANDRA-475)
 * significantly faster reads from row cache (CASSANDRA-1267)
 * take advantage of row cache during range queries (CASSANDRA-1302)
 * make GCGraceSeconds a per-ColumnFamily value (CASSANDRA-1276)
 * keep persistent row size and column count statistics (CASSANDRA-1155)
 * add IntegerType (CASSANDRA-1282)
 * page within a single row during hinted handoff (CASSANDRA-1327)
 * push DatacenterShardStrategy configuration into keyspace definition,
   eliminating datacenter.properties. (CASSANDRA-1066)
 * optimize forward slices starting with '' and single-index-block name
   queries by skipping the column index (CASSANDRA-1338)
 * streaming refactor (CASSANDRA-1189)
 * faster comparison for UUID types (CASSANDRA-1043)
 * secondary index support (CASSANDRA-749 and subtasks)
 * make compaction buckets deterministic (CASSANDRA-1265)


0.6.6
 * Allow using DynamicEndpointSnitch with RackAwareStrategy (CASSANDRA-1429)
 * remove the remaining vestiges of the unfinished DatacenterShardStrategy
   (replaced by NetworkTopologyStrategy in 0.7)


0.6.5
 * fix key ordering in range query results with RandomPartitioner
   and ConsistencyLevel > ONE (CASSANDRA-1145)
 * fix for range query starting with the wrong token range (CASSANDRA-1042)
 * page within a single row during hinted handoff (CASSANDRA-1327)
 * fix compilation on non-sun JDKs (CASSANDRA-1061)
 * remove String.trim() call on row keys in batch mutations (CASSANDRA-1235)
 * Log summary of dropped messages instead of spamming log (CASSANDRA-1284)
 * add dynamic endpoint snitch (CASSANDRA-981)
 * fix streaming for keyspaces with hyphens in their name (CASSANDRA-1377)
 * fix errors in hard-coded bloom filter optKPerBucket by computing it
   algorithmically (CASSANDRA-1220
 * remove message deserialization stage, and uncap read/write stages
   so slow reads/writes don't block gossip processing (CASSANDRA-1358)
 * add jmx port configuration to Debian package (CASSANDRA-1202)
 * use mlockall via JNA, if present, to prevent Linux from swapping
   out parts of the JVM (CASSANDRA-1214)


0.6.4
 * avoid queuing multiple hint deliveries for the same endpoint
   (CASSANDRA-1229)
 * better performance for and stricter checking of UTF8 column names
   (CASSANDRA-1232)
 * extend option to lower compaction priority to hinted handoff
   as well (CASSANDRA-1260)
 * log errors in gossip instead of re-throwing (CASSANDRA-1289)
 * avoid aborting commitlog replay prematurely if a flushed-but-
   not-removed commitlog segment is encountered (CASSANDRA-1297)
 * fix duplicate rows being read during mapreduce (CASSANDRA-1142)
 * failure detection wasn't closing command sockets (CASSANDRA-1221)
 * cassandra-cli.bat works on windows (CASSANDRA-1236)
 * pre-emptively drop requests that cannot be processed within RPCTimeout
   (CASSANDRA-685)
 * add ack to Binary write verb and update CassandraBulkLoader
   to wait for acks for each row (CASSANDRA-1093)
 * added describe_partitioner Thrift method (CASSANDRA-1047)
 * Hadoop jobs no longer require the Cassandra storage-conf.xml
   (CASSANDRA-1280, CASSANDRA-1047)
 * log thread pool stats when GC is excessive (CASSANDRA-1275)
 * remove gossip message size limit (CASSANDRA-1138)
 * parallelize local and remote reads during multiget, and respect snitch
   when determining whether to do local read for CL.ONE (CASSANDRA-1317)
 * fix read repair to use requested consistency level on digest mismatch,
   rather than assuming QUORUM (CASSANDRA-1316)
 * process digest mismatch re-reads in parallel (CASSANDRA-1323)
 * switch hints CF comparator to BytesType (CASSANDRA-1274)


0.6.3
 * retry to make streaming connections up to 8 times. (CASSANDRA-1019)
 * reject describe_ring() calls on invalid keyspaces (CASSANDRA-1111)
 * fix cache size calculation for size of 100% (CASSANDRA-1129)
 * fix cache capacity only being recalculated once (CASSANDRA-1129)
 * remove hourly scan of all hints on the off chance that the gossiper
   missed a status change; instead, expose deliverHintsToEndpoint to JMX
   so it can be done manually, if necessary (CASSANDRA-1141)
 * don't reject reads at CL.ALL (CASSANDRA-1152)
 * reject deletions to supercolumns in CFs containing only standard
   columns (CASSANDRA-1139)
 * avoid preserving login information after client disconnects
   (CASSANDRA-1057)
 * prefer sun jdk to openjdk in debian init script (CASSANDRA-1174)
 * detect partioner config changes between restarts and fail fast
   (CASSANDRA-1146)
 * use generation time to resolve node token reassignment disagreements
   (CASSANDRA-1118)
 * restructure the startup ordering of Gossiper and MessageService to avoid
   timing anomalies (CASSANDRA-1160)
 * detect incomplete commit log hearders (CASSANDRA-1119)
 * force anti-entropy service to stream files on the stream stage to avoid
   sending streams out of order (CASSANDRA-1169)
 * remove inactive stream managers after AES streams files (CASSANDRA-1169)
 * allow removing entire row through batch_mutate Deletion (CASSANDRA-1027)
 * add JMX metrics for row-level bloom filter false positives (CASSANDRA-1212)
 * added a redhat init script to contrib (CASSANDRA-1201)
 * use midpoint when bootstrapping a new machine into range with not
   much data yet instead of random token (CASSANDRA-1112)
 * kill server on OOM in executor stage as well as Thrift (CASSANDRA-1226)
 * remove opportunistic repairs, when two machines with overlapping replica
   responsibilities happen to finish major compactions of the same CF near
   the same time.  repairs are now fully manual (CASSANDRA-1190)
 * add ability to lower compaction priority (default is no change from 0.6.2)
   (CASSANDRA-1181)


0.6.2
 * fix contrib/word_count build. (CASSANDRA-992)
 * split CommitLogExecutorService into BatchCommitLogExecutorService and
   PeriodicCommitLogExecutorService (CASSANDRA-1014)
 * add latency histograms to CFSMBean (CASSANDRA-1024)
 * make resolving timestamp ties deterministic by using value bytes
   as a tiebreaker (CASSANDRA-1039)
 * Add option to turn off Hinted Handoff (CASSANDRA-894)
 * fix windows startup (CASSANDRA-948)
 * make concurrent_reads, concurrent_writes configurable at runtime via JMX
   (CASSANDRA-1060)
 * disable GCInspector on non-Sun JVMs (CASSANDRA-1061)
 * fix tombstone handling in sstable rows with no other data (CASSANDRA-1063)
 * fix size of row in spanned index entries (CASSANDRA-1056)
 * install json2sstable, sstable2json, and sstablekeys to Debian package
 * StreamingService.StreamDestinations wouldn't empty itself after streaming
   finished (CASSANDRA-1076)
 * added Collections.shuffle(splits) before returning the splits in
   ColumnFamilyInputFormat (CASSANDRA-1096)
 * do not recalculate cache capacity post-compaction if it's been manually
   modified (CASSANDRA-1079)
 * better defaults for flush sorter + writer executor queue sizes
   (CASSANDRA-1100)
 * windows scripts for SSTableImport/Export (CASSANDRA-1051)
 * windows script for nodetool (CASSANDRA-1113)
 * expose PhiConvictThreshold (CASSANDRA-1053)
 * make repair of RF==1 a no-op (CASSANDRA-1090)
 * improve default JVM GC options (CASSANDRA-1014)
 * fix SlicePredicate serialization inside Hadoop jobs (CASSANDRA-1049)
 * close Thrift sockets in Hadoop ColumnFamilyRecordReader (CASSANDRA-1081)


0.6.1
 * fix NPE in sstable2json when no excluded keys are given (CASSANDRA-934)
 * keep the replica set constant throughout the read repair process
   (CASSANDRA-937)
 * allow querying getAllRanges with empty token list (CASSANDRA-933)
 * fix command line arguments inversion in clustertool (CASSANDRA-942)
 * fix race condition that could trigger a false-positive assertion
   during post-flush discard of old commitlog segments (CASSANDRA-936)
 * fix neighbor calculation for anti-entropy repair (CASSANDRA-924)
 * perform repair even for small entropy differences (CASSANDRA-924)
 * Use hostnames in CFInputFormat to allow Hadoop's naive string-based
   locality comparisons to work (CASSANDRA-955)
 * cache read-only BufferedRandomAccessFile length to avoid
   3 system calls per invocation (CASSANDRA-950)
 * nodes with IPv6 (and no IPv4) addresses could not join cluster
   (CASSANDRA-969)
 * Retrieve the correct number of undeleted columns, if any, from
   a supercolumn in a row that had been deleted previously (CASSANDRA-920)
 * fix index scans that cross the 2GB mmap boundaries for both mmap
   and standard i/o modes (CASSANDRA-866)
 * expose drain via nodetool (CASSANDRA-978)


0.6.0-RC1
 * JMX drain to flush memtables and run through commit log (CASSANDRA-880)
 * Bootstrapping can skip ranges under the right conditions (CASSANDRA-902)
 * fix merging row versions in range_slice for CL > ONE (CASSANDRA-884)
 * default write ConsistencyLeven chaned from ZERO to ONE
 * fix for index entries spanning mmap buffer boundaries (CASSANDRA-857)
 * use lexical comparison if time part of TimeUUIDs are the same
   (CASSANDRA-907)
 * bound read, mutation, and response stages to fix possible OOM
   during log replay (CASSANDRA-885)
 * Use microseconds-since-epoch (UTC) in cli, instead of milliseconds
 * Treat batch_mutate Deletion with null supercolumn as "apply this predicate
   to top level supercolumns" (CASSANDRA-834)
 * Streaming destination nodes do not update their JMX status (CASSANDRA-916)
 * Fix internal RPC timeout calculation (CASSANDRA-911)
 * Added Pig loadfunc to contrib/pig (CASSANDRA-910)


0.6.0-beta3
 * fix compaction bucketing bug (CASSANDRA-814)
 * update windows batch file (CASSANDRA-824)
 * deprecate KeysCachedFraction configuration directive in favor
   of KeysCached; move to unified-per-CF key cache (CASSANDRA-801)
 * add invalidateRowCache to ColumnFamilyStoreMBean (CASSANDRA-761)
 * send Handoff hints to natural locations to reduce load on
   remaining nodes in a failure scenario (CASSANDRA-822)
 * Add RowWarningThresholdInMB configuration option to warn before very
   large rows get big enough to threaten node stability, and -x option to
   be able to remove them with sstable2json if the warning is unheeded
   until it's too late (CASSANDRA-843)
 * Add logging of GC activity (CASSANDRA-813)
 * fix ConcurrentModificationException in commitlog discard (CASSANDRA-853)
 * Fix hardcoded row count in Hadoop RecordReader (CASSANDRA-837)
 * Add a jmx status to the streaming service and change several DEBUG
   messages to INFO (CASSANDRA-845)
 * fix classpath in cassandra-cli.bat for Windows (CASSANDRA-858)
 * allow re-specifying host, port to cassandra-cli if invalid ones
   are first tried (CASSANDRA-867)
 * fix race condition handling rpc timeout in the coordinator
   (CASSANDRA-864)
 * Remove CalloutLocation and StagingFileDirectory from storage-conf files
   since those settings are no longer used (CASSANDRA-878)
 * Parse a long from RowWarningThresholdInMB instead of an int (CASSANDRA-882)
 * Remove obsolete ControlPort code from DatabaseDescriptor (CASSANDRA-886)
 * move skipBytes side effect out of assert (CASSANDRA-899)
 * add "double getLoad" to StorageServiceMBean (CASSANDRA-898)
 * track row stats per CF at compaction time (CASSANDRA-870)
 * disallow CommitLogDirectory matching a DataFileDirectory (CASSANDRA-888)
 * default key cache size is 200k entries, changed from 10% (CASSANDRA-863)
 * add -Dcassandra-foreground=yes to cassandra.bat
 * exit if cluster name is changed unexpectedly (CASSANDRA-769)


0.6.0-beta1/beta2
 * add batch_mutate thrift command, deprecating batch_insert (CASSANDRA-336)
 * remove get_key_range Thrift API, deprecated in 0.5 (CASSANDRA-710)
 * add optional login() Thrift call for authentication (CASSANDRA-547)
 * support fat clients using gossiper and StorageProxy to perform
   replication in-process [jvm-only] (CASSANDRA-535)
 * support mmapped I/O for reads, on by default on 64bit JVMs
   (CASSANDRA-408, CASSANDRA-669)
 * improve insert concurrency, particularly during Hinted Handoff
   (CASSANDRA-658)
 * faster network code (CASSANDRA-675)
 * stress.py moved to contrib (CASSANDRA-635)
 * row caching [must be explicitly enabled per-CF in config] (CASSANDRA-678)
 * present a useful measure of compaction progress in JMX (CASSANDRA-599)
 * add bin/sstablekeys (CASSNADRA-679)
 * add ConsistencyLevel.ANY (CASSANDRA-687)
 * make removetoken remove nodes from gossip entirely (CASSANDRA-644)
 * add ability to set cache sizes at runtime (CASSANDRA-708)
 * report latency and cache hit rate statistics with lifetime totals
   instead of average over the last minute (CASSANDRA-702)
 * support get_range_slice for RandomPartitioner (CASSANDRA-745)
 * per-keyspace replication factory and replication strategy (CASSANDRA-620)
 * track latency in microseconds (CASSANDRA-733)
 * add describe_ Thrift methods, deprecating get_string_property and
   get_string_list_property
 * jmx interface for tracking operation mode and streams in general.
   (CASSANDRA-709)
 * keep memtables in sorted order to improve range query performance
   (CASSANDRA-799)
 * use while loop instead of recursion when trimming sstables compaction list
   to avoid blowing stack in pathological cases (CASSANDRA-804)
 * basic Hadoop map/reduce support (CASSANDRA-342)


0.5.1
 * ensure all files for an sstable are streamed to the same directory.
   (CASSANDRA-716)
 * more accurate load estimate for bootstrapping (CASSANDRA-762)
 * tolerate dead or unavailable bootstrap target on write (CASSANDRA-731)
 * allow larger numbers of keys (> 140M) in a sstable bloom filter
   (CASSANDRA-790)
 * include jvm argument improvements from CASSANDRA-504 in debian package
 * change streaming chunk size to 32MB to accomodate Windows XP limitations
   (was 64MB) (CASSANDRA-795)
 * fix get_range_slice returning results in the wrong order (CASSANDRA-781)


0.5.0 final
 * avoid attempting to delete temporary bootstrap files twice (CASSANDRA-681)
 * fix bogus NaN in nodeprobe cfstats output (CASSANDRA-646)
 * provide a policy for dealing with single thread executors w/ a full queue
   (CASSANDRA-694)
 * optimize inner read in MessagingService, vastly improving multiple-node
   performance (CASSANDRA-675)
 * wait for table flush before streaming data back to a bootstrapping node.
   (CASSANDRA-696)
 * keep track of bootstrapping sources by table so that bootstrapping doesn't
   give the indication of finishing early (CASSANDRA-673)


0.5.0 RC3
 * commit the correct version of the patch for CASSANDRA-663


0.5.0 RC2 (unreleased)
 * fix bugs in converting get_range_slice results to Thrift
   (CASSANDRA-647, CASSANDRA-649)
 * expose java.util.concurrent.TimeoutException in StorageProxy methods
   (CASSANDRA-600)
 * TcpConnectionManager was holding on to disconnected connections,
   giving the false indication they were being used. (CASSANDRA-651)
 * Remove duplicated write. (CASSANDRA-662)
 * Abort bootstrap if IP is already in the token ring (CASSANDRA-663)
 * increase default commitlog sync period, and wait for last sync to
   finish before submitting another (CASSANDRA-668)


0.5.0 RC1
 * Fix potential NPE in get_range_slice (CASSANDRA-623)
 * add CRC32 to commitlog entries (CASSANDRA-605)
 * fix data streaming on windows (CASSANDRA-630)
 * GC compacted sstables after cleanup and compaction (CASSANDRA-621)
 * Speed up anti-entropy validation (CASSANDRA-629)
 * Fix anti-entropy assertion error (CASSANDRA-639)
 * Fix pending range conflicts when bootstapping or moving
   multiple nodes at once (CASSANDRA-603)
 * Handle obsolete gossip related to node movement in the case where
   one or more nodes is down when the movement occurs (CASSANDRA-572)
 * Include dead nodes in gossip to avoid a variety of problems
   and fix HH to removed nodes (CASSANDRA-634)
 * return an InvalidRequestException for mal-formed SlicePredicates
   (CASSANDRA-643)
 * fix bug determining closest neighbor for use in multiple datacenters
   (CASSANDRA-648)
 * Vast improvements in anticompaction speed (CASSANDRA-607)
 * Speed up log replay and writes by avoiding redundant serializations
   (CASSANDRA-652)


0.5.0 beta 2
 * Bootstrap improvements (several tickets)
 * add nodeprobe repair anti-entropy feature (CASSANDRA-193, CASSANDRA-520)
 * fix possibility of partition when many nodes restart at once
   in clusters with multiple seeds (CASSANDRA-150)
 * fix NPE in get_range_slice when no data is found (CASSANDRA-578)
 * fix potential NPE in hinted handoff (CASSANDRA-585)
 * fix cleanup of local "system" keyspace (CASSANDRA-576)
 * improve computation of cluster load balance (CASSANDRA-554)
 * added super column read/write, column count, and column/row delete to
   cassandra-cli (CASSANDRA-567, CASSANDRA-594)
 * fix returning live subcolumns of deleted supercolumns (CASSANDRA-583)
 * respect JAVA_HOME in bin/ scripts (several tickets)
 * add StorageService.initClient for fat clients on the JVM (CASSANDRA-535)
   (see contrib/client_only for an example of use)
 * make consistency_level functional in get_range_slice (CASSANDRA-568)
 * optimize key deserialization for RandomPartitioner (CASSANDRA-581)
 * avoid GCing tombstones except on major compaction (CASSANDRA-604)
 * increase failure conviction threshold, resulting in less nodes
   incorrectly (and temporarily) marked as down (CASSANDRA-610)
 * respect memtable thresholds during log replay (CASSANDRA-609)
 * support ConsistencyLevel.ALL on read (CASSANDRA-584)
 * add nodeprobe removetoken command (CASSANDRA-564)


0.5.0 beta
 * Allow multiple simultaneous flushes, improving flush throughput
   on multicore systems (CASSANDRA-401)
 * Split up locks to improve write and read throughput on multicore systems
   (CASSANDRA-444, CASSANDRA-414)
 * More efficient use of memory during compaction (CASSANDRA-436)
 * autobootstrap option: when enabled, all non-seed nodes will attempt
   to bootstrap when started, until bootstrap successfully
   completes. -b option is removed.  (CASSANDRA-438)
 * Unless a token is manually specified in the configuration xml,
   a bootstraping node will use a token that gives it half the
   keys from the most-heavily-loaded node in the cluster,
   instead of generating a random token.
   (CASSANDRA-385, CASSANDRA-517)
 * Miscellaneous bootstrap fixes (several tickets)
 * Ability to change a node's token even after it has data on it
   (CASSANDRA-541)
 * Ability to decommission a live node from the ring (CASSANDRA-435)
 * Semi-automatic loadbalancing via nodeprobe (CASSANDRA-192)
 * Add ability to set compaction thresholds at runtime via
   JMX / nodeprobe.  (CASSANDRA-465)
 * Add "comment" field to ColumnFamily definition. (CASSANDRA-481)
 * Additional JMX metrics (CASSANDRA-482)
 * JSON based export and import tools (several tickets)
 * Hinted Handoff fixes (several tickets)
 * Add key cache to improve read performance (CASSANDRA-423)
 * Simplified construction of custom ReplicationStrategy classes
   (CASSANDRA-497)
 * Graphical application (Swing) for ring integrity verification and
   visualization was added to contrib (CASSANDRA-252)
 * Add DCQUORUM, DCQUORUMSYNC consistency levels and corresponding
   ReplicationStrategy / EndpointSnitch classes.  Experimental.
   (CASSANDRA-492)
 * Web client interface added to contrib (CASSANDRA-457)
 * More-efficient flush for Random, CollatedOPP partitioners
   for normal writes (CASSANDRA-446) and bulk load (CASSANDRA-420)
 * Add MemtableFlushAfterMinutes, a global replacement for the old
   per-CF FlushPeriodInMinutes setting (CASSANDRA-463)
 * optimizations to slice reading (CASSANDRA-350) and supercolumn
   queries (CASSANDRA-510)
 * force binding to given listenaddress for nodes with multiple
   interfaces (CASSANDRA-546)
 * stress.py benchmarking tool improvements (several tickets)
 * optimized replica placement code (CASSANDRA-525)
 * faster log replay on restart (CASSANDRA-539, CASSANDRA-540)
 * optimized local-node writes (CASSANDRA-558)
 * added get_range_slice, deprecating get_key_range (CASSANDRA-344)
 * expose TimedOutException to thrift (CASSANDRA-563)


0.4.2
 * Add validation disallowing null keys (CASSANDRA-486)
 * Fix race conditions in TCPConnectionManager (CASSANDRA-487)
 * Fix using non-utf8-aware comparison as a sanity check.
   (CASSANDRA-493)
 * Improve default garbage collector options (CASSANDRA-504)
 * Add "nodeprobe flush" (CASSANDRA-505)
 * remove NotFoundException from get_slice throws list (CASSANDRA-518)
 * fix get (not get_slice) of entire supercolumn (CASSANDRA-508)
 * fix null token during bootstrap (CASSANDRA-501)


0.4.1
 * Fix FlushPeriod columnfamily configuration regression
   (CASSANDRA-455)
 * Fix long column name support (CASSANDRA-460)
 * Fix for serializing a row that only contains tombstones
   (CASSANDRA-458)
 * Fix for discarding unneeded commitlog segments (CASSANDRA-459)
 * Add SnapshotBeforeCompaction configuration option (CASSANDRA-426)
 * Fix compaction abort under insufficient disk space (CASSANDRA-473)
 * Fix reading subcolumn slice from tombstoned CF (CASSANDRA-484)
 * Fix race condition in RVH causing occasional NPE (CASSANDRA-478)


0.4.0
 * fix get_key_range problems when a node is down (CASSANDRA-440)
   and add UnavailableException to more Thrift methods
 * Add example EndPointSnitch contrib code (several tickets)


0.4.0 RC2
 * fix SSTable generation clash during compaction (CASSANDRA-418)
 * reject method calls with null parameters (CASSANDRA-308)
 * properly order ranges in nodeprobe output (CASSANDRA-421)
 * fix logging of certain errors on executor threads (CASSANDRA-425)


0.4.0 RC1
 * Bootstrap feature is live; use -b on startup (several tickets)
 * Added multiget api (CASSANDRA-70)
 * fix Deadlock with SelectorManager.doProcess and TcpConnection.write
   (CASSANDRA-392)
 * remove key cache b/c of concurrency bugs in third-party
   CLHM library (CASSANDRA-405)
 * update non-major compaction logic to use two threshold values
   (CASSANDRA-407)
 * add periodic / batch commitlog sync modes (several tickets)
 * inline BatchMutation into batch_insert params (CASSANDRA-403)
 * allow setting the logging level at runtime via mbean (CASSANDRA-402)
 * change default comparator to BytesType (CASSANDRA-400)
 * add forwards-compatible ConsistencyLevel parameter to get_key_range
   (CASSANDRA-322)
 * r/m special case of blocking for local destination when writing with
   ConsistencyLevel.ZERO (CASSANDRA-399)
 * Fixes to make BinaryMemtable [bulk load interface] useful (CASSANDRA-337);
   see contrib/bmt_example for an example of using it.
 * More JMX properties added (several tickets)
 * Thrift changes (several tickets)
    - Merged _super get methods with the normal ones; return values
      are now of ColumnOrSuperColumn.
    - Similarly, merged batch_insert_super into batch_insert.



0.4.0 beta
 * On-disk data format has changed to allow billions of keys/rows per
   node instead of only millions
 * Multi-keyspace support
 * Scan all sstables for all queries to avoid situations where
   different types of operation on the same ColumnFamily could
   disagree on what data was present
 * Snapshot support via JMX
 * Thrift API has changed a _lot_:
    - removed time-sorted CFs; instead, user-defined comparators
      may be defined on the column names, which are now byte arrays.
      Default comparators are provided for UTF8, Bytes, Ascii, Long (i64),
      and UUID types.
    - removed colon-delimited strings in thrift api in favor of explicit
      structs such as ColumnPath, ColumnParent, etc.  Also normalized
      thrift struct and argument naming.
    - Added columnFamily argument to get_key_range.
    - Change signature of get_slice to accept starting and ending
      columns as well as an offset.  (This allows use of indexes.)
      Added "ascending" flag to allow reasonably-efficient reverse
      scans as well.  Removed get_slice_by_range as redundant.
    - get_key_range operates on one CF at a time
    - changed `block` boolean on insert methods to ConsistencyLevel enum,
      with options of NONE, ONE, QUORUM, and ALL.
    - added similar consistency_level parameter to read methods
    - column-name-set slice with no names given now returns zero columns
      instead of all of them.  ("all" can run your server out of memory.
      use a range-based slice with a high max column count instead.)
 * Removed the web interface. Node information can now be obtained by
   using the newly introduced nodeprobe utility.
 * More JMX stats
 * Remove magic values from internals (e.g. special key to indicate
   when to flush memtables)
 * Rename configuration "table" to "keyspace"
 * Moved to crash-only design; no more shutdown (just kill the process)
 * Lots of bug fixes

Full list of issues resolved in 0.4 is at https://issues.apache.org/jira/secure/IssueNavigator.jspa?reset=true&&pid=12310865&fixfor=12313862&resolution=1&sorter/field=issuekey&sorter/order=DESC


0.3.0 RC3
 * Fix potential deadlock under load in TCPConnection.
   (CASSANDRA-220)


0.3.0 RC2
 * Fix possible data loss when server is stopped after replaying
   log but before new inserts force memtable flush.
   (CASSANDRA-204)
 * Added BUGS file


0.3.0 RC1
 * Range queries on keys, including user-defined key collation
 * Remove support
 * Workarounds for a weird bug in JDK select/register that seems
   particularly common on VM environments. Cassandra should deploy
   fine on EC2 now
 * Much improved infrastructure: the beginnings of a decent test suite
   ("ant test" for unit tests; "nosetests" for system tests), code
   coverage reporting, etc.
 * Expanded node status reporting via JMX
 * Improved error reporting/logging on both server and client
 * Reduced memory footprint in default configuration
 * Combined blocking and non-blocking versions of insert APIs
 * Added FlushPeriodInMinutes configuration parameter to force
   flushing of infrequently-updated ColumnFamilies<|MERGE_RESOLUTION|>--- conflicted
+++ resolved
@@ -1,4 +1,3 @@
-<<<<<<< HEAD
 3.10
  * CQLSSTableWriter does not allow Update statement (CASSANDRA-12450)
  * Config class uses boxed types but DD exposes primitive types (CASSANDRA-12199)
@@ -77,10 +76,7 @@
  * Remove compaction Severity from DynamicEndpointSnitch (CASSANDRA-11738)
  * Restore resumable hints delivery (CASSANDRA-11960)
 Merged from 3.0:
-=======
-3.0.10
  * Avoid sstable corrupt exception due to dropped static column (CASSANDRA-12582)
->>>>>>> 2f0e365d
  * Make stress use client mode to avoid checking commit log size on startup (CASSANDRA-12478)
  * Fix exceptions with new vnode allocation (CASSANDRA-12715)
  * Unify drain and shutdown processes (CASSANDRA-12509)
