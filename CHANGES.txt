<<<<<<< HEAD
2.1.0-beta2
 * Eliminate possibility of CL segment appearing twice in active list 
   (CASSANDRA-6557)
 * Apply DONTNEED fadvise to commitlog segments (CASSANDRA-6759)
 * Switch CRC component to Adler and include it for compressed sstables 
   (CASSANDRA-4165)
 * Allow cassandra-stress to set compaction strategy options (CASSANDRA-6451)
 * Add broadcast_rpc_address option to cassandra.yaml (CASSANDRA-5899)
 * Auto reload GossipingPropertyFileSnitch config (CASSANDRA-5897)
 * Fix overflow of memtable_total_space_in_mb (CASSANDRA-6573)
 * Fix ABTC NPE and apply update function correctly (CASSANDRA-6692)
 * Allow nodetool to use a file or prompt for password (CASSANDRA-6660)
 * Fix AIOOBE when concurrently accessing ABSC (CASSANDRA-6742)
 * Fix assertion error in ALTER TYPE RENAME (CASSANDRA-6705)
 * Scrub should not always clear out repaired status (CASSANDRA-5351)
 * Improve handling of range tombstone for wide partitions (CASSANDRA-6446)
 * Fix ClassCastException for compact table with composites (CASSANDRA-6738)
 * Fix potentially repairing with wrong nodes (CASSANDRA-6808)
 * Change caching option syntax (CASSANDRA-6745)
 * Fix stress to do proper counter reads (CASSANDRA-6835)
 * Fix help message for stress counter_write (CASSANDRA-6824)
 * Fix stress smart Thrift client to pick servers correctly (CASSANDRA-6848)
 * Add logging levels (minimal, normal or verbose) to stress tool (CASSANDRA-6849)
 * Fix race condition in Batch CLE (CASSANDRA-6860)
 * Improve cleanup/scrub/upgradesstables failure handling (CASSANDRA-6774)
 * ByteBuffer write() methods for serializing sstables (CASSANDRA-6781)
 * Proper compare function for CollectionType (CASSANDRA-6783)
 * Update native server to Netty 4 (CASSANDRA-6236)
 * Fix off-by-one error in stress (CASSANDRA-6883)
 * Make OpOrder AutoCloseable (CASSANDRA-6901)
 * Remove sync repair JMX interface (CASSANDRA-6900)
Merged from 2.0:
=======
2.0.7
 * Fix race processing range scan responses (CASSANDRA-6820)
>>>>>>> 43479829
 * Allow deleting snapshots from dropped keyspaces (CASSANDRA-6821)
 * Add uuid() function (CASSANDRA-6473)
 * Omit tombstones from schema digests (CASSANDRA-6862)
 * Include correct consistencyLevel in LWT timeout (CASSANDRA-6884)
 * Lower chances for losing new SSTables during nodetool refresh and
   ColumnFamilyStore.loadNewSSTables (CASSANDRA-6514)
 * Add support for DELETE ... IF EXISTS to CQL3 (CASSANDRA-5708)
 * Update hadoop_cql3_word_count example (CASSANDRA-6793)
 * Fix handling of RejectedExecution in sync Thrift server (CASSANDRA-6788)
 * Log more information when exceeding tombstone_warn_threshold (CASSANDRA-6865)
 * Fix truncate to not abort due to unreachable fat clients (CASSANDRA-6864)
 * Fix schema concurrency exceptions (CASSANDRA-6841)
 * Fix leaking validator FH in StreamWriter (CASSANDRA-6832)
 * fix nodetool getsstables for blob PK (CASSANDRA-6803)
 * Fix saving triggers to schema (CASSANDRA-6789)
 * Fix trigger mutations when base mutation list is immutable (CASSANDRA-6790)
 * Fix accounting in FileCacheService to allow re-using RAR (CASSANDRA-6838)
 * Fix static counter columns (CASSANDRA-6827)
 * Restore expiring->deleted (cell) compaction optimization (CASSANDRA-6844)
 * Fix CompactionManager.needsCleanup (CASSANDRA-6845)
 * Correctly compare BooleanType values other than 0 and 1 (CASSANDRA-6779)
 * Read message id as string from earlier versions (CASSANDRA-6840)
 * Properly use the Paxos consistency for (non-protocol) batch (CASSANDRA-6837)
 * Add paranoid disk failure option (CASSANDRA-6646)
 * Improve PerRowSecondaryIndex performance (CASSANDRA-6876)
 * Extend triggers to support CAS updates (CASSANDRA-6882)
 * Static columns with IF NOT EXISTS don't always work as expected (CASSANDRA-6873)
 * Add CqlRecordReader to take advantage of native CQL pagination (CASSANDRA-6311)
 * Fix paging with SELECT DISTINCT (CASSANDRA-6857)
Merged from 1.2:
 * Add UNLOGGED, COUNTER options to BATCH documentation (CASSANDRA-6816)
 * add extra SSL cipher suites (CASSANDRA-6613)
 * fix nodetool getsstables for blob PK (CASSANDRA-6803)


2.0.6
 * Avoid race-prone second "scrub" of system keyspace (CASSANDRA-6797)
 * Pool CqlRecordWriter clients by inetaddress rather than Range 
   (CASSANDRA-6665)
 * Fix compaction_history timestamps (CASSANDRA-6784)
 * Compare scores of full replica ordering in DES (CASSANDRA-6883)
 * fix CME in SessionInfo updateProgress affecting netstats (CASSANDRA-6577)
 * Allow repairing between specific replicas (CASSANDRA-6440)
 * Allow per-dc enabling of hints (CASSANDRA-6157)
 * Add compatibility for Hadoop 0.2.x (CASSANDRA-5201)
 * Fix EstimatedHistogram races (CASSANDRA-6682)
 * Failure detector correctly converts initial value to nanos (CASSANDRA-6658)
 * Add nodetool taketoken to relocate vnodes (CASSANDRA-4445)
 * Fix upgradesstables NPE for non-CF-based indexes (CASSANDRA-6645)
 * Expose bulk loading progress over JMX (CASSANDRA-4757)
 * Correctly handle null with IF conditions and TTL (CASSANDRA-6623)
 * Account for range/row tombstones in tombstone drop
   time histogram (CASSANDRA-6522)
 * Stop CommitLogSegment.close() from calling sync() (CASSANDRA-6652)
 * Make commitlog failure handling configurable (CASSANDRA-6364)
 * Avoid overlaps in LCS (CASSANDRA-6688)
 * Improve support for paginating over composites (CASSANDRA-4851)
 * Fix count(*) queries in a mixed cluster (CASSANDRA-6707)
 * Improve repair tasks(snapshot, differencing) concurrency (CASSANDRA-6566)
 * Fix replaying pre-2.0 commit logs (CASSANDRA-6714)
 * Add static columns to CQL3 (CASSANDRA-6561)
 * Optimize single partition batch statements (CASSANDRA-6737)
 * Disallow post-query re-ordering when paging (CASSANDRA-6722)
 * Fix potential paging bug with deleted columns (CASSANDRA-6748)
 * Fix NPE on BulkLoader caused by losing StreamEvent (CASSANDRA-6636)
 * Fix truncating compression metadata (CASSANDRA-6791)
 * Add CMSClassUnloadingEnabled JVM option (CASSANDRA-6541)
 * Catch memtable flush exceptions during shutdown (CASSANDRA-6735)
 * Fix upgradesstables NPE for non-CF-based indexes (CASSANDRA-6645)
 * Fix UPDATE updating PRIMARY KEY columns implicitly (CASSANDRA-6782)
 * Fix IllegalArgumentException when updating from 1.2 with SuperColumns
   (CASSANDRA-6733)
 * FBUtilities.singleton() should use the CF comparator (CASSANDRA-6778)
 * Fix CQLSStableWriter.addRow(Map<String, Object>) (CASSANDRA-6526)
 * Fix HSHA server introducing corrupt data (CASSANDRA-6285)
 * Fix CAS conditions for COMPACT STORAGE tables (CASSANDRA-6813)
 * Fix saving triggers to schema (CASSANDRA-6789)
 * Fix trigger mutations when base mutation list is immutable (CASSANDRA-6790)
 * Fix accounting in FileCacheService to allow re-using RAR (CASSANDRA-6838)
 * Fix static counter columns (CASSANDRA-6827)
 * Restore expiring->deleted (cell) compaction optimization (CASSANDRA-6844)
 * Fix CompactionManager.needsCleanup (CASSANDRA-6845)
 * Correctly compare BooleanType values other than 0 and 1 (CASSANDRA-6779)
 * Read message id as string from earlier versions (CASSANDRA-6840)
 * Properly use the Paxos consistency for (non-protocol) batch (CASSANDRA-6837)


2.1.0-beta1
 * Add flush directory distinct from compaction directories (CASSANDRA-6357)
 * Require JNA by default (CASSANDRA-6575)
 * add listsnapshots command to nodetool (CASSANDRA-5742)
 * Introduce AtomicBTreeColumns (CASSANDRA-6271, 6692)
 * Multithreaded commitlog (CASSANDRA-3578)
 * allocate fixed index summary memory pool and resample cold index summaries 
   to use less memory (CASSANDRA-5519)
 * Removed multithreaded compaction (CASSANDRA-6142)
 * Parallelize fetching rows for low-cardinality indexes (CASSANDRA-1337)
 * change logging from log4j to logback (CASSANDRA-5883)
 * switch to LZ4 compression for internode communication (CASSANDRA-5887)
 * Stop using Thrift-generated Index* classes internally (CASSANDRA-5971)
 * Remove 1.2 network compatibility code (CASSANDRA-5960)
 * Remove leveled json manifest migration code (CASSANDRA-5996)
 * Remove CFDefinition (CASSANDRA-6253)
 * Use AtomicIntegerFieldUpdater in RefCountedMemory (CASSANDRA-6278)
 * User-defined types for CQL3 (CASSANDRA-5590)
 * Use of o.a.c.metrics in nodetool (CASSANDRA-5871, 6406)
 * Batch read from OTC's queue and cleanup (CASSANDRA-1632)
 * Secondary index support for collections (CASSANDRA-4511, 6383)
 * SSTable metadata(Stats.db) format change (CASSANDRA-6356)
 * Push composites support in the storage engine
   (CASSANDRA-5417, CASSANDRA-6520)
 * Add snapshot space used to cfstats (CASSANDRA-6231)
 * Add cardinality estimator for key count estimation (CASSANDRA-5906)
 * CF id is changed to be non-deterministic. Data dir/key cache are created
   uniquely for CF id (CASSANDRA-5202)
 * New counters implementation (CASSANDRA-6504)
 * Replace UnsortedColumns, EmptyColumns, TreeMapBackedSortedColumns with new
   ArrayBackedSortedColumns (CASSANDRA-6630, CASSANDRA-6662, CASSANDRA-6690)
 * Add option to use row cache with a given amount of rows (CASSANDRA-5357)
 * Avoid repairing already repaired data (CASSANDRA-5351)
 * Reject counter updates with USING TTL/TIMESTAMP (CASSANDRA-6649)
 * Replace index_interval with min/max_index_interval (CASSANDRA-6379)
 * Lift limitation that order by columns must be selected for IN queries (CASSANDRA-4911)


2.0.5
 * Reduce garbage generated by bloom filter lookups (CASSANDRA-6609)
 * Add ks.cf names to tombstone logging (CASSANDRA-6597)
 * Use LOCAL_QUORUM for LWT operations at LOCAL_SERIAL (CASSANDRA-6495)
 * Wait for gossip to settle before accepting client connections (CASSANDRA-4288)
 * Delete unfinished compaction incrementally (CASSANDRA-6086)
 * Allow specifying custom secondary index options in CQL3 (CASSANDRA-6480)
 * Improve replica pinning for cache efficiency in DES (CASSANDRA-6485)
 * Fix LOCAL_SERIAL from thrift (CASSANDRA-6584)
 * Don't special case received counts in CAS timeout exceptions (CASSANDRA-6595)
 * Add support for 2.1 global counter shards (CASSANDRA-6505)
 * Fix NPE when streaming connection is not yet established (CASSANDRA-6210)
 * Avoid rare duplicate read repair triggering (CASSANDRA-6606)
 * Fix paging discardFirst (CASSANDRA-6555)
 * Fix ArrayIndexOutOfBoundsException in 2ndary index query (CASSANDRA-6470)
 * Release sstables upon rebuilding 2i (CASSANDRA-6635)
 * Add AbstractCompactionStrategy.startup() method (CASSANDRA-6637)
 * SSTableScanner may skip rows during cleanup (CASSANDRA-6638)
 * sstables from stalled repair sessions can resurrect deleted data (CASSANDRA-6503)
 * Switch stress to use ITransportFactory (CASSANDRA-6641)
 * Fix IllegalArgumentException during prepare (CASSANDRA-6592)
 * Fix possible loss of 2ndary index entries during compaction (CASSANDRA-6517)
 * Fix direct Memory on architectures that do not support unaligned long access
   (CASSANDRA-6628)
 * Let scrub optionally skip broken counter partitions (CASSANDRA-5930)
Merged from 1.2:
 * fsync compression metadata (CASSANDRA-6531)
 * Validate CF existence on execution for prepared statement (CASSANDRA-6535)
 * Add ability to throttle batchlog replay (CASSANDRA-6550)
 * Fix executing LOCAL_QUORUM with SimpleStrategy (CASSANDRA-6545)
 * Avoid StackOverflow when using large IN queries (CASSANDRA-6567)
 * Nodetool upgradesstables includes secondary indexes (CASSANDRA-6598)
 * Paginate batchlog replay (CASSANDRA-6569)
 * skip blocking on streaming during drain (CASSANDRA-6603)
 * Improve error message when schema doesn't match loaded sstable (CASSANDRA-6262)
 * Add properties to adjust FD initial value and max interval (CASSANDRA-4375)
 * Fix preparing with batch and delete from collection (CASSANDRA-6607)
 * Fix ABSC reverse iterator's remove() method (CASSANDRA-6629)
 * Handle host ID conflicts properly (CASSANDRA-6615)
 * Move handling of migration event source to solve bootstrap race. (CASSANDRA-6648)
 * Make sure compaction throughput value doesn't overflow with int math (CASSANDRA-6647)


2.0.4
 * Allow removing snapshots of no-longer-existing CFs (CASSANDRA-6418)
 * add StorageService.stopDaemon() (CASSANDRA-4268)
 * add IRE for invalid CF supplied to get_count (CASSANDRA-5701)
 * add client encryption support to sstableloader (CASSANDRA-6378)
 * Fix accept() loop for SSL sockets post-shutdown (CASSANDRA-6468)
 * Fix size-tiered compaction in LCS L0 (CASSANDRA-6496)
 * Fix assertion failure in filterColdSSTables (CASSANDRA-6483)
 * Fix row tombstones in larger-than-memory compactions (CASSANDRA-6008)
 * Fix cleanup ClassCastException (CASSANDRA-6462)
 * Reduce gossip memory use by interning VersionedValue strings (CASSANDRA-6410)
 * Allow specifying datacenters to participate in a repair (CASSANDRA-6218)
 * Fix divide-by-zero in PCI (CASSANDRA-6403)
 * Fix setting last compacted key in the wrong level for LCS (CASSANDRA-6284)
 * Add millisecond precision formats to the timestamp parser (CASSANDRA-6395)
 * Expose a total memtable size metric for a CF (CASSANDRA-6391)
 * cqlsh: handle symlinks properly (CASSANDRA-6425)
 * Fix potential infinite loop when paging query with IN (CASSANDRA-6464)
 * Fix assertion error in AbstractQueryPager.discardFirst (CASSANDRA-6447)
 * Fix streaming older SSTable yields unnecessary tombstones (CASSANDRA-6527)
Merged from 1.2:
 * Improved error message on bad properties in DDL queries (CASSANDRA-6453)
 * Randomize batchlog candidates selection (CASSANDRA-6481)
 * Fix thundering herd on endpoint cache invalidation (CASSANDRA-6345, 6485)
 * Improve batchlog write performance with vnodes (CASSANDRA-6488)
 * cqlsh: quote single quotes in strings inside collections (CASSANDRA-6172)
 * Improve gossip performance for typical messages (CASSANDRA-6409)
 * Throw IRE if a prepared statement has more markers than supported 
   (CASSANDRA-5598)
 * Expose Thread metrics for the native protocol server (CASSANDRA-6234)
 * Change snapshot response message verb to INTERNAL to avoid dropping it 
   (CASSANDRA-6415)
 * Warn when collection read has > 65K elements (CASSANDRA-5428)
 * Fix cache persistence when both row and key cache are enabled 
   (CASSANDRA-6413)
 * (Hadoop) add describe_local_ring (CASSANDRA-6268)
 * Fix handling of concurrent directory creation failure (CASSANDRA-6459)
 * Allow executing CREATE statements multiple times (CASSANDRA-6471)
 * Don't send confusing info with timeouts (CASSANDRA-6491)
 * Don't resubmit counter mutation runnables internally (CASSANDRA-6427)
 * Don't drop local mutations without a hint (CASSANDRA-6510)
 * Don't allow null max_hint_window_in_ms (CASSANDRA-6419)
 * Validate SliceRange start and finish lengths (CASSANDRA-6521)


2.0.3
 * Fix FD leak on slice read path (CASSANDRA-6275)
 * Cancel read meter task when closing SSTR (CASSANDRA-6358)
 * free off-heap IndexSummary during bulk (CASSANDRA-6359)
 * Recover from IOException in accept() thread (CASSANDRA-6349)
 * Improve Gossip tolerance of abnormally slow tasks (CASSANDRA-6338)
 * Fix trying to hint timed out counter writes (CASSANDRA-6322)
 * Allow restoring specific columnfamilies from archived CL (CASSANDRA-4809)
 * Avoid flushing compaction_history after each operation (CASSANDRA-6287)
 * Fix repair assertion error when tombstones expire (CASSANDRA-6277)
 * Skip loading corrupt key cache (CASSANDRA-6260)
 * Fixes for compacting larger-than-memory rows (CASSANDRA-6274)
 * Compact hottest sstables first and optionally omit coldest from
   compaction entirely (CASSANDRA-6109)
 * Fix modifying column_metadata from thrift (CASSANDRA-6182)
 * cqlsh: fix LIST USERS output (CASSANDRA-6242)
 * Add IRequestSink interface (CASSANDRA-6248)
 * Update memtable size while flushing (CASSANDRA-6249)
 * Provide hooks around CQL2/CQL3 statement execution (CASSANDRA-6252)
 * Require Permission.SELECT for CAS updates (CASSANDRA-6247)
 * New CQL-aware SSTableWriter (CASSANDRA-5894)
 * Reject CAS operation when the protocol v1 is used (CASSANDRA-6270)
 * Correctly throw error when frame too large (CASSANDRA-5981)
 * Fix serialization bug in PagedRange with 2ndary indexes (CASSANDRA-6299)
 * Fix CQL3 table validation in Thrift (CASSANDRA-6140)
 * Fix bug missing results with IN clauses (CASSANDRA-6327)
 * Fix paging with reversed slices (CASSANDRA-6343)
 * Set minTimestamp correctly to be able to drop expired sstables (CASSANDRA-6337)
 * Support NaN and Infinity as float literals (CASSANDRA-6003)
 * Remove RF from nodetool ring output (CASSANDRA-6289)
 * Fix attempting to flush empty rows (CASSANDRA-6374)
 * Fix potential out of bounds exception when paging (CASSANDRA-6333)
Merged from 1.2:
 * Optimize FD phi calculation (CASSANDRA-6386)
 * Improve initial FD phi estimate when starting up (CASSANDRA-6385)
 * Don't list CQL3 table in CLI describe even if named explicitely 
   (CASSANDRA-5750)
 * Invalidate row cache when dropping CF (CASSANDRA-6351)
 * add non-jamm path for cached statements (CASSANDRA-6293)
 * (Hadoop) Require CFRR batchSize to be at least 2 (CASSANDRA-6114)
 * Fix altering column types (CASSANDRA-6185)
 * cqlsh: fix CREATE/ALTER WITH completion (CASSANDRA-6196)
 * add windows bat files for shell commands (CASSANDRA-6145)
 * Fix potential stack overflow during range tombstones insertion (CASSANDRA-6181)
 * (Hadoop) Make LOCAL_ONE the default consistency level (CASSANDRA-6214)
 * Require logging in for Thrift CQL2/3 statement preparation (CASSANDRA-6254)
 * restrict max_num_tokens to 1536 (CASSANDRA-6267)
 * Nodetool gets default JMX port from cassandra-env.sh (CASSANDRA-6273)
 * make calculatePendingRanges asynchronous (CASSANDRA-6244)
 * Remove blocking flushes in gossip thread (CASSANDRA-6297)
 * Fix potential socket leak in connectionpool creation (CASSANDRA-6308)
 * Allow LOCAL_ONE/LOCAL_QUORUM to work with SimpleStrategy (CASSANDRA-6238)
 * cqlsh: handle 'null' as session duration (CASSANDRA-6317)
 * Fix json2sstable handling of range tombstones (CASSANDRA-6316)
 * Fix missing one row in reverse query (CASSANDRA-6330)
 * Fix reading expired row value from row cache (CASSANDRA-6325)
 * Fix AssertionError when doing set element deletion (CASSANDRA-6341)
 * Make CL code for the native protocol match the one in C* 2.0
   (CASSANDRA-6347)
 * Disallow altering CQL3 table from thrift (CASSANDRA-6370)
 * Fix size computation of prepared statement (CASSANDRA-6369)


2.0.2
 * Update FailureDetector to use nanontime (CASSANDRA-4925)
 * Fix FileCacheService regressions (CASSANDRA-6149)
 * Never return WriteTimeout for CL.ANY (CASSANDRA-6032)
 * Fix race conditions in bulk loader (CASSANDRA-6129)
 * Add configurable metrics reporting (CASSANDRA-4430)
 * drop queries exceeding a configurable number of tombstones (CASSANDRA-6117)
 * Track and persist sstable read activity (CASSANDRA-5515)
 * Fixes for speculative retry (CASSANDRA-5932, CASSANDRA-6194)
 * Improve memory usage of metadata min/max column names (CASSANDRA-6077)
 * Fix thrift validation refusing row markers on CQL3 tables (CASSANDRA-6081)
 * Fix insertion of collections with CAS (CASSANDRA-6069)
 * Correctly send metadata on SELECT COUNT (CASSANDRA-6080)
 * Track clients' remote addresses in ClientState (CASSANDRA-6070)
 * Create snapshot dir if it does not exist when migrating
   leveled manifest (CASSANDRA-6093)
 * make sequential nodetool repair the default (CASSANDRA-5950)
 * Add more hooks for compaction strategy implementations (CASSANDRA-6111)
 * Fix potential NPE on composite 2ndary indexes (CASSANDRA-6098)
 * Delete can potentially be skipped in batch (CASSANDRA-6115)
 * Allow alter keyspace on system_traces (CASSANDRA-6016)
 * Disallow empty column names in cql (CASSANDRA-6136)
 * Use Java7 file-handling APIs and fix file moving on Windows (CASSANDRA-5383)
 * Save compaction history to system keyspace (CASSANDRA-5078)
 * Fix NPE if StorageService.getOperationMode() is executed before full startup (CASSANDRA-6166)
 * CQL3: support pre-epoch longs for TimestampType (CASSANDRA-6212)
 * Add reloadtriggers command to nodetool (CASSANDRA-4949)
 * cqlsh: ignore empty 'value alias' in DESCRIBE (CASSANDRA-6139)
 * Fix sstable loader (CASSANDRA-6205)
 * Reject bootstrapping if the node already exists in gossip (CASSANDRA-5571)
 * Fix NPE while loading paxos state (CASSANDRA-6211)
 * cqlsh: add SHOW SESSION <tracing-session> command (CASSANDRA-6228)
 * Reject bootstrapping if the node already exists in gossip (CASSANDRA-5571)
 * Fix NPE while loading paxos state (CASSANDRA-6211)
 * cqlsh: add SHOW SESSION <tracing-session> command (CASSANDRA-6228)
Merged from 1.2:
 * (Hadoop) Require CFRR batchSize to be at least 2 (CASSANDRA-6114)
 * Add a warning for small LCS sstable size (CASSANDRA-6191)
 * Add ability to list specific KS/CF combinations in nodetool cfstats (CASSANDRA-4191)
 * Mark CF clean if a mutation raced the drop and got it marked dirty (CASSANDRA-5946)
 * Add a LOCAL_ONE consistency level (CASSANDRA-6202)
 * Limit CQL prepared statement cache by size instead of count (CASSANDRA-6107)
 * Tracing should log write failure rather than raw exceptions (CASSANDRA-6133)
 * lock access to TM.endpointToHostIdMap (CASSANDRA-6103)
 * Allow estimated memtable size to exceed slab allocator size (CASSANDRA-6078)
 * Start MeteredFlusher earlier to prevent OOM during CL replay (CASSANDRA-6087)
 * Avoid sending Truncate command to fat clients (CASSANDRA-6088)
 * Allow cache-keys-to-save to be set at runtime (CASSANDRA-5980)
 * Allow where clause conditions to be in parenthesis (CASSANDRA-6037)
 * Do not open non-ssl storage port if encryption option is all (CASSANDRA-3916)
 * Move batchlog replay to its own executor (CASSANDRA-6079)
 * Add tombstone debug threshold and histogram (CASSANDRA-6042, 6057)
 * Enable tcp keepalive on incoming connections (CASSANDRA-4053)
 * Fix fat client schema pull NPE (CASSANDRA-6089)
 * Fix memtable flushing for indexed tables (CASSANDRA-6112)
 * Fix skipping columns with multiple slices (CASSANDRA-6119)
 * Expose connected thrift + native client counts (CASSANDRA-5084)
 * Optimize auth setup (CASSANDRA-6122)
 * Trace index selection (CASSANDRA-6001)
 * Update sstablesPerReadHistogram to use biased sampling (CASSANDRA-6164)
 * Log UnknownColumnfamilyException when closing socket (CASSANDRA-5725)
 * Properly error out on CREATE INDEX for counters table (CASSANDRA-6160)
 * Handle JMX notification failure for repair (CASSANDRA-6097)
 * (Hadoop) Fetch no more than 128 splits in parallel (CASSANDRA-6169)
 * stress: add username/password authentication support (CASSANDRA-6068)
 * Fix indexed queries with row cache enabled on parent table (CASSANDRA-5732)
 * Fix compaction race during columnfamily drop (CASSANDRA-5957)
 * Fix validation of empty column names for compact tables (CASSANDRA-6152)
 * Skip replaying mutations that pass CRC but fail to deserialize (CASSANDRA-6183)
 * Rework token replacement to use replace_address (CASSANDRA-5916)
 * Fix altering column types (CASSANDRA-6185)
 * cqlsh: fix CREATE/ALTER WITH completion (CASSANDRA-6196)
 * Fix altering column types (CASSANDRA-6185)
 * cqlsh: fix CREATE/ALTER WITH completion (CASSANDRA-6196)
 * add windows bat files for shell commands (CASSANDRA-6145)
 * Fix potential stack overflow during range tombstones insertion (CASSANDRA-6181)
 * (Hadoop) Make LOCAL_ONE the default consistency level (CASSANDRA-6214)


2.0.1
 * Fix bug that could allow reading deleted data temporarily (CASSANDRA-6025)
 * Improve memory use defaults (CASSANDRA-6059)
 * Make ThriftServer more easlly extensible (CASSANDRA-6058)
 * Remove Hadoop dependency from ITransportFactory (CASSANDRA-6062)
 * add file_cache_size_in_mb setting (CASSANDRA-5661)
 * Improve error message when yaml contains invalid properties (CASSANDRA-5958)
 * Improve leveled compaction's ability to find non-overlapping L0 compactions
   to work on concurrently (CASSANDRA-5921)
 * Notify indexer of columns shadowed by range tombstones (CASSANDRA-5614)
 * Log Merkle tree stats (CASSANDRA-2698)
 * Switch from crc32 to adler32 for compressed sstable checksums (CASSANDRA-5862)
 * Improve offheap memcpy performance (CASSANDRA-5884)
 * Use a range aware scanner for cleanup (CASSANDRA-2524)
 * Cleanup doesn't need to inspect sstables that contain only local data
   (CASSANDRA-5722)
 * Add ability for CQL3 to list partition keys (CASSANDRA-4536)
 * Improve native protocol serialization (CASSANDRA-5664)
 * Upgrade Thrift to 0.9.1 (CASSANDRA-5923)
 * Require superuser status for adding triggers (CASSANDRA-5963)
 * Make standalone scrubber handle old and new style leveled manifest
   (CASSANDRA-6005)
 * Fix paxos bugs (CASSANDRA-6012, 6013, 6023)
 * Fix paged ranges with multiple replicas (CASSANDRA-6004)
 * Fix potential AssertionError during tracing (CASSANDRA-6041)
 * Fix NPE in sstablesplit (CASSANDRA-6027)
 * Migrate pre-2.0 key/value/column aliases to system.schema_columns
   (CASSANDRA-6009)
 * Paging filter empty rows too agressively (CASSANDRA-6040)
 * Support variadic parameters for IN clauses (CASSANDRA-4210)
 * cqlsh: return the result of CAS writes (CASSANDRA-5796)
 * Fix validation of IN clauses with 2ndary indexes (CASSANDRA-6050)
 * Support named bind variables in CQL (CASSANDRA-6033)
Merged from 1.2:
 * Allow cache-keys-to-save to be set at runtime (CASSANDRA-5980)
 * Avoid second-guessing out-of-space state (CASSANDRA-5605)
 * Tuning knobs for dealing with large blobs and many CFs (CASSANDRA-5982)
 * (Hadoop) Fix CQLRW for thrift tables (CASSANDRA-6002)
 * Fix possible divide-by-zero in HHOM (CASSANDRA-5990)
 * Allow local batchlog writes for CL.ANY (CASSANDRA-5967)
 * Upgrade metrics-core to version 2.2.0 (CASSANDRA-5947)
 * Add snitch, schema version, cluster, partitioner to JMX (CASSANDRA-5881)
 * Fix CqlRecordWriter with composite keys (CASSANDRA-5949)
 * Add snitch, schema version, cluster, partitioner to JMX (CASSANDRA-5881)
 * Allow disabling SlabAllocator (CASSANDRA-5935)
 * Make user-defined compaction JMX blocking (CASSANDRA-4952)
 * Fix streaming does not transfer wrapped range (CASSANDRA-5948)
 * Fix loading index summary containing empty key (CASSANDRA-5965)
 * Correctly handle limits in CompositesSearcher (CASSANDRA-5975)
 * Pig: handle CQL collections (CASSANDRA-5867)
 * Pass the updated cf to the PRSI index() method (CASSANDRA-5999)
 * Allow empty CQL3 batches (as no-op) (CASSANDRA-5994)
 * Support null in CQL3 functions (CASSANDRA-5910)
 * Replace the deprecated MapMaker with CacheLoader (CASSANDRA-6007)
 * Add SSTableDeletingNotification to DataTracker (CASSANDRA-6010)
 * Fix snapshots in use get deleted during snapshot repair (CASSANDRA-6011)
 * Move hints and exception count to o.a.c.metrics (CASSANDRA-6017)
 * Fix memory leak in snapshot repair (CASSANDRA-6047)
 * Fix sstable2sjon for CQL3 tables (CASSANDRA-5852)


2.0.0
 * Fix thrift validation when inserting into CQL3 tables (CASSANDRA-5138)
 * Fix periodic memtable flushing behavior with clean memtables (CASSANDRA-5931)
 * Fix dateOf() function for pre-2.0 timestamp columns (CASSANDRA-5928)
 * Fix SSTable unintentionally loads BF when opened for batch (CASSANDRA-5938)
 * Add stream session progress to JMX (CASSANDRA-4757)
 * Fix NPE during CAS operation (CASSANDRA-5925)
Merged from 1.2:
 * Fix getBloomFilterDiskSpaceUsed for AlwaysPresentFilter (CASSANDRA-5900)
 * Don't announce schema version until we've loaded the changes locally
   (CASSANDRA-5904)
 * Fix to support off heap bloom filters size greater than 2 GB (CASSANDRA-5903)
 * Properly handle parsing huge map and set literals (CASSANDRA-5893)


2.0.0-rc2
 * enable vnodes by default (CASSANDRA-5869)
 * fix CAS contention timeout (CASSANDRA-5830)
 * fix HsHa to respect max frame size (CASSANDRA-4573)
 * Fix (some) 2i on composite components omissions (CASSANDRA-5851)
 * cqlsh: add DESCRIBE FULL SCHEMA variant (CASSANDRA-5880)
Merged from 1.2:
 * Correctly validate sparse composite cells in scrub (CASSANDRA-5855)
 * Add KeyCacheHitRate metric to CF metrics (CASSANDRA-5868)
 * cqlsh: add support for multiline comments (CASSANDRA-5798)
 * Handle CQL3 SELECT duplicate IN restrictions on clustering columns
   (CASSANDRA-5856)


2.0.0-rc1
 * improve DecimalSerializer performance (CASSANDRA-5837)
 * fix potential spurious wakeup in AsyncOneResponse (CASSANDRA-5690)
 * fix schema-related trigger issues (CASSANDRA-5774)
 * Better validation when accessing CQL3 table from thrift (CASSANDRA-5138)
 * Fix assertion error during repair (CASSANDRA-5801)
 * Fix range tombstone bug (CASSANDRA-5805)
 * DC-local CAS (CASSANDRA-5797)
 * Add a native_protocol_version column to the system.local table (CASSANRDA-5819)
 * Use index_interval from cassandra.yaml when upgraded (CASSANDRA-5822)
 * Fix buffer underflow on socket close (CASSANDRA-5792)
Merged from 1.2:
 * Fix reading DeletionTime from 1.1-format sstables (CASSANDRA-5814)
 * cqlsh: add collections support to COPY (CASSANDRA-5698)
 * retry important messages for any IOException (CASSANDRA-5804)
 * Allow empty IN relations in SELECT/UPDATE/DELETE statements (CASSANDRA-5626)
 * cqlsh: fix crashing on Windows due to libedit detection (CASSANDRA-5812)
 * fix bulk-loading compressed sstables (CASSANDRA-5820)
 * (Hadoop) fix quoting in CqlPagingRecordReader and CqlRecordWriter 
   (CASSANDRA-5824)
 * update default LCS sstable size to 160MB (CASSANDRA-5727)
 * Allow compacting 2Is via nodetool (CASSANDRA-5670)
 * Hex-encode non-String keys in OPP (CASSANDRA-5793)
 * nodetool history logging (CASSANDRA-5823)
 * (Hadoop) fix support for Thrift tables in CqlPagingRecordReader 
   (CASSANDRA-5752)
 * add "all time blocked" to StatusLogger output (CASSANDRA-5825)
 * Future-proof inter-major-version schema migrations (CASSANDRA-5845)
 * (Hadoop) add CqlPagingRecordReader support for ReversedType in Thrift table
   (CASSANDRA-5718)
 * Add -no-snapshot option to scrub (CASSANDRA-5891)
 * Fix to support off heap bloom filters size greater than 2 GB (CASSANDRA-5903)
 * Properly handle parsing huge map and set literals (CASSANDRA-5893)
 * Fix LCS L0 compaction may overlap in L1 (CASSANDRA-5907)
 * New sstablesplit tool to split large sstables offline (CASSANDRA-4766)
 * Fix potential deadlock in native protocol server (CASSANDRA-5926)
 * Disallow incompatible type change in CQL3 (CASSANDRA-5882)
Merged from 1.1:
 * Correctly validate sparse composite cells in scrub (CASSANDRA-5855)


2.0.0-beta2
 * Replace countPendingHints with Hints Created metric (CASSANDRA-5746)
 * Allow nodetool with no args, and with help to run without a server (CASSANDRA-5734)
 * Cleanup AbstractType/TypeSerializer classes (CASSANDRA-5744)
 * Remove unimplemented cli option schema-mwt (CASSANDRA-5754)
 * Support range tombstones in thrift (CASSANDRA-5435)
 * Normalize table-manipulating CQL3 statements' class names (CASSANDRA-5759)
 * cqlsh: add missing table options to DESCRIBE output (CASSANDRA-5749)
 * Fix assertion error during repair (CASSANDRA-5757)
 * Fix bulkloader (CASSANDRA-5542)
 * Add LZ4 compression to the native protocol (CASSANDRA-5765)
 * Fix bugs in the native protocol v2 (CASSANDRA-5770)
 * CAS on 'primary key only' table (CASSANDRA-5715)
 * Support streaming SSTables of old versions (CASSANDRA-5772)
 * Always respect protocol version in native protocol (CASSANDRA-5778)
 * Fix ConcurrentModificationException during streaming (CASSANDRA-5782)
 * Update deletion timestamp in Commit#updatesWithPaxosTime (CASSANDRA-5787)
 * Thrift cas() method crashes if input columns are not sorted (CASSANDRA-5786)
 * Order columns names correctly when querying for CAS (CASSANDRA-5788)
 * Fix streaming retry (CASSANDRA-5775)
Merged from 1.2:
 * if no seeds can be a reached a node won't start in a ring by itself (CASSANDRA-5768)
 * add cassandra.unsafesystem property (CASSANDRA-5704)
 * (Hadoop) quote identifiers in CqlPagingRecordReader (CASSANDRA-5763)
 * Add replace_node functionality for vnodes (CASSANDRA-5337)
 * Add timeout events to query traces (CASSANDRA-5520)
 * Fix serialization of the LEFT gossip value (CASSANDRA-5696)
 * Pig: support for cql3 tables (CASSANDRA-5234)
 * cqlsh: Don't show 'null' in place of empty values (CASSANDRA-5675)
 * Race condition in detecting version on a mixed 1.1/1.2 cluster
   (CASSANDRA-5692)
 * Fix skipping range tombstones with reverse queries (CASSANDRA-5712)
 * Expire entries out of ThriftSessionManager (CASSANDRA-5719)
 * Don't keep ancestor information in memory (CASSANDRA-5342)
 * cqlsh: fix handling of semicolons inside BATCH queries (CASSANDRA-5697)
 * Expose native protocol server status in nodetool info (CASSANDRA-5735)
 * Fix pathetic performance of range tombstones (CASSANDRA-5677)
 * Fix querying with an empty (impossible) range (CASSANDRA-5573)
 * cqlsh: handle CUSTOM 2i in DESCRIBE output (CASSANDRA-5760)
 * Fix minor bug in Range.intersects(Bound) (CASSANDRA-5771)
 * cqlsh: handle disabled compression in DESCRIBE output (CASSANDRA-5766)
 * Ensure all UP events are notified on the native protocol (CASSANDRA-5769)
 * Fix formatting of sstable2json with multiple -k arguments (CASSANDRA-5781)
 * Don't rely on row marker for queries in general to hide lost markers
   after TTL expires (CASSANDRA-5762)
 * Sort nodetool help output (CASSANDRA-5776)
 * Fix column expiring during 2 phases compaction (CASSANDRA-5799)
 * now() is being rejected in INSERTs when inside collections (CASSANDRA-5795)


2.0.0-beta1
 * Add support for indexing clustered columns (CASSANDRA-5125)
 * Removed on-heap row cache (CASSANDRA-5348)
 * use nanotime consistently for node-local timeouts (CASSANDRA-5581)
 * Avoid unnecessary second pass on name-based queries (CASSANDRA-5577)
 * Experimental triggers (CASSANDRA-1311)
 * JEMalloc support for off-heap allocation (CASSANDRA-3997)
 * Single-pass compaction (CASSANDRA-4180)
 * Removed token range bisection (CASSANDRA-5518)
 * Removed compatibility with pre-1.2.5 sstables and network messages
   (CASSANDRA-5511)
 * removed PBSPredictor (CASSANDRA-5455)
 * CAS support (CASSANDRA-5062, 5441, 5442, 5443, 5619, 5667)
 * Leveled compaction performs size-tiered compactions in L0 
   (CASSANDRA-5371, 5439)
 * Add yaml network topology snitch for mixed ec2/other envs (CASSANDRA-5339)
 * Log when a node is down longer than the hint window (CASSANDRA-4554)
 * Optimize tombstone creation for ExpiringColumns (CASSANDRA-4917)
 * Improve LeveledScanner work estimation (CASSANDRA-5250, 5407)
 * Replace compaction lock with runWithCompactionsDisabled (CASSANDRA-3430)
 * Change Message IDs to ints (CASSANDRA-5307)
 * Move sstable level information into the Stats component, removing the
   need for a separate Manifest file (CASSANDRA-4872)
 * avoid serializing to byte[] on commitlog append (CASSANDRA-5199)
 * make index_interval configurable per columnfamily (CASSANDRA-3961, CASSANDRA-5650)
 * add default_time_to_live (CASSANDRA-3974)
 * add memtable_flush_period_in_ms (CASSANDRA-4237)
 * replace supercolumns internally by composites (CASSANDRA-3237, 5123)
 * upgrade thrift to 0.9.0 (CASSANDRA-3719)
 * drop unnecessary keyspace parameter from user-defined compaction API 
   (CASSANDRA-5139)
 * more robust solution to incomplete compactions + counters (CASSANDRA-5151)
 * Change order of directory searching for c*.in.sh (CASSANDRA-3983)
 * Add tool to reset SSTable compaction level for LCS (CASSANDRA-5271)
 * Allow custom configuration loader (CASSANDRA-5045)
 * Remove memory emergency pressure valve logic (CASSANDRA-3534)
 * Reduce request latency with eager retry (CASSANDRA-4705)
 * cqlsh: Remove ASSUME command (CASSANDRA-5331)
 * Rebuild BF when loading sstables if bloom_filter_fp_chance
   has changed since compaction (CASSANDRA-5015)
 * remove row-level bloom filters (CASSANDRA-4885)
 * Change Kernel Page Cache skipping into row preheating (disabled by default)
   (CASSANDRA-4937)
 * Improve repair by deciding on a gcBefore before sending
   out TreeRequests (CASSANDRA-4932)
 * Add an official way to disable compactions (CASSANDRA-5074)
 * Reenable ALTER TABLE DROP with new semantics (CASSANDRA-3919)
 * Add binary protocol versioning (CASSANDRA-5436)
 * Swap THshaServer for TThreadedSelectorServer (CASSANDRA-5530)
 * Add alias support to SELECT statement (CASSANDRA-5075)
 * Don't create empty RowMutations in CommitLogReplayer (CASSANDRA-5541)
 * Use range tombstones when dropping cfs/columns from schema (CASSANDRA-5579)
 * cqlsh: drop CQL2/CQL3-beta support (CASSANDRA-5585)
 * Track max/min column names in sstables to be able to optimize slice
   queries (CASSANDRA-5514, CASSANDRA-5595, CASSANDRA-5600)
 * Binary protocol: allow batching already prepared statements (CASSANDRA-4693)
 * Allow preparing timestamp, ttl and limit in CQL3 queries (CASSANDRA-4450)
 * Support native link w/o JNA in Java7 (CASSANDRA-3734)
 * Use SASL authentication in binary protocol v2 (CASSANDRA-5545)
 * Replace Thrift HsHa with LMAX Disruptor based implementation (CASSANDRA-5582)
 * cqlsh: Add row count to SELECT output (CASSANDRA-5636)
 * Include a timestamp with all read commands to determine column expiration
   (CASSANDRA-5149)
 * Streaming 2.0 (CASSANDRA-5286, 5699)
 * Conditional create/drop ks/table/index statements in CQL3 (CASSANDRA-2737)
 * more pre-table creation property validation (CASSANDRA-5693)
 * Redesign repair messages (CASSANDRA-5426)
 * Fix ALTER RENAME post-5125 (CASSANDRA-5702)
 * Disallow renaming a 2ndary indexed column (CASSANDRA-5705)
 * Rename Table to Keyspace (CASSANDRA-5613)
 * Ensure changing column_index_size_in_kb on different nodes don't corrupt the
   sstable (CASSANDRA-5454)
 * Move resultset type information into prepare, not execute (CASSANDRA-5649)
 * Auto paging in binary protocol (CASSANDRA-4415, 5714)
 * Don't tie client side use of AbstractType to JDBC (CASSANDRA-4495)
 * Adds new TimestampType to replace DateType (CASSANDRA-5723, CASSANDRA-5729)
Merged from 1.2:
 * make starting native protocol server idempotent (CASSANDRA-5728)
 * Fix loading key cache when a saved entry is no longer valid (CASSANDRA-5706)
 * Fix serialization of the LEFT gossip value (CASSANDRA-5696)
 * cqlsh: Don't show 'null' in place of empty values (CASSANDRA-5675)
 * Race condition in detecting version on a mixed 1.1/1.2 cluster
   (CASSANDRA-5692)
 * Fix skipping range tombstones with reverse queries (CASSANDRA-5712)
 * Expire entries out of ThriftSessionManager (CASSANRDA-5719)
 * Don't keep ancestor information in memory (CASSANDRA-5342)
 * cqlsh: fix handling of semicolons inside BATCH queries (CASSANDRA-5697)


1.2.6
 * Fix tracing when operation completes before all responses arrive 
   (CASSANDRA-5668)
 * Fix cross-DC mutation forwarding (CASSANDRA-5632)
 * Reduce SSTableLoader memory usage (CASSANDRA-5555)
 * Scale hinted_handoff_throttle_in_kb to cluster size (CASSANDRA-5272)
 * (Hadoop) Add CQL3 input/output formats (CASSANDRA-4421, 5622)
 * (Hadoop) Fix InputKeyRange in CFIF (CASSANDRA-5536)
 * Fix dealing with ridiculously large max sstable sizes in LCS (CASSANDRA-5589)
 * Ignore pre-truncate hints (CASSANDRA-4655)
 * Move System.exit on OOM into a separate thread (CASSANDRA-5273)
 * Write row markers when serializing schema (CASSANDRA-5572)
 * Check only SSTables for the requested range when streaming (CASSANDRA-5569)
 * Improve batchlog replay behavior and hint ttl handling (CASSANDRA-5314)
 * Exclude localTimestamp from validation for tombstones (CASSANDRA-5398)
 * cqlsh: add custom prompt support (CASSANDRA-5539)
 * Reuse prepared statements in hot auth queries (CASSANDRA-5594)
 * cqlsh: add vertical output option (see EXPAND) (CASSANDRA-5597)
 * Add a rate limit option to stress (CASSANDRA-5004)
 * have BulkLoader ignore snapshots directories (CASSANDRA-5587) 
 * fix SnitchProperties logging context (CASSANDRA-5602)
 * Expose whether jna is enabled and memory is locked via JMX (CASSANDRA-5508)
 * cqlsh: fix COPY FROM with ReversedType (CASSANDRA-5610)
 * Allow creating CUSTOM indexes on collections (CASSANDRA-5615)
 * Evaluate now() function at execution time (CASSANDRA-5616)
 * Expose detailed read repair metrics (CASSANDRA-5618)
 * Correct blob literal + ReversedType parsing (CASSANDRA-5629)
 * Allow GPFS to prefer the internal IP like EC2MRS (CASSANDRA-5630)
 * fix help text for -tspw cassandra-cli (CASSANDRA-5643)
 * don't throw away initial causes exceptions for internode encryption issues 
   (CASSANDRA-5644)
 * Fix message spelling errors for cql select statements (CASSANDRA-5647)
 * Suppress custom exceptions thru jmx (CASSANDRA-5652)
 * Update CREATE CUSTOM INDEX syntax (CASSANDRA-5639)
 * Fix PermissionDetails.equals() method (CASSANDRA-5655)
 * Never allow partition key ranges in CQL3 without token() (CASSANDRA-5666)
 * Gossiper incorrectly drops AppState for an upgrading node (CASSANDRA-5660)
 * Connection thrashing during multi-region ec2 during upgrade, due to 
   messaging version (CASSANDRA-5669)
 * Avoid over reconnecting in EC2MRS (CASSANDRA-5678)
 * Fix ReadResponseSerializer.serializedSize() for digest reads (CASSANDRA-5476)
 * allow sstable2json on 2i CFs (CASSANDRA-5694)
Merged from 1.1:
 * Remove buggy thrift max message length option (CASSANDRA-5529)
 * Fix NPE in Pig's widerow mode (CASSANDRA-5488)
 * Add split size parameter to Pig and disable split combination (CASSANDRA-5544)


1.2.5
 * make BytesToken.toString only return hex bytes (CASSANDRA-5566)
 * Ensure that submitBackground enqueues at least one task (CASSANDRA-5554)
 * fix 2i updates with identical values and timestamps (CASSANDRA-5540)
 * fix compaction throttling bursty-ness (CASSANDRA-4316)
 * reduce memory consumption of IndexSummary (CASSANDRA-5506)
 * remove per-row column name bloom filters (CASSANDRA-5492)
 * Include fatal errors in trace events (CASSANDRA-5447)
 * Ensure that PerRowSecondaryIndex is notified of row-level deletes
   (CASSANDRA-5445)
 * Allow empty blob literals in CQL3 (CASSANDRA-5452)
 * Fix streaming RangeTombstones at column index boundary (CASSANDRA-5418)
 * Fix preparing statements when current keyspace is not set (CASSANDRA-5468)
 * Fix SemanticVersion.isSupportedBy minor/patch handling (CASSANDRA-5496)
 * Don't provide oldCfId for post-1.1 system cfs (CASSANDRA-5490)
 * Fix primary range ignores replication strategy (CASSANDRA-5424)
 * Fix shutdown of binary protocol server (CASSANDRA-5507)
 * Fix repair -snapshot not working (CASSANDRA-5512)
 * Set isRunning flag later in binary protocol server (CASSANDRA-5467)
 * Fix use of CQL3 functions with descending clustering order (CASSANDRA-5472)
 * Disallow renaming columns one at a time for thrift table in CQL3
   (CASSANDRA-5531)
 * cqlsh: add CLUSTERING ORDER BY support to DESCRIBE (CASSANDRA-5528)
 * Add custom secondary index support to CQL3 (CASSANDRA-5484)
 * Fix repair hanging silently on unexpected error (CASSANDRA-5229)
 * Fix Ec2Snitch regression introduced by CASSANDRA-5171 (CASSANDRA-5432)
 * Add nodetool enablebackup/disablebackup (CASSANDRA-5556)
 * cqlsh: fix DESCRIBE after case insensitive USE (CASSANDRA-5567)
Merged from 1.1
 * Remove buggy thrift max message length option (CASSANDRA-5529)
 * Add retry mechanism to OTC for non-droppable_verbs (CASSANDRA-5393)
 * Use allocator information to improve memtable memory usage estimate
   (CASSANDRA-5497)
 * Fix trying to load deleted row into row cache on startup (CASSANDRA-4463)
 * fsync leveled manifest to avoid corruption (CASSANDRA-5535)
 * Fix Bound intersection computation (CASSANDRA-5551)
 * sstablescrub now respects max memory size in cassandra.in.sh (CASSANDRA-5562)


1.2.4
 * Ensure that PerRowSecondaryIndex updates see the most recent values
   (CASSANDRA-5397)
 * avoid duplicate index entries ind PrecompactedRow and 
   ParallelCompactionIterable (CASSANDRA-5395)
 * remove the index entry on oldColumn when new column is a tombstone 
   (CASSANDRA-5395)
 * Change default stream throughput from 400 to 200 mbps (CASSANDRA-5036)
 * Gossiper logs DOWN for symmetry with UP (CASSANDRA-5187)
 * Fix mixing prepared statements between keyspaces (CASSANDRA-5352)
 * Fix consistency level during bootstrap - strike 3 (CASSANDRA-5354)
 * Fix transposed arguments in AlreadyExistsException (CASSANDRA-5362)
 * Improve asynchronous hint delivery (CASSANDRA-5179)
 * Fix Guava dependency version (12.0 -> 13.0.1) for Maven (CASSANDRA-5364)
 * Validate that provided CQL3 collection value are < 64K (CASSANDRA-5355)
 * Make upgradeSSTable skip current version sstables by default (CASSANDRA-5366)
 * Optimize min/max timestamp collection (CASSANDRA-5373)
 * Invalid streamId in cql binary protocol when using invalid CL 
   (CASSANDRA-5164)
 * Fix validation for IN where clauses with collections (CASSANDRA-5376)
 * Copy resultSet on count query to avoid ConcurrentModificationException 
   (CASSANDRA-5382)
 * Correctly typecheck in CQL3 even with ReversedType (CASSANDRA-5386)
 * Fix streaming compressed files when using encryption (CASSANDRA-5391)
 * cassandra-all 1.2.0 pom missing netty dependency (CASSANDRA-5392)
 * Fix writetime/ttl functions on null values (CASSANDRA-5341)
 * Fix NPE during cql3 select with token() (CASSANDRA-5404)
 * IndexHelper.skipBloomFilters won't skip non-SHA filters (CASSANDRA-5385)
 * cqlsh: Print maps ordered by key, sort sets (CASSANDRA-5413)
 * Add null syntax support in CQL3 for inserts (CASSANDRA-3783)
 * Allow unauthenticated set_keyspace() calls (CASSANDRA-5423)
 * Fix potential incremental backups race (CASSANDRA-5410)
 * Fix prepared BATCH statements with batch-level timestamps (CASSANDRA-5415)
 * Allow overriding superuser setup delay (CASSANDRA-5430)
 * cassandra-shuffle with JMX usernames and passwords (CASSANDRA-5431)
Merged from 1.1:
 * cli: Quote ks and cf names in schema output when needed (CASSANDRA-5052)
 * Fix bad default for min/max timestamp in SSTableMetadata (CASSANDRA-5372)
 * Fix cf name extraction from manifest in Directories.migrateFile() 
   (CASSANDRA-5242)
 * Support pluggable internode authentication (CASSANDRA-5401)


1.2.3
 * add check for sstable overlap within a level on startup (CASSANDRA-5327)
 * replace ipv6 colons in jmx object names (CASSANDRA-5298, 5328)
 * Avoid allocating SSTableBoundedScanner during repair when the range does 
   not intersect the sstable (CASSANDRA-5249)
 * Don't lowercase property map keys (this breaks NTS) (CASSANDRA-5292)
 * Fix composite comparator with super columns (CASSANDRA-5287)
 * Fix insufficient validation of UPDATE queries against counter cfs
   (CASSANDRA-5300)
 * Fix PropertyFileSnitch default DC/Rack behavior (CASSANDRA-5285)
 * Handle null values when executing prepared statement (CASSANDRA-5081)
 * Add netty to pom dependencies (CASSANDRA-5181)
 * Include type arguments in Thrift CQLPreparedResult (CASSANDRA-5311)
 * Fix compaction not removing columns when bf_fp_ratio is 1 (CASSANDRA-5182)
 * cli: Warn about missing CQL3 tables in schema descriptions (CASSANDRA-5309)
 * Re-enable unknown option in replication/compaction strategies option for
   backward compatibility (CASSANDRA-4795)
 * Add binary protocol support to stress (CASSANDRA-4993)
 * cqlsh: Fix COPY FROM value quoting and null handling (CASSANDRA-5305)
 * Fix repair -pr for vnodes (CASSANDRA-5329)
 * Relax CL for auth queries for non-default users (CASSANDRA-5310)
 * Fix AssertionError during repair (CASSANDRA-5245)
 * Don't announce migrations to pre-1.2 nodes (CASSANDRA-5334)
Merged from 1.1:
 * Fix trying to load deleted row into row cache on startup (CASSANDRA-4463)
 * Update offline scrub for 1.0 -> 1.1 directory structure (CASSANDRA-5195)
 * add tmp flag to Descriptor hashcode (CASSANDRA-4021)
 * fix logging of "Found table data in data directories" when only system tables
   are present (CASSANDRA-5289)
 * cli: Add JMX authentication support (CASSANDRA-5080)
 * nodetool: ability to repair specific range (CASSANDRA-5280)
 * Fix possible assertion triggered in SliceFromReadCommand (CASSANDRA-5284)
 * cqlsh: Add inet type support on Windows (ipv4-only) (CASSANDRA-4801)
 * Fix race when initializing ColumnFamilyStore (CASSANDRA-5350)
 * Add UseTLAB JVM flag (CASSANDRA-5361)


1.2.2
 * fix potential for multiple concurrent compactions of the same sstables
   (CASSANDRA-5256)
 * avoid no-op caching of byte[] on commitlog append (CASSANDRA-5199)
 * fix symlinks under data dir not working (CASSANDRA-5185)
 * fix bug in compact storage metadata handling (CASSANDRA-5189)
 * Validate login for USE queries (CASSANDRA-5207)
 * cli: remove default username and password (CASSANDRA-5208)
 * configure populate_io_cache_on_flush per-CF (CASSANDRA-4694)
 * allow configuration of internode socket buffer (CASSANDRA-3378)
 * Make sstable directory picking blacklist-aware again (CASSANDRA-5193)
 * Correctly expire gossip states for edge cases (CASSANDRA-5216)
 * Improve handling of directory creation failures (CASSANDRA-5196)
 * Expose secondary indicies to the rest of nodetool (CASSANDRA-4464)
 * Binary protocol: avoid sending notification for 0.0.0.0 (CASSANDRA-5227)
 * add UseCondCardMark XX jvm settings on jdk 1.7 (CASSANDRA-4366)
 * CQL3 refactor to allow conversion function (CASSANDRA-5226)
 * Fix drop of sstables in some circumstance (CASSANDRA-5232)
 * Implement caching of authorization results (CASSANDRA-4295)
 * Add support for LZ4 compression (CASSANDRA-5038)
 * Fix missing columns in wide rows queries (CASSANDRA-5225)
 * Simplify auth setup and make system_auth ks alterable (CASSANDRA-5112)
 * Stop compactions from hanging during bootstrap (CASSANDRA-5244)
 * fix compressed streaming sending extra chunk (CASSANDRA-5105)
 * Add CQL3-based implementations of IAuthenticator and IAuthorizer
   (CASSANDRA-4898)
 * Fix timestamp-based tomstone removal logic (CASSANDRA-5248)
 * cli: Add JMX authentication support (CASSANDRA-5080)
 * Fix forceFlush behavior (CASSANDRA-5241)
 * cqlsh: Add username autocompletion (CASSANDRA-5231)
 * Fix CQL3 composite partition key error (CASSANDRA-5240)
 * Allow IN clause on last clustering key (CASSANDRA-5230)
Merged from 1.1:
 * fix start key/end token validation for wide row iteration (CASSANDRA-5168)
 * add ConfigHelper support for Thrift frame and max message sizes (CASSANDRA-5188)
 * fix nodetool repair not fail on node down (CASSANDRA-5203)
 * always collect tombstone hints (CASSANDRA-5068)
 * Fix error when sourcing file in cqlsh (CASSANDRA-5235)


1.2.1
 * stream undelivered hints on decommission (CASSANDRA-5128)
 * GossipingPropertyFileSnitch loads saved dc/rack info if needed (CASSANDRA-5133)
 * drain should flush system CFs too (CASSANDRA-4446)
 * add inter_dc_tcp_nodelay setting (CASSANDRA-5148)
 * re-allow wrapping ranges for start_token/end_token range pairitspwng (CASSANDRA-5106)
 * fix validation compaction of empty rows (CASSANDRA-5136)
 * nodetool methods to enable/disable hint storage/delivery (CASSANDRA-4750)
 * disallow bloom filter false positive chance of 0 (CASSANDRA-5013)
 * add threadpool size adjustment methods to JMXEnabledThreadPoolExecutor and 
   CompactionManagerMBean (CASSANDRA-5044)
 * fix hinting for dropped local writes (CASSANDRA-4753)
 * off-heap cache doesn't need mutable column container (CASSANDRA-5057)
 * apply disk_failure_policy to bad disks on initial directory creation 
   (CASSANDRA-4847)
 * Optimize name-based queries to use ArrayBackedSortedColumns (CASSANDRA-5043)
 * Fall back to old manifest if most recent is unparseable (CASSANDRA-5041)
 * pool [Compressed]RandomAccessReader objects on the partitioned read path
   (CASSANDRA-4942)
 * Add debug logging to list filenames processed by Directories.migrateFile 
   method (CASSANDRA-4939)
 * Expose black-listed directories via JMX (CASSANDRA-4848)
 * Log compaction merge counts (CASSANDRA-4894)
 * Minimize byte array allocation by AbstractData{Input,Output} (CASSANDRA-5090)
 * Add SSL support for the binary protocol (CASSANDRA-5031)
 * Allow non-schema system ks modification for shuffle to work (CASSANDRA-5097)
 * cqlsh: Add default limit to SELECT statements (CASSANDRA-4972)
 * cqlsh: fix DESCRIBE for 1.1 cfs in CQL3 (CASSANDRA-5101)
 * Correctly gossip with nodes >= 1.1.7 (CASSANDRA-5102)
 * Ensure CL guarantees on digest mismatch (CASSANDRA-5113)
 * Validate correctly selects on composite partition key (CASSANDRA-5122)
 * Fix exception when adding collection (CASSANDRA-5117)
 * Handle states for non-vnode clusters correctly (CASSANDRA-5127)
 * Refuse unrecognized replication and compaction strategy options (CASSANDRA-4795)
 * Pick the correct value validator in sstable2json for cql3 tables (CASSANDRA-5134)
 * Validate login for describe_keyspace, describe_keyspaces and set_keyspace
   (CASSANDRA-5144)
 * Fix inserting empty maps (CASSANDRA-5141)
 * Don't remove tokens from System table for node we know (CASSANDRA-5121)
 * fix streaming progress report for compresed files (CASSANDRA-5130)
 * Coverage analysis for low-CL queries (CASSANDRA-4858)
 * Stop interpreting dates as valid timeUUID value (CASSANDRA-4936)
 * Adds E notation for floating point numbers (CASSANDRA-4927)
 * Detect (and warn) unintentional use of the cql2 thrift methods when cql3 was
   intended (CASSANDRA-5172)
 * cli: Quote ks and cf names in schema output when needed (CASSANDRA-5052)
 * Fix bad default for min/max timestamp in SSTableMetadata (CASSANDRA-5372)
 * Fix cf name extraction from manifest in Directories.migrateFile() (CASSANDRA-5242)
 * Support pluggable internode authentication (CASSANDRA-5401)
 * Replace mistaken usage of commons-logging with slf4j (CASSANDRA-5464)
 * Ensure Jackson dependency matches lib (CASSANDRA-5126)
 * Expose droppable tombstone ratio stats over JMX (CASSANDRA-5159)
Merged from 1.1:
 * Simplify CompressedRandomAccessReader to work around JDK FD bug (CASSANDRA-5088)
 * Improve handling a changing target throttle rate mid-compaction (CASSANDRA-5087)
 * Pig: correctly decode row keys in widerow mode (CASSANDRA-5098)
 * nodetool repair command now prints progress (CASSANDRA-4767)
 * fix user defined compaction to run against 1.1 data directory (CASSANDRA-5118)
 * Fix CQL3 BATCH authorization caching (CASSANDRA-5145)
 * fix get_count returns incorrect value with TTL (CASSANDRA-5099)
 * better handling for mid-compaction failure (CASSANDRA-5137)
 * convert default marshallers list to map for better readability (CASSANDRA-5109)
 * fix ConcurrentModificationException in getBootstrapSource (CASSANDRA-5170)
 * fix sstable maxtimestamp for row deletes and pre-1.1.1 sstables (CASSANDRA-5153)
 * Fix thread growth on node removal (CASSANDRA-5175)
 * Make Ec2Region's datacenter name configurable (CASSANDRA-5155)


1.2.0
 * Disallow counters in collections (CASSANDRA-5082)
 * cqlsh: add unit tests (CASSANDRA-3920)
 * fix default bloom_filter_fp_chance for LeveledCompactionStrategy (CASSANDRA-5093)
Merged from 1.1:
 * add validation for get_range_slices with start_key and end_token (CASSANDRA-5089)


1.2.0-rc2
 * fix nodetool ownership display with vnodes (CASSANDRA-5065)
 * cqlsh: add DESCRIBE KEYSPACES command (CASSANDRA-5060)
 * Fix potential infinite loop when reloading CFS (CASSANDRA-5064)
 * Fix SimpleAuthorizer example (CASSANDRA-5072)
 * cqlsh: force CL.ONE for tracing and system.schema* queries (CASSANDRA-5070)
 * Includes cassandra-shuffle in the debian package (CASSANDRA-5058)
Merged from 1.1:
 * fix multithreaded compaction deadlock (CASSANDRA-4492)
 * fix temporarily missing schema after upgrade from pre-1.1.5 (CASSANDRA-5061)
 * Fix ALTER TABLE overriding compression options with defaults
   (CASSANDRA-4996, 5066)
 * fix specifying and altering crc_check_chance (CASSANDRA-5053)
 * fix Murmur3Partitioner ownership% calculation (CASSANDRA-5076)
 * Don't expire columns sooner than they should in 2ndary indexes (CASSANDRA-5079)


1.2-rc1
 * rename rpc_timeout settings to request_timeout (CASSANDRA-5027)
 * add BF with 0.1 FP to LCS by default (CASSANDRA-5029)
 * Fix preparing insert queries (CASSANDRA-5016)
 * Fix preparing queries with counter increment (CASSANDRA-5022)
 * Fix preparing updates with collections (CASSANDRA-5017)
 * Don't generate UUID based on other node address (CASSANDRA-5002)
 * Fix message when trying to alter a clustering key type (CASSANDRA-5012)
 * Update IAuthenticator to match the new IAuthorizer (CASSANDRA-5003)
 * Fix inserting only a key in CQL3 (CASSANDRA-5040)
 * Fix CQL3 token() function when used with strings (CASSANDRA-5050)
Merged from 1.1:
 * reduce log spam from invalid counter shards (CASSANDRA-5026)
 * Improve schema propagation performance (CASSANDRA-5025)
 * Fix for IndexHelper.IndexFor throws OOB Exception (CASSANDRA-5030)
 * cqlsh: make it possible to describe thrift CFs (CASSANDRA-4827)
 * cqlsh: fix timestamp formatting on some platforms (CASSANDRA-5046)


1.2-beta3
 * make consistency level configurable in cqlsh (CASSANDRA-4829)
 * fix cqlsh rendering of blob fields (CASSANDRA-4970)
 * fix cqlsh DESCRIBE command (CASSANDRA-4913)
 * save truncation position in system table (CASSANDRA-4906)
 * Move CompressionMetadata off-heap (CASSANDRA-4937)
 * allow CLI to GET cql3 columnfamily data (CASSANDRA-4924)
 * Fix rare race condition in getExpireTimeForEndpoint (CASSANDRA-4402)
 * acquire references to overlapping sstables during compaction so bloom filter
   doesn't get free'd prematurely (CASSANDRA-4934)
 * Don't share slice query filter in CQL3 SelectStatement (CASSANDRA-4928)
 * Separate tracing from Log4J (CASSANDRA-4861)
 * Exclude gcable tombstones from merkle-tree computation (CASSANDRA-4905)
 * Better printing of AbstractBounds for tracing (CASSANDRA-4931)
 * Optimize mostRecentTombstone check in CC.collectAllData (CASSANDRA-4883)
 * Change stream session ID to UUID to avoid collision from same node (CASSANDRA-4813)
 * Use Stats.db when bulk loading if present (CASSANDRA-4957)
 * Skip repair on system_trace and keyspaces with RF=1 (CASSANDRA-4956)
 * (cql3) Remove arbitrary SELECT limit (CASSANDRA-4918)
 * Correctly handle prepared operation on collections (CASSANDRA-4945)
 * Fix CQL3 LIMIT (CASSANDRA-4877)
 * Fix Stress for CQL3 (CASSANDRA-4979)
 * Remove cassandra specific exceptions from JMX interface (CASSANDRA-4893)
 * (CQL3) Force using ALLOW FILTERING on potentially inefficient queries (CASSANDRA-4915)
 * (cql3) Fix adding column when the table has collections (CASSANDRA-4982)
 * (cql3) Fix allowing collections with compact storage (CASSANDRA-4990)
 * (cql3) Refuse ttl/writetime function on collections (CASSANDRA-4992)
 * Replace IAuthority with new IAuthorizer (CASSANDRA-4874)
 * clqsh: fix KEY pseudocolumn escaping when describing Thrift tables
   in CQL3 mode (CASSANDRA-4955)
 * add basic authentication support for Pig CassandraStorage (CASSANDRA-3042)
 * fix CQL2 ALTER TABLE compaction_strategy_class altering (CASSANDRA-4965)
Merged from 1.1:
 * Fall back to old describe_splits if d_s_ex is not available (CASSANDRA-4803)
 * Improve error reporting when streaming ranges fail (CASSANDRA-5009)
 * Fix cqlsh timestamp formatting of timezone info (CASSANDRA-4746)
 * Fix assertion failure with leveled compaction (CASSANDRA-4799)
 * Check for null end_token in get_range_slice (CASSANDRA-4804)
 * Remove all remnants of removed nodes (CASSANDRA-4840)
 * Add aut-reloading of the log4j file in debian package (CASSANDRA-4855)
 * Fix estimated row cache entry size (CASSANDRA-4860)
 * reset getRangeSlice filter after finishing a row for get_paged_slice
   (CASSANDRA-4919)
 * expunge row cache post-truncate (CASSANDRA-4940)
 * Allow static CF definition with compact storage (CASSANDRA-4910)
 * Fix endless loop/compaction of schema_* CFs due to broken timestamps (CASSANDRA-4880)
 * Fix 'wrong class type' assertion in CounterColumn (CASSANDRA-4976)


1.2-beta2
 * fp rate of 1.0 disables BF entirely; LCS defaults to 1.0 (CASSANDRA-4876)
 * off-heap bloom filters for row keys (CASSANDRA_4865)
 * add extension point for sstable components (CASSANDRA-4049)
 * improve tracing output (CASSANDRA-4852, 4862)
 * make TRACE verb droppable (CASSANDRA-4672)
 * fix BulkLoader recognition of CQL3 columnfamilies (CASSANDRA-4755)
 * Sort commitlog segments for replay by id instead of mtime (CASSANDRA-4793)
 * Make hint delivery asynchronous (CASSANDRA-4761)
 * Pluggable Thrift transport factories for CLI and cqlsh (CASSANDRA-4609, 4610)
 * cassandra-cli: allow Double value type to be inserted to a column (CASSANDRA-4661)
 * Add ability to use custom TServerFactory implementations (CASSANDRA-4608)
 * optimize batchlog flushing to skip successful batches (CASSANDRA-4667)
 * include metadata for system keyspace itself in schema tables (CASSANDRA-4416)
 * add check to PropertyFileSnitch to verify presence of location for
   local node (CASSANDRA-4728)
 * add PBSPredictor consistency modeler (CASSANDRA-4261)
 * remove vestiges of Thrift unframed mode (CASSANDRA-4729)
 * optimize single-row PK lookups (CASSANDRA-4710)
 * adjust blockFor calculation to account for pending ranges due to node 
   movement (CASSANDRA-833)
 * Change CQL version to 3.0.0 and stop accepting 3.0.0-beta1 (CASSANDRA-4649)
 * (CQL3) Make prepared statement global instead of per connection 
   (CASSANDRA-4449)
 * Fix scrubbing of CQL3 created tables (CASSANDRA-4685)
 * (CQL3) Fix validation when using counter and regular columns in the same 
   table (CASSANDRA-4706)
 * Fix bug starting Cassandra with simple authentication (CASSANDRA-4648)
 * Add support for batchlog in CQL3 (CASSANDRA-4545, 4738)
 * Add support for multiple column family outputs in CFOF (CASSANDRA-4208)
 * Support repairing only the local DC nodes (CASSANDRA-4747)
 * Use rpc_address for binary protocol and change default port (CASSANDRA-4751)
 * Fix use of collections in prepared statements (CASSANDRA-4739)
 * Store more information into peers table (CASSANDRA-4351, 4814)
 * Configurable bucket size for size tiered compaction (CASSANDRA-4704)
 * Run leveled compaction in parallel (CASSANDRA-4310)
 * Fix potential NPE during CFS reload (CASSANDRA-4786)
 * Composite indexes may miss results (CASSANDRA-4796)
 * Move consistency level to the protocol level (CASSANDRA-4734, 4824)
 * Fix Subcolumn slice ends not respected (CASSANDRA-4826)
 * Fix Assertion error in cql3 select (CASSANDRA-4783)
 * Fix list prepend logic (CQL3) (CASSANDRA-4835)
 * Add booleans as literals in CQL3 (CASSANDRA-4776)
 * Allow renaming PK columns in CQL3 (CASSANDRA-4822)
 * Fix binary protocol NEW_NODE event (CASSANDRA-4679)
 * Fix potential infinite loop in tombstone compaction (CASSANDRA-4781)
 * Remove system tables accounting from schema (CASSANDRA-4850)
 * (cql3) Force provided columns in clustering key order in 
   'CLUSTERING ORDER BY' (CASSANDRA-4881)
 * Fix composite index bug (CASSANDRA-4884)
 * Fix short read protection for CQL3 (CASSANDRA-4882)
 * Add tracing support to the binary protocol (CASSANDRA-4699)
 * (cql3) Don't allow prepared marker inside collections (CASSANDRA-4890)
 * Re-allow order by on non-selected columns (CASSANDRA-4645)
 * Bug when composite index is created in a table having collections (CASSANDRA-4909)
 * log index scan subject in CompositesSearcher (CASSANDRA-4904)
Merged from 1.1:
 * add get[Row|Key]CacheEntries to CacheServiceMBean (CASSANDRA-4859)
 * fix get_paged_slice to wrap to next row correctly (CASSANDRA-4816)
 * fix indexing empty column values (CASSANDRA-4832)
 * allow JdbcDate to compose null Date objects (CASSANDRA-4830)
 * fix possible stackoverflow when compacting 1000s of sstables
   (CASSANDRA-4765)
 * fix wrong leveled compaction progress calculation (CASSANDRA-4807)
 * add a close() method to CRAR to prevent leaking file descriptors (CASSANDRA-4820)
 * fix potential infinite loop in get_count (CASSANDRA-4833)
 * fix compositeType.{get/from}String methods (CASSANDRA-4842)
 * (CQL) fix CREATE COLUMNFAMILY permissions check (CASSANDRA-4864)
 * Fix DynamicCompositeType same type comparison (CASSANDRA-4711)
 * Fix duplicate SSTable reference when stream session failed (CASSANDRA-3306)
 * Allow static CF definition with compact storage (CASSANDRA-4910)
 * Fix endless loop/compaction of schema_* CFs due to broken timestamps (CASSANDRA-4880)
 * Fix 'wrong class type' assertion in CounterColumn (CASSANDRA-4976)


1.2-beta1
 * add atomic_batch_mutate (CASSANDRA-4542, -4635)
 * increase default max_hint_window_in_ms to 3h (CASSANDRA-4632)
 * include message initiation time to replicas so they can more
   accurately drop timed-out requests (CASSANDRA-2858)
 * fix clientutil.jar dependencies (CASSANDRA-4566)
 * optimize WriteResponse (CASSANDRA-4548)
 * new metrics (CASSANDRA-4009)
 * redesign KEYS indexes to avoid read-before-write (CASSANDRA-2897)
 * debug tracing (CASSANDRA-1123)
 * parallelize row cache loading (CASSANDRA-4282)
 * Make compaction, flush JBOD-aware (CASSANDRA-4292)
 * run local range scans on the read stage (CASSANDRA-3687)
 * clean up ioexceptions (CASSANDRA-2116)
 * add disk_failure_policy (CASSANDRA-2118)
 * Introduce new json format with row level deletion (CASSANDRA-4054)
 * remove redundant "name" column from schema_keyspaces (CASSANDRA-4433)
 * improve "nodetool ring" handling of multi-dc clusters (CASSANDRA-3047)
 * update NTS calculateNaturalEndpoints to be O(N log N) (CASSANDRA-3881)
 * split up rpc timeout by operation type (CASSANDRA-2819)
 * rewrite key cache save/load to use only sequential i/o (CASSANDRA-3762)
 * update MS protocol with a version handshake + broadcast address id
   (CASSANDRA-4311)
 * multithreaded hint replay (CASSANDRA-4189)
 * add inter-node message compression (CASSANDRA-3127)
 * remove COPP (CASSANDRA-2479)
 * Track tombstone expiration and compact when tombstone content is
   higher than a configurable threshold, default 20% (CASSANDRA-3442, 4234)
 * update MurmurHash to version 3 (CASSANDRA-2975)
 * (CLI) track elapsed time for `delete' operation (CASSANDRA-4060)
 * (CLI) jline version is bumped to 1.0 to properly  support
   'delete' key function (CASSANDRA-4132)
 * Save IndexSummary into new SSTable 'Summary' component (CASSANDRA-2392, 4289)
 * Add support for range tombstones (CASSANDRA-3708)
 * Improve MessagingService efficiency (CASSANDRA-3617)
 * Avoid ID conflicts from concurrent schema changes (CASSANDRA-3794)
 * Set thrift HSHA server thread limit to unlimited by default (CASSANDRA-4277)
 * Avoids double serialization of CF id in RowMutation messages
   (CASSANDRA-4293)
 * stream compressed sstables directly with java nio (CASSANDRA-4297)
 * Support multiple ranges in SliceQueryFilter (CASSANDRA-3885)
 * Add column metadata to system column families (CASSANDRA-4018)
 * (cql3) Always use composite types by default (CASSANDRA-4329)
 * (cql3) Add support for set, map and list (CASSANDRA-3647)
 * Validate date type correctly (CASSANDRA-4441)
 * (cql3) Allow definitions with only a PK (CASSANDRA-4361)
 * (cql3) Add support for row key composites (CASSANDRA-4179)
 * improve DynamicEndpointSnitch by using reservoir sampling (CASSANDRA-4038)
 * (cql3) Add support for 2ndary indexes (CASSANDRA-3680)
 * (cql3) fix defining more than one PK to be invalid (CASSANDRA-4477)
 * remove schema agreement checking from all external APIs (Thrift, CQL and CQL3) (CASSANDRA-4487)
 * add Murmur3Partitioner and make it default for new installations (CASSANDRA-3772, 4621)
 * (cql3) update pseudo-map syntax to use map syntax (CASSANDRA-4497)
 * Finer grained exceptions hierarchy and provides error code with exceptions (CASSANDRA-3979)
 * Adds events push to binary protocol (CASSANDRA-4480)
 * Rewrite nodetool help (CASSANDRA-2293)
 * Make CQL3 the default for CQL (CASSANDRA-4640)
 * update stress tool to be able to use CQL3 (CASSANDRA-4406)
 * Accept all thrift update on CQL3 cf but don't expose their metadata (CASSANDRA-4377)
 * Replace Throttle with Guava's RateLimiter for HintedHandOff (CASSANDRA-4541)
 * fix counter add/get using CQL2 and CQL3 in stress tool (CASSANDRA-4633)
 * Add sstable count per level to cfstats (CASSANDRA-4537)
 * (cql3) Add ALTER KEYSPACE statement (CASSANDRA-4611)
 * (cql3) Allow defining default consistency levels (CASSANDRA-4448)
 * (cql3) Fix queries using LIMIT missing results (CASSANDRA-4579)
 * fix cross-version gossip messaging (CASSANDRA-4576)
 * added inet data type (CASSANDRA-4627)


1.1.6
 * Wait for writes on synchronous read digest mismatch (CASSANDRA-4792)
 * fix commitlog replay for nanotime-infected sstables (CASSANDRA-4782)
 * preflight check ttl for maximum of 20 years (CASSANDRA-4771)
 * (Pig) fix widerow input with single column rows (CASSANDRA-4789)
 * Fix HH to compact with correct gcBefore, which avoids wiping out
   undelivered hints (CASSANDRA-4772)
 * LCS will merge up to 32 L0 sstables as intended (CASSANDRA-4778)
 * NTS will default unconfigured DC replicas to zero (CASSANDRA-4675)
 * use default consistency level in counter validation if none is
   explicitly provide (CASSANDRA-4700)
 * Improve IAuthority interface by introducing fine-grained
   access permissions and grant/revoke commands (CASSANDRA-4490, 4644)
 * fix assumption error in CLI when updating/describing keyspace 
   (CASSANDRA-4322)
 * Adds offline sstablescrub to debian packaging (CASSANDRA-4642)
 * Automatic fixing of overlapping leveled sstables (CASSANDRA-4644)
 * fix error when using ORDER BY with extended selections (CASSANDRA-4689)
 * (CQL3) Fix validation for IN queries for non-PK cols (CASSANDRA-4709)
 * fix re-created keyspace disappering after 1.1.5 upgrade 
   (CASSANDRA-4698, 4752)
 * (CLI) display elapsed time in 2 fraction digits (CASSANDRA-3460)
 * add authentication support to sstableloader (CASSANDRA-4712)
 * Fix CQL3 'is reversed' logic (CASSANDRA-4716, 4759)
 * (CQL3) Don't return ReversedType in result set metadata (CASSANDRA-4717)
 * Backport adding AlterKeyspace statement (CASSANDRA-4611)
 * (CQL3) Correcty accept upper-case data types (CASSANDRA-4770)
 * Add binary protocol events for schema changes (CASSANDRA-4684)
Merged from 1.0:
 * Switch from NBHM to CHM in MessagingService's callback map, which
   prevents OOM in long-running instances (CASSANDRA-4708)


1.1.5
 * add SecondaryIndex.reload API (CASSANDRA-4581)
 * use millis + atomicint for commitlog segment creation instead of
   nanotime, which has issues under some hypervisors (CASSANDRA-4601)
 * fix FD leak in slice queries (CASSANDRA-4571)
 * avoid recursion in leveled compaction (CASSANDRA-4587)
 * increase stack size under Java7 to 180K
 * Log(info) schema changes (CASSANDRA-4547)
 * Change nodetool setcachecapcity to manipulate global caches (CASSANDRA-4563)
 * (cql3) fix setting compaction strategy (CASSANDRA-4597)
 * fix broken system.schema_* timestamps on system startup (CASSANDRA-4561)
 * fix wrong skip of cache saving (CASSANDRA-4533)
 * Avoid NPE when lost+found is in data dir (CASSANDRA-4572)
 * Respect five-minute flush moratorium after initial CL replay (CASSANDRA-4474)
 * Adds ntp as recommended in debian packaging (CASSANDRA-4606)
 * Configurable transport in CF Record{Reader|Writer} (CASSANDRA-4558)
 * (cql3) fix potential NPE with both equal and unequal restriction (CASSANDRA-4532)
 * (cql3) improves ORDER BY validation (CASSANDRA-4624)
 * Fix potential deadlock during counter writes (CASSANDRA-4578)
 * Fix cql error with ORDER BY when using IN (CASSANDRA-4612)
Merged from 1.0:
 * increase Xss to 160k to accomodate latest 1.6 JVMs (CASSANDRA-4602)
 * fix toString of hint destination tokens (CASSANDRA-4568)
 * Fix multiple values for CurrentLocal NodeID (CASSANDRA-4626)


1.1.4
 * fix offline scrub to catch >= out of order rows (CASSANDRA-4411)
 * fix cassandra-env.sh on RHEL and other non-dash-based systems 
   (CASSANDRA-4494)
Merged from 1.0:
 * (Hadoop) fix setting key length for old-style mapred api (CASSANDRA-4534)
 * (Hadoop) fix iterating through a resultset consisting entirely
   of tombstoned rows (CASSANDRA-4466)
 * Fix multiple values for CurrentLocal NodeID (CASSANDRA-4626)


1.1.3
 * (cqlsh) add COPY TO (CASSANDRA-4434)
 * munmap commitlog segments before rename (CASSANDRA-4337)
 * (JMX) rename getRangeKeySample to sampleKeyRange to avoid returning
   multi-MB results as an attribute (CASSANDRA-4452)
 * flush based on data size, not throughput; overwritten columns no 
   longer artificially inflate liveRatio (CASSANDRA-4399)
 * update default commitlog segment size to 32MB and total commitlog
   size to 32/1024 MB for 32/64 bit JVMs, respectively (CASSANDRA-4422)
 * avoid using global partitioner to estimate ranges in index sstables
   (CASSANDRA-4403)
 * restore pre-CASSANDRA-3862 approach to removing expired tombstones
   from row cache during compaction (CASSANDRA-4364)
 * (stress) support for CQL prepared statements (CASSANDRA-3633)
 * Correctly catch exception when Snappy cannot be loaded (CASSANDRA-4400)
 * (cql3) Support ORDER BY when IN condition is given in WHERE clause (CASSANDRA-4327)
 * (cql3) delete "component_index" column on DROP TABLE call (CASSANDRA-4420)
 * change nanoTime() to currentTimeInMillis() in schema related code (CASSANDRA-4432)
 * add a token generation tool (CASSANDRA-3709)
 * Fix LCS bug with sstable containing only 1 row (CASSANDRA-4411)
 * fix "Can't Modify Index Name" problem on CF update (CASSANDRA-4439)
 * Fix assertion error in getOverlappingSSTables during repair (CASSANDRA-4456)
 * fix nodetool's setcompactionthreshold command (CASSANDRA-4455)
 * Ensure compacted files are never used, to avoid counter overcount (CASSANDRA-4436)
Merged from 1.0:
 * Push the validation of secondary index values to the SecondaryIndexManager (CASSANDRA-4240)
 * (Hadoop) fix iterating through a resultset consisting entirely
   of tombstoned rows (CASSANDRA-4466)
 * allow dropping columns shadowed by not-yet-expired supercolumn or row
   tombstones in PrecompactedRow (CASSANDRA-4396)


1.1.2
 * Fix cleanup not deleting index entries (CASSANDRA-4379)
 * Use correct partitioner when saving + loading caches (CASSANDRA-4331)
 * Check schema before trying to export sstable (CASSANDRA-2760)
 * Raise a meaningful exception instead of NPE when PFS encounters
   an unconfigured node + no default (CASSANDRA-4349)
 * fix bug in sstable blacklisting with LCS (CASSANDRA-4343)
 * LCS no longer promotes tiny sstables out of L0 (CASSANDRA-4341)
 * skip tombstones during hint replay (CASSANDRA-4320)
 * fix NPE in compactionstats (CASSANDRA-4318)
 * enforce 1m min keycache for auto (CASSANDRA-4306)
 * Have DeletedColumn.isMFD always return true (CASSANDRA-4307)
 * (cql3) exeption message for ORDER BY constraints said primary filter can be
    an IN clause, which is misleading (CASSANDRA-4319)
 * (cql3) Reject (not yet supported) creation of 2ndardy indexes on tables with
   composite primary keys (CASSANDRA-4328)
 * Set JVM stack size to 160k for java 7 (CASSANDRA-4275)
 * cqlsh: add COPY command to load data from CSV flat files (CASSANDRA-4012)
 * CFMetaData.fromThrift to throw ConfigurationException upon error (CASSANDRA-4353)
 * Use CF comparator to sort indexed columns in SecondaryIndexManager
   (CASSANDRA-4365)
 * add strategy_options to the KSMetaData.toString() output (CASSANDRA-4248)
 * (cql3) fix range queries containing unqueried results (CASSANDRA-4372)
 * (cql3) allow updating column_alias types (CASSANDRA-4041)
 * (cql3) Fix deletion bug (CASSANDRA-4193)
 * Fix computation of overlapping sstable for leveled compaction (CASSANDRA-4321)
 * Improve scrub and allow to run it offline (CASSANDRA-4321)
 * Fix assertionError in StorageService.bulkLoad (CASSANDRA-4368)
 * (cqlsh) add option to authenticate to a keyspace at startup (CASSANDRA-4108)
 * (cqlsh) fix ASSUME functionality (CASSANDRA-4352)
 * Fix ColumnFamilyRecordReader to not return progress > 100% (CASSANDRA-3942)
Merged from 1.0:
 * Set gc_grace on index CF to 0 (CASSANDRA-4314)


1.1.1
 * add populate_io_cache_on_flush option (CASSANDRA-2635)
 * allow larger cache capacities than 2GB (CASSANDRA-4150)
 * add getsstables command to nodetool (CASSANDRA-4199)
 * apply parent CF compaction settings to secondary index CFs (CASSANDRA-4280)
 * preserve commitlog size cap when recycling segments at startup
   (CASSANDRA-4201)
 * (Hadoop) fix split generation regression (CASSANDRA-4259)
 * ignore min/max compactions settings in LCS, while preserving
   behavior that min=max=0 disables autocompaction (CASSANDRA-4233)
 * log number of rows read from saved cache (CASSANDRA-4249)
 * calculate exact size required for cleanup operations (CASSANDRA-1404)
 * avoid blocking additional writes during flush when the commitlog
   gets behind temporarily (CASSANDRA-1991)
 * enable caching on index CFs based on data CF cache setting (CASSANDRA-4197)
 * warn on invalid replication strategy creation options (CASSANDRA-4046)
 * remove [Freeable]Memory finalizers (CASSANDRA-4222)
 * include tombstone size in ColumnFamily.size, which can prevent OOM
   during sudden mass delete operations by yielding a nonzero liveRatio
   (CASSANDRA-3741)
 * Open 1 sstableScanner per level for leveled compaction (CASSANDRA-4142)
 * Optimize reads when row deletion timestamps allow us to restrict
   the set of sstables we check (CASSANDRA-4116)
 * add support for commitlog archiving and point-in-time recovery
   (CASSANDRA-3690)
 * avoid generating redundant compaction tasks during streaming
   (CASSANDRA-4174)
 * add -cf option to nodetool snapshot, and takeColumnFamilySnapshot to
   StorageService mbean (CASSANDRA-556)
 * optimize cleanup to drop entire sstables where possible (CASSANDRA-4079)
 * optimize truncate when autosnapshot is disabled (CASSANDRA-4153)
 * update caches to use byte[] keys to reduce memory overhead (CASSANDRA-3966)
 * add column limit to cli (CASSANDRA-3012, 4098)
 * clean up and optimize DataOutputBuffer, used by CQL compression and
   CompositeType (CASSANDRA-4072)
 * optimize commitlog checksumming (CASSANDRA-3610)
 * identify and blacklist corrupted SSTables from future compactions 
   (CASSANDRA-2261)
 * Move CfDef and KsDef validation out of thrift (CASSANDRA-4037)
 * Expose API to repair a user provided range (CASSANDRA-3912)
 * Add way to force the cassandra-cli to refresh its schema (CASSANDRA-4052)
 * Avoid having replicate on write tasks stacking up at CL.ONE (CASSANDRA-2889)
 * (cql3) Backwards compatibility for composite comparators in non-cql3-aware
   clients (CASSANDRA-4093)
 * (cql3) Fix order by for reversed queries (CASSANDRA-4160)
 * (cql3) Add ReversedType support (CASSANDRA-4004)
 * (cql3) Add timeuuid type (CASSANDRA-4194)
 * (cql3) Minor fixes (CASSANDRA-4185)
 * (cql3) Fix prepared statement in BATCH (CASSANDRA-4202)
 * (cql3) Reduce the list of reserved keywords (CASSANDRA-4186)
 * (cql3) Move max/min compaction thresholds to compaction strategy options
   (CASSANDRA-4187)
 * Fix exception during move when localhost is the only source (CASSANDRA-4200)
 * (cql3) Allow paging through non-ordered partitioner results (CASSANDRA-3771)
 * (cql3) Fix drop index (CASSANDRA-4192)
 * (cql3) Don't return range ghosts anymore (CASSANDRA-3982)
 * fix re-creating Keyspaces/ColumnFamilies with the same name as dropped
   ones (CASSANDRA-4219)
 * fix SecondaryIndex LeveledManifest save upon snapshot (CASSANDRA-4230)
 * fix missing arrayOffset in FBUtilities.hash (CASSANDRA-4250)
 * (cql3) Add name of parameters in CqlResultSet (CASSANDRA-4242)
 * (cql3) Correctly validate order by queries (CASSANDRA-4246)
 * rename stress to cassandra-stress for saner packaging (CASSANDRA-4256)
 * Fix exception on colum metadata with non-string comparator (CASSANDRA-4269)
 * Check for unknown/invalid compression options (CASSANDRA-4266)
 * (cql3) Adds simple access to column timestamp and ttl (CASSANDRA-4217)
 * (cql3) Fix range queries with secondary indexes (CASSANDRA-4257)
 * Better error messages from improper input in cli (CASSANDRA-3865)
 * Try to stop all compaction upon Keyspace or ColumnFamily drop (CASSANDRA-4221)
 * (cql3) Allow keyspace properties to contain hyphens (CASSANDRA-4278)
 * (cql3) Correctly validate keyspace access in create table (CASSANDRA-4296)
 * Avoid deadlock in migration stage (CASSANDRA-3882)
 * Take supercolumn names and deletion info into account in memtable throughput
   (CASSANDRA-4264)
 * Add back backward compatibility for old style replication factor (CASSANDRA-4294)
 * Preserve compatibility with pre-1.1 index queries (CASSANDRA-4262)
Merged from 1.0:
 * Fix super columns bug where cache is not updated (CASSANDRA-4190)
 * fix maxTimestamp to include row tombstones (CASSANDRA-4116)
 * (CLI) properly handle quotes in create/update keyspace commands (CASSANDRA-4129)
 * Avoids possible deadlock during bootstrap (CASSANDRA-4159)
 * fix stress tool that hangs forever on timeout or error (CASSANDRA-4128)
 * stress tool to return appropriate exit code on failure (CASSANDRA-4188)
 * fix compaction NPE when out of disk space and assertions disabled
   (CASSANDRA-3985)
 * synchronize LCS getEstimatedTasks to avoid CME (CASSANDRA-4255)
 * ensure unique streaming session id's (CASSANDRA-4223)
 * kick off background compaction when min/max thresholds change 
   (CASSANDRA-4279)
 * improve ability of STCS.getBuckets to deal with 100s of 1000s of
   sstables, such as when convertinb back from LCS (CASSANDRA-4287)
 * Oversize integer in CQL throws NumberFormatException (CASSANDRA-4291)
 * fix 1.0.x node join to mixed version cluster, other nodes >= 1.1 (CASSANDRA-4195)
 * Fix LCS splitting sstable base on uncompressed size (CASSANDRA-4419)
 * Push the validation of secondary index values to the SecondaryIndexManager (CASSANDRA-4240)
 * Don't purge columns during upgradesstables (CASSANDRA-4462)
 * Make cqlsh work with piping (CASSANDRA-4113)
 * Validate arguments for nodetool decommission (CASSANDRA-4061)
 * Report thrift status in nodetool info (CASSANDRA-4010)


1.1.0-final
 * average a reduced liveRatio estimate with the previous one (CASSANDRA-4065)
 * Allow KS and CF names up to 48 characters (CASSANDRA-4157)
 * fix stress build (CASSANDRA-4140)
 * add time remaining estimate to nodetool compactionstats (CASSANDRA-4167)
 * (cql) fix NPE in cql3 ALTER TABLE (CASSANDRA-4163)
 * (cql) Add support for CL.TWO and CL.THREE in CQL (CASSANDRA-4156)
 * (cql) Fix type in CQL3 ALTER TABLE preventing update (CASSANDRA-4170)
 * (cql) Throw invalid exception from CQL3 on obsolete options (CASSANDRA-4171)
 * (cqlsh) fix recognizing uppercase SELECT keyword (CASSANDRA-4161)
 * Pig: wide row support (CASSANDRA-3909)
Merged from 1.0:
 * avoid streaming empty files with bulk loader if sstablewriter errors out
   (CASSANDRA-3946)


1.1-rc1
 * Include stress tool in binary builds (CASSANDRA-4103)
 * (Hadoop) fix wide row iteration when last row read was deleted
   (CASSANDRA-4154)
 * fix read_repair_chance to really default to 0.1 in the cli (CASSANDRA-4114)
 * Adds caching and bloomFilterFpChange to CQL options (CASSANDRA-4042)
 * Adds posibility to autoconfigure size of the KeyCache (CASSANDRA-4087)
 * fix KEYS index from skipping results (CASSANDRA-3996)
 * Remove sliced_buffer_size_in_kb dead option (CASSANDRA-4076)
 * make loadNewSStable preserve sstable version (CASSANDRA-4077)
 * Respect 1.0 cache settings as much as possible when upgrading 
   (CASSANDRA-4088)
 * relax path length requirement for sstable files when upgrading on 
   non-Windows platforms (CASSANDRA-4110)
 * fix terminination of the stress.java when errors were encountered
   (CASSANDRA-4128)
 * Move CfDef and KsDef validation out of thrift (CASSANDRA-4037)
 * Fix get_paged_slice (CASSANDRA-4136)
 * CQL3: Support slice with exclusive start and stop (CASSANDRA-3785)
Merged from 1.0:
 * support PropertyFileSnitch in bulk loader (CASSANDRA-4145)
 * add auto_snapshot option allowing disabling snapshot before drop/truncate
   (CASSANDRA-3710)
 * allow short snitch names (CASSANDRA-4130)


1.1-beta2
 * rename loaded sstables to avoid conflicts with local snapshots
   (CASSANDRA-3967)
 * start hint replay as soon as FD notifies that the target is back up
   (CASSANDRA-3958)
 * avoid unproductive deserializing of cached rows during compaction
   (CASSANDRA-3921)
 * fix concurrency issues with CQL keyspace creation (CASSANDRA-3903)
 * Show Effective Owership via Nodetool ring <keyspace> (CASSANDRA-3412)
 * Update ORDER BY syntax for CQL3 (CASSANDRA-3925)
 * Fix BulkRecordWriter to not throw NPE if reducer gets no map data from Hadoop (CASSANDRA-3944)
 * Fix bug with counters in super columns (CASSANDRA-3821)
 * Remove deprecated merge_shard_chance (CASSANDRA-3940)
 * add a convenient way to reset a node's schema (CASSANDRA-2963)
 * fix for intermittent SchemaDisagreementException (CASSANDRA-3884)
 * CLI `list <CF>` to limit number of columns and their order (CASSANDRA-3012)
 * ignore deprecated KsDef/CfDef/ColumnDef fields in native schema (CASSANDRA-3963)
 * CLI to report when unsupported column_metadata pair was given (CASSANDRA-3959)
 * reincarnate removed and deprecated KsDef/CfDef attributes (CASSANDRA-3953)
 * Fix race between writes and read for cache (CASSANDRA-3862)
 * perform static initialization of StorageProxy on start-up (CASSANDRA-3797)
 * support trickling fsync() on writes (CASSANDRA-3950)
 * expose counters for unavailable/timeout exceptions given to thrift clients (CASSANDRA-3671)
 * avoid quadratic startup time in LeveledManifest (CASSANDRA-3952)
 * Add type information to new schema_ columnfamilies and remove thrift
   serialization for schema (CASSANDRA-3792)
 * add missing column validator options to the CLI help (CASSANDRA-3926)
 * skip reading saved key cache if CF's caching strategy is NONE or ROWS_ONLY (CASSANDRA-3954)
 * Unify migration code (CASSANDRA-4017)
Merged from 1.0:
 * cqlsh: guess correct version of Python for Arch Linux (CASSANDRA-4090)
 * (CLI) properly handle quotes in create/update keyspace commands (CASSANDRA-4129)
 * Avoids possible deadlock during bootstrap (CASSANDRA-4159)
 * fix stress tool that hangs forever on timeout or error (CASSANDRA-4128)
 * Fix super columns bug where cache is not updated (CASSANDRA-4190)
 * stress tool to return appropriate exit code on failure (CASSANDRA-4188)


1.0.9
 * improve index sampling performance (CASSANDRA-4023)
 * always compact away deleted hints immediately after handoff (CASSANDRA-3955)
 * delete hints from dropped ColumnFamilies on handoff instead of
   erroring out (CASSANDRA-3975)
 * add CompositeType ref to the CLI doc for create/update column family (CASSANDRA-3980)
 * Pig: support Counter ColumnFamilies (CASSANDRA-3973)
 * Pig: Composite column support (CASSANDRA-3684)
 * Avoid NPE during repair when a keyspace has no CFs (CASSANDRA-3988)
 * Fix division-by-zero error on get_slice (CASSANDRA-4000)
 * don't change manifest level for cleanup, scrub, and upgradesstables
   operations under LeveledCompactionStrategy (CASSANDRA-3989, 4112)
 * fix race leading to super columns assertion failure (CASSANDRA-3957)
 * fix NPE on invalid CQL delete command (CASSANDRA-3755)
 * allow custom types in CLI's assume command (CASSANDRA-4081)
 * fix totalBytes count for parallel compactions (CASSANDRA-3758)
 * fix intermittent NPE in get_slice (CASSANDRA-4095)
 * remove unnecessary asserts in native code interfaces (CASSANDRA-4096)
 * Validate blank keys in CQL to avoid assertion errors (CASSANDRA-3612)
 * cqlsh: fix bad decoding of some column names (CASSANDRA-4003)
 * cqlsh: fix incorrect padding with unicode chars (CASSANDRA-4033)
 * Fix EC2 snitch incorrectly reporting region (CASSANDRA-4026)
 * Shut down thrift during decommission (CASSANDRA-4086)
 * Expose nodetool cfhistograms for 2ndary indexes (CASSANDRA-4063)
Merged from 0.8:
 * Fix ConcurrentModificationException in gossiper (CASSANDRA-4019)


1.1-beta1
 * (cqlsh)
   + add SOURCE and CAPTURE commands, and --file option (CASSANDRA-3479)
   + add ALTER COLUMNFAMILY WITH (CASSANDRA-3523)
   + bundle Python dependencies with Cassandra (CASSANDRA-3507)
   + added to Debian package (CASSANDRA-3458)
   + display byte data instead of erroring out on decode failure 
     (CASSANDRA-3874)
 * add nodetool rebuild_index (CASSANDRA-3583)
 * add nodetool rangekeysample (CASSANDRA-2917)
 * Fix streaming too much data during move operations (CASSANDRA-3639)
 * Nodetool and CLI connect to localhost by default (CASSANDRA-3568)
 * Reduce memory used by primary index sample (CASSANDRA-3743)
 * (Hadoop) separate input/output configurations (CASSANDRA-3197, 3765)
 * avoid returning internal Cassandra classes over JMX (CASSANDRA-2805)
 * add row-level isolation via SnapTree (CASSANDRA-2893)
 * Optimize key count estimation when opening sstable on startup
   (CASSANDRA-2988)
 * multi-dc replication optimization supporting CL > ONE (CASSANDRA-3577)
 * add command to stop compactions (CASSANDRA-1740, 3566, 3582)
 * multithreaded streaming (CASSANDRA-3494)
 * removed in-tree redhat spec (CASSANDRA-3567)
 * "defragment" rows for name-based queries under STCS, again (CASSANDRA-2503)
 * Recycle commitlog segments for improved performance 
   (CASSANDRA-3411, 3543, 3557, 3615)
 * update size-tiered compaction to prioritize small tiers (CASSANDRA-2407)
 * add message expiration logic to OutboundTcpConnection (CASSANDRA-3005)
 * off-heap cache to use sun.misc.Unsafe instead of JNA (CASSANDRA-3271)
 * EACH_QUORUM is only supported for writes (CASSANDRA-3272)
 * replace compactionlock use in schema migration by checking CFS.isValid
   (CASSANDRA-3116)
 * recognize that "SELECT first ... *" isn't really "SELECT *" (CASSANDRA-3445)
 * Use faster bytes comparison (CASSANDRA-3434)
 * Bulk loader is no longer a fat client, (HADOOP) bulk load output format
   (CASSANDRA-3045)
 * (Hadoop) add support for KeyRange.filter
 * remove assumption that keys and token are in bijection
   (CASSANDRA-1034, 3574, 3604)
 * always remove endpoints from delevery queue in HH (CASSANDRA-3546)
 * fix race between cf flush and its 2ndary indexes flush (CASSANDRA-3547)
 * fix potential race in AES when a repair fails (CASSANDRA-3548)
 * Remove columns shadowed by a deleted container even when we cannot purge
   (CASSANDRA-3538)
 * Improve memtable slice iteration performance (CASSANDRA-3545)
 * more efficient allocation of small bloom filters (CASSANDRA-3618)
 * Use separate writer thread in SSTableSimpleUnsortedWriter (CASSANDRA-3619)
 * fsync the directory after new sstable or commitlog segment are created (CASSANDRA-3250)
 * fix minor issues reported by FindBugs (CASSANDRA-3658)
 * global key/row caches (CASSANDRA-3143, 3849)
 * optimize memtable iteration during range scan (CASSANDRA-3638)
 * introduce 'crc_check_chance' in CompressionParameters to support
   a checksum percentage checking chance similarly to read-repair (CASSANDRA-3611)
 * a way to deactivate global key/row cache on per-CF basis (CASSANDRA-3667)
 * fix LeveledCompactionStrategy broken because of generation pre-allocation
   in LeveledManifest (CASSANDRA-3691)
 * finer-grained control over data directories (CASSANDRA-2749)
 * Fix ClassCastException during hinted handoff (CASSANDRA-3694)
 * Upgrade Thrift to 0.7 (CASSANDRA-3213)
 * Make stress.java insert operation to use microseconds (CASSANDRA-3725)
 * Allows (internally) doing a range query with a limit of columns instead of
   rows (CASSANDRA-3742)
 * Allow rangeSlice queries to be start/end inclusive/exclusive (CASSANDRA-3749)
 * Fix BulkLoader to support new SSTable layout and add stream
   throttling to prevent an NPE when there is no yaml config (CASSANDRA-3752)
 * Allow concurrent schema migrations (CASSANDRA-1391, 3832)
 * Add SnapshotCommand to trigger snapshot on remote node (CASSANDRA-3721)
 * Make CFMetaData conversions to/from thrift/native schema inverses
   (CASSANDRA_3559)
 * Add initial code for CQL 3.0-beta (CASSANDRA-2474, 3781, 3753)
 * Add wide row support for ColumnFamilyInputFormat (CASSANDRA-3264)
 * Allow extending CompositeType comparator (CASSANDRA-3657)
 * Avoids over-paging during get_count (CASSANDRA-3798)
 * Add new command to rebuild a node without (repair) merkle tree calculations
   (CASSANDRA-3483, 3922)
 * respect not only row cache capacity but caching mode when
   trying to read data (CASSANDRA-3812)
 * fix system tests (CASSANDRA-3827)
 * CQL support for altering row key type in ALTER TABLE (CASSANDRA-3781)
 * turn compression on by default (CASSANDRA-3871)
 * make hexToBytes refuse invalid input (CASSANDRA-2851)
 * Make secondary indexes CF inherit compression and compaction from their
   parent CF (CASSANDRA-3877)
 * Finish cleanup up tombstone purge code (CASSANDRA-3872)
 * Avoid NPE on aboarted stream-out sessions (CASSANDRA-3904)
 * BulkRecordWriter throws NPE for counter columns (CASSANDRA-3906)
 * Support compression using BulkWriter (CASSANDRA-3907)


1.0.8
 * fix race between cleanup and flush on secondary index CFSes (CASSANDRA-3712)
 * avoid including non-queried nodes in rangeslice read repair
   (CASSANDRA-3843)
 * Only snapshot CF being compacted for snapshot_before_compaction 
   (CASSANDRA-3803)
 * Log active compactions in StatusLogger (CASSANDRA-3703)
 * Compute more accurate compaction score per level (CASSANDRA-3790)
 * Return InvalidRequest when using a keyspace that doesn't exist
   (CASSANDRA-3764)
 * disallow user modification of System keyspace (CASSANDRA-3738)
 * allow using sstable2json on secondary index data (CASSANDRA-3738)
 * (cqlsh) add DESCRIBE COLUMNFAMILIES (CASSANDRA-3586)
 * (cqlsh) format blobs correctly and use colors to improve output
   readability (CASSANDRA-3726)
 * synchronize BiMap of bootstrapping tokens (CASSANDRA-3417)
 * show index options in CLI (CASSANDRA-3809)
 * add optional socket timeout for streaming (CASSANDRA-3838)
 * fix truncate not to leave behind non-CFS backed secondary indexes
   (CASSANDRA-3844)
 * make CLI `show schema` to use output stream directly instead
   of StringBuilder (CASSANDRA-3842)
 * remove the wait on hint future during write (CASSANDRA-3870)
 * (cqlsh) ignore missing CfDef opts (CASSANDRA-3933)
 * (cqlsh) look for cqlshlib relative to realpath (CASSANDRA-3767)
 * Fix short read protection (CASSANDRA-3934)
 * Make sure infered and actual schema match (CASSANDRA-3371)
 * Fix NPE during HH delivery (CASSANDRA-3677)
 * Don't put boostrapping node in 'hibernate' status (CASSANDRA-3737)
 * Fix double quotes in windows bat files (CASSANDRA-3744)
 * Fix bad validator lookup (CASSANDRA-3789)
 * Fix soft reset in EC2MultiRegionSnitch (CASSANDRA-3835)
 * Don't leave zombie connections with THSHA thrift server (CASSANDRA-3867)
 * (cqlsh) fix deserialization of data (CASSANDRA-3874)
 * Fix removetoken force causing an inconsistent state (CASSANDRA-3876)
 * Fix ahndling of some types with Pig (CASSANDRA-3886)
 * Don't allow to drop the system keyspace (CASSANDRA-3759)
 * Make Pig deletes disabled by default and configurable (CASSANDRA-3628)
Merged from 0.8:
 * (Pig) fix CassandraStorage to use correct comparator in Super ColumnFamily
   case (CASSANDRA-3251)
 * fix thread safety issues in commitlog replay, primarily affecting
   systems with many (100s) of CF definitions (CASSANDRA-3751)
 * Fix relevant tombstone ignored with super columns (CASSANDRA-3875)


1.0.7
 * fix regression in HH page size calculation (CASSANDRA-3624)
 * retry failed stream on IOException (CASSANDRA-3686)
 * allow configuring bloom_filter_fp_chance (CASSANDRA-3497)
 * attempt hint delivery every ten minutes, or when failure detector
   notifies us that a node is back up, whichever comes first.  hint
   handoff throttle delay default changed to 1ms, from 50 (CASSANDRA-3554)
 * add nodetool setstreamthroughput (CASSANDRA-3571)
 * fix assertion when dropping a columnfamily with no sstables (CASSANDRA-3614)
 * more efficient allocation of small bloom filters (CASSANDRA-3618)
 * CLibrary.createHardLinkWithExec() to check for errors (CASSANDRA-3101)
 * Avoid creating empty and non cleaned writer during compaction (CASSANDRA-3616)
 * stop thrift service in shutdown hook so we can quiesce MessagingService
   (CASSANDRA-3335)
 * (CQL) compaction_strategy_options and compression_parameters for
   CREATE COLUMNFAMILY statement (CASSANDRA-3374)
 * Reset min/max compaction threshold when creating size tiered compaction
   strategy (CASSANDRA-3666)
 * Don't ignore IOException during compaction (CASSANDRA-3655)
 * Fix assertion error for CF with gc_grace=0 (CASSANDRA-3579)
 * Shutdown ParallelCompaction reducer executor after use (CASSANDRA-3711)
 * Avoid < 0 value for pending tasks in leveled compaction (CASSANDRA-3693)
 * (Hadoop) Support TimeUUID in Pig CassandraStorage (CASSANDRA-3327)
 * Check schema is ready before continuing boostrapping (CASSANDRA-3629)
 * Catch overflows during parsing of chunk_length_kb (CASSANDRA-3644)
 * Improve stream protocol mismatch errors (CASSANDRA-3652)
 * Avoid multiple thread doing HH to the same target (CASSANDRA-3681)
 * Add JMX property for rp_timeout_in_ms (CASSANDRA-2940)
 * Allow DynamicCompositeType to compare component of different types
   (CASSANDRA-3625)
 * Flush non-cfs backed secondary indexes (CASSANDRA-3659)
 * Secondary Indexes should report memory consumption (CASSANDRA-3155)
 * fix for SelectStatement start/end key are not set correctly
   when a key alias is involved (CASSANDRA-3700)
 * fix CLI `show schema` command insert of an extra comma in
   column_metadata (CASSANDRA-3714)
Merged from 0.8:
 * avoid logging (harmless) exception when GC takes < 1ms (CASSANDRA-3656)
 * prevent new nodes from thinking down nodes are up forever (CASSANDRA-3626)
 * use correct list of replicas for LOCAL_QUORUM reads when read repair
   is disabled (CASSANDRA-3696)
 * block on flush before compacting hints (may prevent OOM) (CASSANDRA-3733)


1.0.6
 * (CQL) fix cqlsh support for replicate_on_write (CASSANDRA-3596)
 * fix adding to leveled manifest after streaming (CASSANDRA-3536)
 * filter out unavailable cipher suites when using encryption (CASSANDRA-3178)
 * (HADOOP) add old-style api support for CFIF and CFRR (CASSANDRA-2799)
 * Support TimeUUIDType column names in Stress.java tool (CASSANDRA-3541)
 * (CQL) INSERT/UPDATE/DELETE/TRUNCATE commands should allow CF names to
   be qualified by keyspace (CASSANDRA-3419)
 * always remove endpoints from delevery queue in HH (CASSANDRA-3546)
 * fix race between cf flush and its 2ndary indexes flush (CASSANDRA-3547)
 * fix potential race in AES when a repair fails (CASSANDRA-3548)
 * fix default value validation usage in CLI SET command (CASSANDRA-3553)
 * Optimize componentsFor method for compaction and startup time
   (CASSANDRA-3532)
 * (CQL) Proper ColumnFamily metadata validation on CREATE COLUMNFAMILY 
   (CASSANDRA-3565)
 * fix compression "chunk_length_kb" option to set correct kb value for 
   thrift/avro (CASSANDRA-3558)
 * fix missing response during range slice repair (CASSANDRA-3551)
 * 'describe ring' moved from CLI to nodetool and available through JMX (CASSANDRA-3220)
 * add back partitioner to sstable metadata (CASSANDRA-3540)
 * fix NPE in get_count for counters (CASSANDRA-3601)
Merged from 0.8:
 * remove invalid assertion that table was opened before dropping it
   (CASSANDRA-3580)
 * range and index scans now only send requests to enough replicas to
   satisfy requested CL + RR (CASSANDRA-3598)
 * use cannonical host for local node in nodetool info (CASSANDRA-3556)
 * remove nonlocal DC write optimization since it only worked with
   CL.ONE or CL.LOCAL_QUORUM (CASSANDRA-3577, 3585)
 * detect misuses of CounterColumnType (CASSANDRA-3422)
 * turn off string interning in json2sstable, take 2 (CASSANDRA-2189)
 * validate compression parameters on add/update of the ColumnFamily 
   (CASSANDRA-3573)
 * Check for 0.0.0.0 is incorrect in CFIF (CASSANDRA-3584)
 * Increase vm.max_map_count in debian packaging (CASSANDRA-3563)
 * gossiper will never add itself to saved endpoints (CASSANDRA-3485)


1.0.5
 * revert CASSANDRA-3407 (see CASSANDRA-3540)
 * fix assertion error while forwarding writes to local nodes (CASSANDRA-3539)


1.0.4
 * fix self-hinting of timed out read repair updates and make hinted handoff
   less prone to OOMing a coordinator (CASSANDRA-3440)
 * expose bloom filter sizes via JMX (CASSANDRA-3495)
 * enforce RP tokens 0..2**127 (CASSANDRA-3501)
 * canonicalize paths exposed through JMX (CASSANDRA-3504)
 * fix "liveSize" stat when sstables are removed (CASSANDRA-3496)
 * add bloom filter FP rates to nodetool cfstats (CASSANDRA-3347)
 * record partitioner in sstable metadata component (CASSANDRA-3407)
 * add new upgradesstables nodetool command (CASSANDRA-3406)
 * skip --debug requirement to see common exceptions in CLI (CASSANDRA-3508)
 * fix incorrect query results due to invalid max timestamp (CASSANDRA-3510)
 * make sstableloader recognize compressed sstables (CASSANDRA-3521)
 * avoids race in OutboundTcpConnection in multi-DC setups (CASSANDRA-3530)
 * use SETLOCAL in cassandra.bat (CASSANDRA-3506)
 * fix ConcurrentModificationException in Table.all() (CASSANDRA-3529)
Merged from 0.8:
 * fix concurrence issue in the FailureDetector (CASSANDRA-3519)
 * fix array out of bounds error in counter shard removal (CASSANDRA-3514)
 * avoid dropping tombstones when they might still be needed to shadow
   data in a different sstable (CASSANDRA-2786)


1.0.3
 * revert name-based query defragmentation aka CASSANDRA-2503 (CASSANDRA-3491)
 * fix invalidate-related test failures (CASSANDRA-3437)
 * add next-gen cqlsh to bin/ (CASSANDRA-3188, 3131, 3493)
 * (CQL) fix handling of rows with no columns (CASSANDRA-3424, 3473)
 * fix querying supercolumns by name returning only a subset of
   subcolumns or old subcolumn versions (CASSANDRA-3446)
 * automatically compute sha1 sum for uncompressed data files (CASSANDRA-3456)
 * fix reading metadata/statistics component for version < h (CASSANDRA-3474)
 * add sstable forward-compatibility (CASSANDRA-3478)
 * report compression ratio in CFSMBean (CASSANDRA-3393)
 * fix incorrect size exception during streaming of counters (CASSANDRA-3481)
 * (CQL) fix for counter decrement syntax (CASSANDRA-3418)
 * Fix race introduced by CASSANDRA-2503 (CASSANDRA-3482)
 * Fix incomplete deletion of delivered hints (CASSANDRA-3466)
 * Avoid rescheduling compactions when no compaction was executed 
   (CASSANDRA-3484)
 * fix handling of the chunk_length_kb compression options (CASSANDRA-3492)
Merged from 0.8:
 * fix updating CF row_cache_provider (CASSANDRA-3414)
 * CFMetaData.convertToThrift method to set RowCacheProvider (CASSANDRA-3405)
 * acquire compactionlock during truncate (CASSANDRA-3399)
 * fix displaying cfdef entries for super columnfamilies (CASSANDRA-3415)
 * Make counter shard merging thread safe (CASSANDRA-3178)
 * Revert CASSANDRA-2855
 * Fix bug preventing the use of efficient cross-DC writes (CASSANDRA-3472)
 * `describe ring` command for CLI (CASSANDRA-3220)
 * (Hadoop) skip empty rows when entire row is requested, redux (CASSANDRA-2855)


1.0.2
 * "defragment" rows for name-based queries under STCS (CASSANDRA-2503)
 * Add timing information to cassandra-cli GET/SET/LIST queries (CASSANDRA-3326)
 * Only create one CompressionMetadata object per sstable (CASSANDRA-3427)
 * cleanup usage of StorageService.setMode() (CASSANDRA-3388)
 * Avoid large array allocation for compressed chunk offsets (CASSANDRA-3432)
 * fix DecimalType bytebuffer marshalling (CASSANDRA-3421)
 * fix bug that caused first column in per row indexes to be ignored 
   (CASSANDRA-3441)
 * add JMX call to clean (failed) repair sessions (CASSANDRA-3316)
 * fix sstableloader reference acquisition bug (CASSANDRA-3438)
 * fix estimated row size regression (CASSANDRA-3451)
 * make sure we don't return more columns than asked (CASSANDRA-3303, 3395)
Merged from 0.8:
 * acquire compactionlock during truncate (CASSANDRA-3399)
 * fix displaying cfdef entries for super columnfamilies (CASSANDRA-3415)


1.0.1
 * acquire references during index build to prevent delete problems
   on Windows (CASSANDRA-3314)
 * describe_ring should include datacenter/topology information (CASSANDRA-2882)
 * Thrift sockets are not properly buffered (CASSANDRA-3261)
 * performance improvement for bytebufferutil compare function (CASSANDRA-3286)
 * add system.versions ColumnFamily (CASSANDRA-3140)
 * reduce network copies (CASSANDRA-3333, 3373)
 * limit nodetool to 32MB of heap (CASSANDRA-3124)
 * (CQL) update parser to accept "timestamp" instead of "date" (CASSANDRA-3149)
 * Fix CLI `show schema` to include "compression_options" (CASSANDRA-3368)
 * Snapshot to include manifest under LeveledCompactionStrategy (CASSANDRA-3359)
 * (CQL) SELECT query should allow CF name to be qualified by keyspace (CASSANDRA-3130)
 * (CQL) Fix internal application error specifying 'using consistency ...'
   in lower case (CASSANDRA-3366)
 * fix Deflate compression when compression actually makes the data bigger
   (CASSANDRA-3370)
 * optimize UUIDGen to avoid lock contention on InetAddress.getLocalHost 
   (CASSANDRA-3387)
 * tolerate index being dropped mid-mutation (CASSANDRA-3334, 3313)
 * CompactionManager is now responsible for checking for new candidates
   post-task execution, enabling more consistent leveled compaction 
   (CASSANDRA-3391)
 * Cache HSHA threads (CASSANDRA-3372)
 * use CF/KS names as snapshot prefix for drop + truncate operations
   (CASSANDRA-2997)
 * Break bloom filters up to avoid heap fragmentation (CASSANDRA-2466)
 * fix cassandra hanging on jsvc stop (CASSANDRA-3302)
 * Avoid leveled compaction getting blocked on errors (CASSANDRA-3408)
 * Make reloading the compaction strategy safe (CASSANDRA-3409)
 * ignore 0.8 hints even if compaction begins before we try to purge
   them (CASSANDRA-3385)
 * remove procrun (bin\daemon) from Cassandra source tree and 
   artifacts (CASSANDRA-3331)
 * make cassandra compile under JDK7 (CASSANDRA-3275)
 * remove dependency of clientutil.jar to FBUtilities (CASSANDRA-3299)
 * avoid truncation errors by using long math on long values (CASSANDRA-3364)
 * avoid clock drift on some Windows machine (CASSANDRA-3375)
 * display cache provider in cli 'describe keyspace' command (CASSANDRA-3384)
 * fix incomplete topology information in describe_ring (CASSANDRA-3403)
 * expire dead gossip states based on time (CASSANDRA-2961)
 * improve CompactionTask extensibility (CASSANDRA-3330)
 * Allow one leveled compaction task to kick off another (CASSANDRA-3363)
 * allow encryption only between datacenters (CASSANDRA-2802)
Merged from 0.8:
 * fix truncate allowing data to be replayed post-restart (CASSANDRA-3297)
 * make iwriter final in IndexWriter to avoid NPE (CASSANDRA-2863)
 * (CQL) update grammar to require key clause in DELETE statement
   (CASSANDRA-3349)
 * (CQL) allow numeric keyspace names in USE statement (CASSANDRA-3350)
 * (Hadoop) skip empty rows when slicing the entire row (CASSANDRA-2855)
 * Fix handling of tombstone by SSTableExport/Import (CASSANDRA-3357)
 * fix ColumnIndexer to use long offsets (CASSANDRA-3358)
 * Improved CLI exceptions (CASSANDRA-3312)
 * Fix handling of tombstone by SSTableExport/Import (CASSANDRA-3357)
 * Only count compaction as active (for throttling) when they have
   successfully acquired the compaction lock (CASSANDRA-3344)
 * Display CLI version string on startup (CASSANDRA-3196)
 * (Hadoop) make CFIF try rpc_address or fallback to listen_address
   (CASSANDRA-3214)
 * (Hadoop) accept comma delimited lists of initial thrift connections
   (CASSANDRA-3185)
 * ColumnFamily min_compaction_threshold should be >= 2 (CASSANDRA-3342)
 * (Pig) add 0.8+ types and key validation type in schema (CASSANDRA-3280)
 * Fix completely removing column metadata using CLI (CASSANDRA-3126)
 * CLI `describe cluster;` output should be on separate lines for separate versions
   (CASSANDRA-3170)
 * fix changing durable_writes keyspace option during CF creation
   (CASSANDRA-3292)
 * avoid locking on update when no indexes are involved (CASSANDRA-3386)
 * fix assertionError during repair with ordered partitioners (CASSANDRA-3369)
 * correctly serialize key_validation_class for avro (CASSANDRA-3391)
 * don't expire counter tombstone after streaming (CASSANDRA-3394)
 * prevent nodes that failed to join from hanging around forever 
   (CASSANDRA-3351)
 * remove incorrect optimization from slice read path (CASSANDRA-3390)
 * Fix race in AntiEntropyService (CASSANDRA-3400)


1.0.0-final
 * close scrubbed sstable fd before deleting it (CASSANDRA-3318)
 * fix bug preventing obsolete commitlog segments from being removed
   (CASSANDRA-3269)
 * tolerate whitespace in seed CDL (CASSANDRA-3263)
 * Change default heap thresholds to max(min(1/2 ram, 1G), min(1/4 ram, 8GB))
   (CASSANDRA-3295)
 * Fix broken CompressedRandomAccessReaderTest (CASSANDRA-3298)
 * (CQL) fix type information returned for wildcard queries (CASSANDRA-3311)
 * add estimated tasks to LeveledCompactionStrategy (CASSANDRA-3322)
 * avoid including compaction cache-warming in keycache stats (CASSANDRA-3325)
 * run compaction and hinted handoff threads at MIN_PRIORITY (CASSANDRA-3308)
 * default hsha thrift server to cpu core count in rpc pool (CASSANDRA-3329)
 * add bin\daemon to binary tarball for Windows service (CASSANDRA-3331)
 * Fix places where uncompressed size of sstables was use in place of the
   compressed one (CASSANDRA-3338)
 * Fix hsha thrift server (CASSANDRA-3346)
 * Make sure repair only stream needed sstables (CASSANDRA-3345)


1.0.0-rc2
 * Log a meaningful warning when a node receives a message for a repair session
   that doesn't exist anymore (CASSANDRA-3256)
 * test for NUMA policy support as well as numactl presence (CASSANDRA-3245)
 * Fix FD leak when internode encryption is enabled (CASSANDRA-3257)
 * Remove incorrect assertion in mergeIterator (CASSANDRA-3260)
 * FBUtilities.hexToBytes(String) to throw NumberFormatException when string
   contains non-hex characters (CASSANDRA-3231)
 * Keep SimpleSnitch proximity ordering unchanged from what the Strategy
   generates, as intended (CASSANDRA-3262)
 * remove Scrub from compactionstats when finished (CASSANDRA-3255)
 * fix counter entry in jdbc TypesMap (CASSANDRA-3268)
 * fix full queue scenario for ParallelCompactionIterator (CASSANDRA-3270)
 * fix bootstrap process (CASSANDRA-3285)
 * don't try delivering hints if when there isn't any (CASSANDRA-3176)
 * CLI documentation change for ColumnFamily `compression_options` (CASSANDRA-3282)
 * ignore any CF ids sent by client for adding CF/KS (CASSANDRA-3288)
 * remove obsolete hints on first startup (CASSANDRA-3291)
 * use correct ISortedColumns for time-optimized reads (CASSANDRA-3289)
 * Evict gossip state immediately when a token is taken over by a new IP 
   (CASSANDRA-3259)


1.0.0-rc1
 * Update CQL to generate microsecond timestamps by default (CASSANDRA-3227)
 * Fix counting CFMetadata towards Memtable liveRatio (CASSANDRA-3023)
 * Kill server on wrapped OOME such as from FileChannel.map (CASSANDRA-3201)
 * remove unnecessary copy when adding to row cache (CASSANDRA-3223)
 * Log message when a full repair operation completes (CASSANDRA-3207)
 * Fix streamOutSession keeping sstables references forever if the remote end
   dies (CASSANDRA-3216)
 * Remove dynamic_snitch boolean from example configuration (defaulting to 
   true) and set default badness threshold to 0.1 (CASSANDRA-3229)
 * Base choice of random or "balanced" token on bootstrap on whether
   schema definitions were found (CASSANDRA-3219)
 * Fixes for LeveledCompactionStrategy score computation, prioritization,
   scheduling, and performance (CASSANDRA-3224, 3234)
 * parallelize sstable open at server startup (CASSANDRA-2988)
 * fix handling of exceptions writing to OutboundTcpConnection (CASSANDRA-3235)
 * Allow using quotes in "USE <keyspace>;" CLI command (CASSANDRA-3208)
 * Don't allow any cache loading exceptions to halt startup (CASSANDRA-3218)
 * Fix sstableloader --ignores option (CASSANDRA-3247)
 * File descriptor limit increased in packaging (CASSANDRA-3206)
 * Fix deadlock in commit log during flush (CASSANDRA-3253) 


1.0.0-beta1
 * removed binarymemtable (CASSANDRA-2692)
 * add commitlog_total_space_in_mb to prevent fragmented logs (CASSANDRA-2427)
 * removed commitlog_rotation_threshold_in_mb configuration (CASSANDRA-2771)
 * make AbstractBounds.normalize de-overlapp overlapping ranges (CASSANDRA-2641)
 * replace CollatingIterator, ReducingIterator with MergeIterator 
   (CASSANDRA-2062)
 * Fixed the ability to set compaction strategy in cli using create column 
   family command (CASSANDRA-2778)
 * clean up tmp files after failed compaction (CASSANDRA-2468)
 * restrict repair streaming to specific columnfamilies (CASSANDRA-2280)
 * don't bother persisting columns shadowed by a row tombstone (CASSANDRA-2589)
 * reset CF and SC deletion times after gc_grace (CASSANDRA-2317)
 * optimize away seek when compacting wide rows (CASSANDRA-2879)
 * single-pass streaming (CASSANDRA-2677, 2906, 2916, 3003)
 * use reference counting for deleting sstables instead of relying on GC
   (CASSANDRA-2521, 3179)
 * store hints as serialized mutations instead of pointers to data row
   (CASSANDRA-2045)
 * store hints in the coordinator node instead of in the closest replica 
   (CASSANDRA-2914)
 * add row_cache_keys_to_save CF option (CASSANDRA-1966)
 * check column family validity in nodetool repair (CASSANDRA-2933)
 * use lazy initialization instead of class initialization in NodeId
   (CASSANDRA-2953)
 * add paging to get_count (CASSANDRA-2894)
 * fix "short reads" in [multi]get (CASSANDRA-2643, 3157, 3192)
 * add optional compression for sstables (CASSANDRA-47, 2994, 3001, 3128)
 * add scheduler JMX metrics (CASSANDRA-2962)
 * add block level checksum for compressed data (CASSANDRA-1717)
 * make column family backed column map pluggable and introduce unsynchronized
   ArrayList backed one to speedup reads (CASSANDRA-2843, 3165, 3205)
 * refactoring of the secondary index api (CASSANDRA-2982)
 * make CL > ONE reads wait for digest reconciliation before returning
   (CASSANDRA-2494)
 * fix missing logging for some exceptions (CASSANDRA-2061)
 * refactor and optimize ColumnFamilyStore.files(...) and Descriptor.fromFilename(String)
   and few other places responsible for work with SSTable files (CASSANDRA-3040)
 * Stop reading from sstables once we know we have the most recent columns,
   for query-by-name requests (CASSANDRA-2498)
 * Add query-by-column mode to stress.java (CASSANDRA-3064)
 * Add "install" command to cassandra.bat (CASSANDRA-292)
 * clean up KSMetadata, CFMetadata from unnecessary
   Thrift<->Avro conversion methods (CASSANDRA-3032)
 * Add timeouts to client request schedulers (CASSANDRA-3079, 3096)
 * Cli to use hashes rather than array of hashes for strategy options (CASSANDRA-3081)
 * LeveledCompactionStrategy (CASSANDRA-1608, 3085, 3110, 3087, 3145, 3154, 3182)
 * Improvements of the CLI `describe` command (CASSANDRA-2630)
 * reduce window where dropped CF sstables may not be deleted (CASSANDRA-2942)
 * Expose gossip/FD info to JMX (CASSANDRA-2806)
 * Fix streaming over SSL when compressed SSTable involved (CASSANDRA-3051)
 * Add support for pluggable secondary index implementations (CASSANDRA-3078)
 * remove compaction_thread_priority setting (CASSANDRA-3104)
 * generate hints for replicas that timeout, not just replicas that are known
   to be down before starting (CASSANDRA-2034)
 * Add throttling for internode streaming (CASSANDRA-3080)
 * make the repair of a range repair all replica (CASSANDRA-2610, 3194)
 * expose the ability to repair the first range (as returned by the
   partitioner) of a node (CASSANDRA-2606)
 * Streams Compression (CASSANDRA-3015)
 * add ability to use multiple threads during a single compaction
   (CASSANDRA-2901)
 * make AbstractBounds.normalize support overlapping ranges (CASSANDRA-2641)
 * fix of the CQL count() behavior (CASSANDRA-3068)
 * use TreeMap backed column families for the SSTable simple writers
   (CASSANDRA-3148)
 * fix inconsistency of the CLI syntax when {} should be used instead of [{}]
   (CASSANDRA-3119)
 * rename CQL type names to match expected SQL behavior (CASSANDRA-3149, 3031)
 * Arena-based allocation for memtables (CASSANDRA-2252, 3162, 3163, 3168)
 * Default RR chance to 0.1 (CASSANDRA-3169)
 * Add RowLevel support to secondary index API (CASSANDRA-3147)
 * Make SerializingCacheProvider the default if JNA is available (CASSANDRA-3183)
 * Fix backwards compatibilty for CQL memtable properties (CASSANDRA-3190)
 * Add five-minute delay before starting compactions on a restarted server
   (CASSANDRA-3181)
 * Reduce copies done for intra-host messages (CASSANDRA-1788, 3144)
 * support of compaction strategy option for stress.java (CASSANDRA-3204)
 * make memtable throughput and column count thresholds no-ops (CASSANDRA-2449)
 * Return schema information along with the resultSet in CQL (CASSANDRA-2734)
 * Add new DecimalType (CASSANDRA-2883)
 * Fix assertion error in RowRepairResolver (CASSANDRA-3156)
 * Reduce unnecessary high buffer sizes (CASSANDRA-3171)
 * Pluggable compaction strategy (CASSANDRA-1610)
 * Add new broadcast_address config option (CASSANDRA-2491)


0.8.7
 * Kill server on wrapped OOME such as from FileChannel.map (CASSANDRA-3201)
 * Allow using quotes in "USE <keyspace>;" CLI command (CASSANDRA-3208)
 * Log message when a full repair operation completes (CASSANDRA-3207)
 * Don't allow any cache loading exceptions to halt startup (CASSANDRA-3218)
 * Fix sstableloader --ignores option (CASSANDRA-3247)
 * File descriptor limit increased in packaging (CASSANDRA-3206)
 * Log a meaningfull warning when a node receive a message for a repair session
   that doesn't exist anymore (CASSANDRA-3256)
 * Fix FD leak when internode encryption is enabled (CASSANDRA-3257)
 * FBUtilities.hexToBytes(String) to throw NumberFormatException when string
   contains non-hex characters (CASSANDRA-3231)
 * Keep SimpleSnitch proximity ordering unchanged from what the Strategy
   generates, as intended (CASSANDRA-3262)
 * remove Scrub from compactionstats when finished (CASSANDRA-3255)
 * Fix tool .bat files when CASSANDRA_HOME contains spaces (CASSANDRA-3258)
 * Force flush of status table when removing/updating token (CASSANDRA-3243)
 * Evict gossip state immediately when a token is taken over by a new IP (CASSANDRA-3259)
 * Fix bug where the failure detector can take too long to mark a host
   down (CASSANDRA-3273)
 * (Hadoop) allow wrapping ranges in queries (CASSANDRA-3137)
 * (Hadoop) check all interfaces for a match with split location
   before falling back to random replica (CASSANDRA-3211)
 * (Hadoop) Make Pig storage handle implements LoadMetadata (CASSANDRA-2777)
 * (Hadoop) Fix exception during PIG 'dump' (CASSANDRA-2810)
 * Fix stress COUNTER_GET option (CASSANDRA-3301)
 * Fix missing fields in CLI `show schema` output (CASSANDRA-3304)
 * Nodetool no longer leaks threads and closes JMX connections (CASSANDRA-3309)
 * fix truncate allowing data to be replayed post-restart (CASSANDRA-3297)
 * Move SimpleAuthority and SimpleAuthenticator to examples (CASSANDRA-2922)
 * Fix handling of tombstone by SSTableExport/Import (CASSANDRA-3357)
 * Fix transposition in cfHistograms (CASSANDRA-3222)
 * Allow using number as DC name when creating keyspace in CQL (CASSANDRA-3239)
 * Force flush of system table after updating/removing a token (CASSANDRA-3243)


0.8.6
 * revert CASSANDRA-2388
 * change TokenRange.endpoints back to listen/broadcast address to match
   pre-1777 behavior, and add TokenRange.rpc_endpoints instead (CASSANDRA-3187)
 * avoid trying to watch cassandra-topology.properties when loaded from jar
   (CASSANDRA-3138)
 * prevent users from creating keyspaces with LocalStrategy replication
   (CASSANDRA-3139)
 * fix CLI `show schema;` to output correct keyspace definition statement
   (CASSANDRA-3129)
 * CustomTThreadPoolServer to log TTransportException at DEBUG level
   (CASSANDRA-3142)
 * allow topology sort to work with non-unique rack names between 
   datacenters (CASSANDRA-3152)
 * Improve caching of same-version Messages on digest and repair paths
   (CASSANDRA-3158)
 * Randomize choice of first replica for counter increment (CASSANDRA-2890)
 * Fix using read_repair_chance instead of merge_shard_change (CASSANDRA-3202)
 * Avoid streaming data to nodes that already have it, on move as well as
   decommission (CASSANDRA-3041)
 * Fix divide by zero error in GCInspector (CASSANDRA-3164)
 * allow quoting of the ColumnFamily name in CLI `create column family`
   statement (CASSANDRA-3195)
 * Fix rolling upgrade from 0.7 to 0.8 problem (CASSANDRA-3166)
 * Accomodate missing encryption_options in IncomingTcpConnection.stream
   (CASSANDRA-3212)


0.8.5
 * fix NPE when encryption_options is unspecified (CASSANDRA-3007)
 * include column name in validation failure exceptions (CASSANDRA-2849)
 * make sure truncate clears out the commitlog so replay won't re-
   populate with truncated data (CASSANDRA-2950)
 * fix NPE when debug logging is enabled and dropped CF is present
   in a commitlog segment (CASSANDRA-3021)
 * fix cassandra.bat when CASSANDRA_HOME contains spaces (CASSANDRA-2952)
 * fix to SSTableSimpleUnsortedWriter bufferSize calculation (CASSANDRA-3027)
 * make cleanup and normal compaction able to skip empty rows
   (rows containing nothing but expired tombstones) (CASSANDRA-3039)
 * work around native memory leak in com.sun.management.GarbageCollectorMXBean
   (CASSANDRA-2868)
 * validate that column names in column_metadata are not equal to key_alias
   on create/update of the ColumnFamily and CQL 'ALTER' statement (CASSANDRA-3036)
 * return an InvalidRequestException if an indexed column is assigned
   a value larger than 64KB (CASSANDRA-3057)
 * fix of numeric-only and string column names handling in CLI "drop index" 
   (CASSANDRA-3054)
 * prune index scan resultset back to original request for lazy
   resultset expansion case (CASSANDRA-2964)
 * (Hadoop) fail jobs when Cassandra node has failed but TaskTracker
   has not (CASSANDRA-2388)
 * fix dynamic snitch ignoring nodes when read_repair_chance is zero
   (CASSANDRA-2662)
 * avoid retaining references to dropped CFS objects in 
   CompactionManager.estimatedCompactions (CASSANDRA-2708)
 * expose rpc timeouts per host in MessagingServiceMBean (CASSANDRA-2941)
 * avoid including cwd in classpath for deb and rpm packages (CASSANDRA-2881)
 * remove gossip state when a new IP takes over a token (CASSANDRA-3071)
 * allow sstable2json to work on index sstable files (CASSANDRA-3059)
 * always hint counters (CASSANDRA-3099)
 * fix log4j initialization in EmbeddedCassandraService (CASSANDRA-2857)
 * remove gossip state when a new IP takes over a token (CASSANDRA-3071)
 * work around native memory leak in com.sun.management.GarbageCollectorMXBean
    (CASSANDRA-2868)
 * fix UnavailableException with writes at CL.EACH_QUORM (CASSANDRA-3084)
 * fix parsing of the Keyspace and ColumnFamily names in numeric
   and string representations in CLI (CASSANDRA-3075)
 * fix corner cases in Range.differenceToFetch (CASSANDRA-3084)
 * fix ip address String representation in the ring cache (CASSANDRA-3044)
 * fix ring cache compatibility when mixing pre-0.8.4 nodes with post-
   in the same cluster (CASSANDRA-3023)
 * make repair report failure when a node participating dies (instead of
   hanging forever) (CASSANDRA-2433)
 * fix handling of the empty byte buffer by ReversedType (CASSANDRA-3111)
 * Add validation that Keyspace names are case-insensitively unique (CASSANDRA-3066)
 * catch invalid key_validation_class before instantiating UpdateColumnFamily (CASSANDRA-3102)
 * make Range and Bounds objects client-safe (CASSANDRA-3108)
 * optionally skip log4j configuration (CASSANDRA-3061)
 * bundle sstableloader with the debian package (CASSANDRA-3113)
 * don't try to build secondary indexes when there is none (CASSANDRA-3123)
 * improve SSTableSimpleUnsortedWriter speed for large rows (CASSANDRA-3122)
 * handle keyspace arguments correctly in nodetool snapshot (CASSANDRA-3038)
 * Fix SSTableImportTest on windows (CASSANDRA-3043)
 * expose compactionThroughputMbPerSec through JMX (CASSANDRA-3117)
 * log keyspace and CF of large rows being compacted


0.8.4
 * change TokenRing.endpoints to be a list of rpc addresses instead of 
   listen/broadcast addresses (CASSANDRA-1777)
 * include files-to-be-streamed in StreamInSession.getSources (CASSANDRA-2972)
 * use JAVA env var in cassandra-env.sh (CASSANDRA-2785, 2992)
 * avoid doing read for no-op replicate-on-write at CL=1 (CASSANDRA-2892)
 * refuse counter write for CL.ANY (CASSANDRA-2990)
 * switch back to only logging recent dropped messages (CASSANDRA-3004)
 * always deserialize RowMutation for counters (CASSANDRA-3006)
 * ignore saved replication_factor strategy_option for NTS (CASSANDRA-3011)
 * make sure pre-truncate CL segments are discarded (CASSANDRA-2950)


0.8.3
 * add ability to drop local reads/writes that are going to timeout
   (CASSANDRA-2943)
 * revamp token removal process, keep gossip states for 3 days (CASSANDRA-2496)
 * don't accept extra args for 0-arg nodetool commands (CASSANDRA-2740)
 * log unavailableexception details at debug level (CASSANDRA-2856)
 * expose data_dir though jmx (CASSANDRA-2770)
 * don't include tmp files as sstable when create cfs (CASSANDRA-2929)
 * log Java classpath on startup (CASSANDRA-2895)
 * keep gossipped version in sync with actual on migration coordinator 
   (CASSANDRA-2946)
 * use lazy initialization instead of class initialization in NodeId
   (CASSANDRA-2953)
 * check column family validity in nodetool repair (CASSANDRA-2933)
 * speedup bytes to hex conversions dramatically (CASSANDRA-2850)
 * Flush memtables on shutdown when durable writes are disabled 
   (CASSANDRA-2958)
 * improved POSIX compatibility of start scripts (CASsANDRA-2965)
 * add counter support to Hadoop InputFormat (CASSANDRA-2981)
 * fix bug where dirty commitlog segments were removed (and avoid keeping 
   segments with no post-flush activity permanently dirty) (CASSANDRA-2829)
 * fix throwing exception with batch mutation of counter super columns
   (CASSANDRA-2949)
 * ignore system tables during repair (CASSANDRA-2979)
 * throw exception when NTS is given replication_factor as an option
   (CASSANDRA-2960)
 * fix assertion error during compaction of counter CFs (CASSANDRA-2968)
 * avoid trying to create index names, when no index exists (CASSANDRA-2867)
 * don't sample the system table when choosing a bootstrap token
   (CASSANDRA-2825)
 * gossiper notifies of local state changes (CASSANDRA-2948)
 * add asynchronous and half-sync/half-async (hsha) thrift servers 
   (CASSANDRA-1405)
 * fix potential use of free'd native memory in SerializingCache 
   (CASSANDRA-2951)
 * prune index scan resultset back to original request for lazy
   resultset expansion case (CASSANDRA-2964)
 * (Hadoop) fail jobs when Cassandra node has failed but TaskTracker
    has not (CASSANDRA-2388)


0.8.2
 * CQL: 
   - include only one row per unique key for IN queries (CASSANDRA-2717)
   - respect client timestamp on full row deletions (CASSANDRA-2912)
 * improve thread-safety in StreamOutSession (CASSANDRA-2792)
 * allow deleting a row and updating indexed columns in it in the
   same mutation (CASSANDRA-2773)
 * Expose number of threads blocked on submitting memtable to flush
   in JMX (CASSANDRA-2817)
 * add ability to return "endpoints" to nodetool (CASSANDRA-2776)
 * Add support for multiple (comma-delimited) coordinator addresses
   to ColumnFamilyInputFormat (CASSANDRA-2807)
 * fix potential NPE while scheduling read repair for range slice
   (CASSANDRA-2823)
 * Fix race in SystemTable.getCurrentLocalNodeId (CASSANDRA-2824)
 * Correctly set default for replicate_on_write (CASSANDRA-2835)
 * improve nodetool compactionstats formatting (CASSANDRA-2844)
 * fix index-building status display (CASSANDRA-2853)
 * fix CLI perpetuating obsolete KsDef.replication_factor (CASSANDRA-2846)
 * improve cli treatment of multiline comments (CASSANDRA-2852)
 * handle row tombstones correctly in EchoedRow (CASSANDRA-2786)
 * add MessagingService.get[Recently]DroppedMessages and
   StorageService.getExceptionCount (CASSANDRA-2804)
 * fix possibility of spurious UnavailableException for LOCAL_QUORUM
   reads with dynamic snitch + read repair disabled (CASSANDRA-2870)
 * add ant-optional as dependence for the debian package (CASSANDRA-2164)
 * add option to specify limit for get_slice in the CLI (CASSANDRA-2646)
 * decrease HH page size (CASSANDRA-2832)
 * reset cli keyspace after dropping the current one (CASSANDRA-2763)
 * add KeyRange option to Hadoop inputformat (CASSANDRA-1125)
 * fix protocol versioning (CASSANDRA-2818, 2860)
 * support spaces in path to log4j configuration (CASSANDRA-2383)
 * avoid including inferred types in CF update (CASSANDRA-2809)
 * fix JMX bulkload call (CASSANDRA-2908)
 * fix updating KS with durable_writes=false (CASSANDRA-2907)
 * add simplified facade to SSTableWriter for bulk loading use
   (CASSANDRA-2911)
 * fix re-using index CF sstable names after drop/recreate (CASSANDRA-2872)
 * prepend CF to default index names (CASSANDRA-2903)
 * fix hint replay (CASSANDRA-2928)
 * Properly synchronize repair's merkle tree computation (CASSANDRA-2816)


0.8.1
 * CQL:
   - support for insert, delete in BATCH (CASSANDRA-2537)
   - support for IN to SELECT, UPDATE (CASSANDRA-2553)
   - timestamp support for INSERT, UPDATE, and BATCH (CASSANDRA-2555)
   - TTL support (CASSANDRA-2476)
   - counter support (CASSANDRA-2473)
   - ALTER COLUMNFAMILY (CASSANDRA-1709)
   - DROP INDEX (CASSANDRA-2617)
   - add SCHEMA/TABLE as aliases for KS/CF (CASSANDRA-2743)
   - server handles wait-for-schema-agreement (CASSANDRA-2756)
   - key alias support (CASSANDRA-2480)
 * add support for comparator parameters and a generic ReverseType
   (CASSANDRA-2355)
 * add CompositeType and DynamicCompositeType (CASSANDRA-2231)
 * optimize batches containing multiple updates to the same row
   (CASSANDRA-2583)
 * adjust hinted handoff page size to avoid OOM with large columns 
   (CASSANDRA-2652)
 * mark BRAF buffer invalid post-flush so we don't re-flush partial
   buffers again, especially on CL writes (CASSANDRA-2660)
 * add DROP INDEX support to CLI (CASSANDRA-2616)
 * don't perform HH to client-mode [storageproxy] nodes (CASSANDRA-2668)
 * Improve forceDeserialize/getCompactedRow encapsulation (CASSANDRA-2659)
 * Don't write CounterUpdateColumn to disk in tests (CASSANDRA-2650)
 * Add sstable bulk loading utility (CASSANDRA-1278)
 * avoid replaying hints to dropped columnfamilies (CASSANDRA-2685)
 * add placeholders for missing rows in range query pseudo-RR (CASSANDRA-2680)
 * remove no-op HHOM.renameHints (CASSANDRA-2693)
 * clone super columns to avoid modifying them during flush (CASSANDRA-2675)
 * allow writes to bypass the commitlog for certain keyspaces (CASSANDRA-2683)
 * avoid NPE when bypassing commitlog during memtable flush (CASSANDRA-2781)
 * Added support for making bootstrap retry if nodes flap (CASSANDRA-2644)
 * Added statusthrift to nodetool to report if thrift server is running (CASSANDRA-2722)
 * Fixed rows being cached if they do not exist (CASSANDRA-2723)
 * Support passing tableName and cfName to RowCacheProviders (CASSANDRA-2702)
 * close scrub file handles (CASSANDRA-2669)
 * throttle migration replay (CASSANDRA-2714)
 * optimize column serializer creation (CASSANDRA-2716)
 * Added support for making bootstrap retry if nodes flap (CASSANDRA-2644)
 * Added statusthrift to nodetool to report if thrift server is running
   (CASSANDRA-2722)
 * Fixed rows being cached if they do not exist (CASSANDRA-2723)
 * fix truncate/compaction race (CASSANDRA-2673)
 * workaround large resultsets causing large allocation retention
   by nio sockets (CASSANDRA-2654)
 * fix nodetool ring use with Ec2Snitch (CASSANDRA-2733)
 * fix removing columns and subcolumns that are supressed by a row or
   supercolumn tombstone during replica resolution (CASSANDRA-2590)
 * support sstable2json against snapshot sstables (CASSANDRA-2386)
 * remove active-pull schema requests (CASSANDRA-2715)
 * avoid marking entire list of sstables as actively being compacted
   in multithreaded compaction (CASSANDRA-2765)
 * seek back after deserializing a row to update cache with (CASSANDRA-2752)
 * avoid skipping rows in scrub for counter column family (CASSANDRA-2759)
 * fix ConcurrentModificationException in repair when dealing with 0.7 node
   (CASSANDRA-2767)
 * use threadsafe collections for StreamInSession (CASSANDRA-2766)
 * avoid infinite loop when creating merkle tree (CASSANDRA-2758)
 * avoids unmarking compacting sstable prematurely in cleanup (CASSANDRA-2769)
 * fix NPE when the commit log is bypassed (CASSANDRA-2718)
 * don't throw an exception in SS.isRPCServerRunning (CASSANDRA-2721)
 * make stress.jar executable (CASSANDRA-2744)
 * add daemon mode to java stress (CASSANDRA-2267)
 * expose the DC and rack of a node through JMX and nodetool ring (CASSANDRA-2531)
 * fix cache mbean getSize (CASSANDRA-2781)
 * Add Date, Float, Double, and Boolean types (CASSANDRA-2530)
 * Add startup flag to renew counter node id (CASSANDRA-2788)
 * add jamm agent to cassandra.bat (CASSANDRA-2787)
 * fix repair hanging if a neighbor has nothing to send (CASSANDRA-2797)
 * purge tombstone even if row is in only one sstable (CASSANDRA-2801)
 * Fix wrong purge of deleted cf during compaction (CASSANDRA-2786)
 * fix race that could result in Hadoop writer failing to throw an
   exception encountered after close() (CASSANDRA-2755)
 * fix scan wrongly throwing assertion error (CASSANDRA-2653)
 * Always use even distribution for merkle tree with RandomPartitionner
   (CASSANDRA-2841)
 * fix describeOwnership for OPP (CASSANDRA-2800)
 * ensure that string tokens do not contain commas (CASSANDRA-2762)


0.8.0-final
 * fix CQL grammar warning and cqlsh regression from CASSANDRA-2622
 * add ant generate-cql-html target (CASSANDRA-2526)
 * update CQL consistency levels (CASSANDRA-2566)
 * debian packaging fixes (CASSANDRA-2481, 2647)
 * fix UUIDType, IntegerType for direct buffers (CASSANDRA-2682, 2684)
 * switch to native Thrift for Hadoop map/reduce (CASSANDRA-2667)
 * fix StackOverflowError when building from eclipse (CASSANDRA-2687)
 * only provide replication_factor to strategy_options "help" for
   SimpleStrategy, OldNetworkTopologyStrategy (CASSANDRA-2678, 2713)
 * fix exception adding validators to non-string columns (CASSANDRA-2696)
 * avoid instantiating DatabaseDescriptor in JDBC (CASSANDRA-2694)
 * fix potential stack overflow during compaction (CASSANDRA-2626)
 * clone super columns to avoid modifying them during flush (CASSANDRA-2675)
 * reset underlying iterator in EchoedRow constructor (CASSANDRA-2653)


0.8.0-rc1
 * faster flushes and compaction from fixing excessively pessimistic 
   rebuffering in BRAF (CASSANDRA-2581)
 * fix returning null column values in the python cql driver (CASSANDRA-2593)
 * fix merkle tree splitting exiting early (CASSANDRA-2605)
 * snapshot_before_compaction directory name fix (CASSANDRA-2598)
 * Disable compaction throttling during bootstrap (CASSANDRA-2612) 
 * fix CQL treatment of > and < operators in range slices (CASSANDRA-2592)
 * fix potential double-application of counter updates on commitlog replay
   by moving replay position from header to sstable metadata (CASSANDRA-2419)
 * JDBC CQL driver exposes getColumn for access to timestamp
 * JDBC ResultSetMetadata properties added to AbstractType
 * r/m clustertool (CASSANDRA-2607)
 * add support for presenting row key as a column in CQL result sets 
   (CASSANDRA-2622)
 * Don't allow {LOCAL|EACH}_QUORUM unless strategy is NTS (CASSANDRA-2627)
 * validate keyspace strategy_options during CQL create (CASSANDRA-2624)
 * fix empty Result with secondary index when limit=1 (CASSANDRA-2628)
 * Fix regression where bootstrapping a node with no schema fails
   (CASSANDRA-2625)
 * Allow removing LocationInfo sstables (CASSANDRA-2632)
 * avoid attempting to replay mutations from dropped keyspaces (CASSANDRA-2631)
 * avoid using cached position of a key when GT is requested (CASSANDRA-2633)
 * fix counting bloom filter true positives (CASSANDRA-2637)
 * initialize local ep state prior to gossip startup if needed (CASSANDRA-2638)
 * fix counter increment lost after restart (CASSANDRA-2642)
 * add quote-escaping via backslash to CLI (CASSANDRA-2623)
 * fix pig example script (CASSANDRA-2487)
 * fix dynamic snitch race in adding latencies (CASSANDRA-2618)
 * Start/stop cassandra after more important services such as mdadm in
   debian packaging (CASSANDRA-2481)


0.8.0-beta2
 * fix NPE compacting index CFs (CASSANDRA-2528)
 * Remove checking all column families on startup for compaction candidates 
   (CASSANDRA-2444)
 * validate CQL create keyspace options (CASSANDRA-2525)
 * fix nodetool setcompactionthroughput (CASSANDRA-2550)
 * move	gossip heartbeat back to its own thread (CASSANDRA-2554)
 * validate cql TRUNCATE columnfamily before truncating (CASSANDRA-2570)
 * fix batch_mutate for mixed standard-counter mutations (CASSANDRA-2457)
 * disallow making schema changes to system keyspace (CASSANDRA-2563)
 * fix sending mutation messages multiple times (CASSANDRA-2557)
 * fix incorrect use of NBHM.size in ReadCallback that could cause
   reads to time out even when responses were received (CASSANDRA-2552)
 * trigger read repair correctly for LOCAL_QUORUM reads (CASSANDRA-2556)
 * Allow configuring the number of compaction thread (CASSANDRA-2558)
 * forceUserDefinedCompaction will attempt to compact what it is given
   even if the pessimistic estimate is that there is not enough disk space;
   automatic compactions will only compact 2 or more sstables (CASSANDRA-2575)
 * refuse to apply migrations with older timestamps than the current 
   schema (CASSANDRA-2536)
 * remove unframed Thrift transport option
 * include indexes in snapshots (CASSANDRA-2596)
 * improve ignoring of obsolete mutations in index maintenance (CASSANDRA-2401)
 * recognize attempt to drop just the index while leaving the column
   definition alone (CASSANDRA-2619)
  

0.8.0-beta1
 * remove Avro RPC support (CASSANDRA-926)
 * support for columns that act as incr/decr counters 
   (CASSANDRA-1072, 1937, 1944, 1936, 2101, 2093, 2288, 2105, 2384, 2236, 2342,
   2454)
 * CQL (CASSANDRA-1703, 1704, 1705, 1706, 1707, 1708, 1710, 1711, 1940, 
   2124, 2302, 2277, 2493)
 * avoid double RowMutation serialization on write path (CASSANDRA-1800)
 * make NetworkTopologyStrategy the default (CASSANDRA-1960)
 * configurable internode encryption (CASSANDRA-1567, 2152)
 * human readable column names in sstable2json output (CASSANDRA-1933)
 * change default JMX port to 7199 (CASSANDRA-2027)
 * backwards compatible internal messaging (CASSANDRA-1015)
 * atomic switch of memtables and sstables (CASSANDRA-2284)
 * add pluggable SeedProvider (CASSANDRA-1669)
 * Fix clustertool to not throw exception when calling get_endpoints (CASSANDRA-2437)
 * upgrade to thrift 0.6 (CASSANDRA-2412) 
 * repair works on a token range instead of full ring (CASSANDRA-2324)
 * purge tombstones from row cache (CASSANDRA-2305)
 * push replication_factor into strategy_options (CASSANDRA-1263)
 * give snapshots the same name on each node (CASSANDRA-1791)
 * remove "nodetool loadbalance" (CASSANDRA-2448)
 * multithreaded compaction (CASSANDRA-2191)
 * compaction throttling (CASSANDRA-2156)
 * add key type information and alias (CASSANDRA-2311, 2396)
 * cli no longer divides read_repair_chance by 100 (CASSANDRA-2458)
 * made CompactionInfo.getTaskType return an enum (CASSANDRA-2482)
 * add a server-wide cap on measured memtable memory usage and aggressively
   flush to keep under that threshold (CASSANDRA-2006)
 * add unified UUIDType (CASSANDRA-2233)
 * add off-heap row cache support (CASSANDRA-1969)


0.7.5
 * improvements/fixes to PIG driver (CASSANDRA-1618, CASSANDRA-2387,
   CASSANDRA-2465, CASSANDRA-2484)
 * validate index names (CASSANDRA-1761)
 * reduce contention on Table.flusherLock (CASSANDRA-1954)
 * try harder to detect failures during streaming, cleaning up temporary
   files more reliably (CASSANDRA-2088)
 * shut down server for OOM on a Thrift thread (CASSANDRA-2269)
 * fix tombstone handling in repair and sstable2json (CASSANDRA-2279)
 * preserve version when streaming data from old sstables (CASSANDRA-2283)
 * don't start repair if a neighboring node is marked as dead (CASSANDRA-2290)
 * purge tombstones from row cache (CASSANDRA-2305)
 * Avoid seeking when sstable2json exports the entire file (CASSANDRA-2318)
 * clear Built flag in system table when dropping an index (CASSANDRA-2320)
 * don't allow arbitrary argument for stress.java (CASSANDRA-2323)
 * validate values for index predicates in get_indexed_slice (CASSANDRA-2328)
 * queue secondary indexes for flush before the parent (CASSANDRA-2330)
 * allow job configuration to set the CL used in Hadoop jobs (CASSANDRA-2331)
 * add memtable_flush_queue_size defaulting to 4 (CASSANDRA-2333)
 * Allow overriding of initial_token, storage_port and rpc_port from system
   properties (CASSANDRA-2343)
 * fix comparator used for non-indexed secondary expressions in index scan
   (CASSANDRA-2347)
 * ensure size calculation and write phase of large-row compaction use
   the same threshold for TTL expiration (CASSANDRA-2349)
 * fix race when iterating CFs during add/drop (CASSANDRA-2350)
 * add ConsistencyLevel command to CLI (CASSANDRA-2354)
 * allow negative numbers in the cli (CASSANDRA-2358)
 * hard code serialVersionUID for tokens class (CASSANDRA-2361)
 * fix potential infinite loop in ByteBufferUtil.inputStream (CASSANDRA-2365)
 * fix encoding bugs in HintedHandoffManager, SystemTable when default
   charset is not UTF8 (CASSANDRA-2367)
 * avoids having removed node reappearing in Gossip (CASSANDRA-2371)
 * fix incorrect truncation of long to int when reading columns via block
   index (CASSANDRA-2376)
 * fix NPE during stream session (CASSANDRA-2377)
 * fix race condition that could leave orphaned data files when dropping CF or
   KS (CASSANDRA-2381)
 * fsync statistics component on write (CASSANDRA-2382)
 * fix duplicate results from CFS.scan (CASSANDRA-2406)
 * add IntegerType to CLI help (CASSANDRA-2414)
 * avoid caching token-only decoratedkeys (CASSANDRA-2416)
 * convert mmap assertion to if/throw so scrub can catch it (CASSANDRA-2417)
 * don't overwrite gc log (CASSANDR-2418)
 * invalidate row cache for streamed row to avoid inconsitencies
   (CASSANDRA-2420)
 * avoid copies in range/index scans (CASSANDRA-2425)
 * make sure we don't wipe data during cleanup if the node has not join
   the ring (CASSANDRA-2428)
 * Try harder to close files after compaction (CASSANDRA-2431)
 * re-set bootstrapped flag after move finishes (CASSANDRA-2435)
 * display validation_class in CLI 'describe keyspace' (CASSANDRA-2442)
 * make cleanup compactions cleanup the row cache (CASSANDRA-2451)
 * add column fields validation to scrub (CASSANDRA-2460)
 * use 64KB flush buffer instead of in_memory_compaction_limit (CASSANDRA-2463)
 * fix backslash substitutions in CLI (CASSANDRA-2492)
 * disable cache saving for system CFS (CASSANDRA-2502)
 * fixes for verifying destination availability under hinted conditions
   so UE can be thrown intead of timing out (CASSANDRA-2514)
 * fix update of validation class in column metadata (CASSANDRA-2512)
 * support LOCAL_QUORUM, EACH_QUORUM CLs outside of NTS (CASSANDRA-2516)
 * preserve version when streaming data from old sstables (CASSANDRA-2283)
 * fix backslash substitutions in CLI (CASSANDRA-2492)
 * count a row deletion as one operation towards memtable threshold 
   (CASSANDRA-2519)
 * support LOCAL_QUORUM, EACH_QUORUM CLs outside of NTS (CASSANDRA-2516)


0.7.4
 * add nodetool join command (CASSANDRA-2160)
 * fix secondary indexes on pre-existing or streamed data (CASSANDRA-2244)
 * initialize endpoint in gossiper earlier (CASSANDRA-2228)
 * add ability to write to Cassandra from Pig (CASSANDRA-1828)
 * add rpc_[min|max]_threads (CASSANDRA-2176)
 * add CL.TWO, CL.THREE (CASSANDRA-2013)
 * avoid exporting an un-requested row in sstable2json, when exporting 
   a key that does not exist (CASSANDRA-2168)
 * add incremental_backups option (CASSANDRA-1872)
 * add configurable row limit to Pig loadfunc (CASSANDRA-2276)
 * validate column values in batches as well as single-Column inserts
   (CASSANDRA-2259)
 * move sample schema from cassandra.yaml to schema-sample.txt,
   a cli scripts (CASSANDRA-2007)
 * avoid writing empty rows when scrubbing tombstoned rows (CASSANDRA-2296)
 * fix assertion error in range and index scans for CL < ALL
   (CASSANDRA-2282)
 * fix commitlog replay when flush position refers to data that didn't
   get synced before server died (CASSANDRA-2285)
 * fix fd leak in sstable2json with non-mmap'd i/o (CASSANDRA-2304)
 * reduce memory use during streaming of multiple sstables (CASSANDRA-2301)
 * purge tombstoned rows from cache after GCGraceSeconds (CASSANDRA-2305)
 * allow zero replicas in a NTS datacenter (CASSANDRA-1924)
 * make range queries respect snitch for local replicas (CASSANDRA-2286)
 * fix HH delivery when column index is larger than 2GB (CASSANDRA-2297)
 * make 2ary indexes use parent CF flush thresholds during initial build
   (CASSANDRA-2294)
 * update memtable_throughput to be a long (CASSANDRA-2158)


0.7.3
 * Keep endpoint state until aVeryLongTime (CASSANDRA-2115)
 * lower-latency read repair (CASSANDRA-2069)
 * add hinted_handoff_throttle_delay_in_ms option (CASSANDRA-2161)
 * fixes for cache save/load (CASSANDRA-2172, -2174)
 * Handle whole-row deletions in CFOutputFormat (CASSANDRA-2014)
 * Make memtable_flush_writers flush in parallel (CASSANDRA-2178)
 * Add compaction_preheat_key_cache option (CASSANDRA-2175)
 * refactor stress.py to have only one copy of the format string 
   used for creating row keys (CASSANDRA-2108)
 * validate index names for \w+ (CASSANDRA-2196)
 * Fix Cassandra cli to respect timeout if schema does not settle 
   (CASSANDRA-2187)
 * fix for compaction and cleanup writing old-format data into new-version 
   sstable (CASSANDRA-2211, -2216)
 * add nodetool scrub (CASSANDRA-2217, -2240)
 * fix sstable2json large-row pagination (CASSANDRA-2188)
 * fix EOFing on requests for the last bytes in a file (CASSANDRA-2213)
 * fix BufferedRandomAccessFile bugs (CASSANDRA-2218, -2241)
 * check for memtable flush_after_mins exceeded every 10s (CASSANDRA-2183)
 * fix cache saving on Windows (CASSANDRA-2207)
 * add validateSchemaAgreement call + synchronization to schema
   modification operations (CASSANDRA-2222)
 * fix for reversed slice queries on large rows (CASSANDRA-2212)
 * fat clients were writing local data (CASSANDRA-2223)
 * set DEFAULT_MEMTABLE_LIFETIME_IN_MINS to 24h
 * improve detection and cleanup of partially-written sstables 
   (CASSANDRA-2206)
 * fix supercolumn de/serialization when subcolumn comparator is different
   from supercolumn's (CASSANDRA-2104)
 * fix starting up on Windows when CASSANDRA_HOME contains whitespace
   (CASSANDRA-2237)
 * add [get|set][row|key]cacheSavePeriod to JMX (CASSANDRA-2100)
 * fix Hadoop ColumnFamilyOutputFormat dropping of mutations
   when batch fills up (CASSANDRA-2255)
 * move file deletions off of scheduledtasks executor (CASSANDRA-2253)


0.7.2
 * copy DecoratedKey.key when inserting into caches to avoid retaining
   a reference to the underlying buffer (CASSANDRA-2102)
 * format subcolumn names with subcomparator (CASSANDRA-2136)
 * fix column bloom filter deserialization (CASSANDRA-2165)


0.7.1
 * refactor MessageDigest creation code. (CASSANDRA-2107)
 * buffer network stack to avoid inefficient small TCP messages while avoiding
   the nagle/delayed ack problem (CASSANDRA-1896)
 * check log4j configuration for changes every 10s (CASSANDRA-1525, 1907)
 * more-efficient cross-DC replication (CASSANDRA-1530, -2051, -2138)
 * avoid polluting page cache with commitlog or sstable writes
   and seq scan operations (CASSANDRA-1470)
 * add RMI authentication options to nodetool (CASSANDRA-1921)
 * make snitches configurable at runtime (CASSANDRA-1374)
 * retry hadoop split requests on connection failure (CASSANDRA-1927)
 * implement describeOwnership for BOP, COPP (CASSANDRA-1928)
 * make read repair behave as expected for ConsistencyLevel > ONE
   (CASSANDRA-982, 2038)
 * distributed test harness (CASSANDRA-1859, 1964)
 * reduce flush lock contention (CASSANDRA-1930)
 * optimize supercolumn deserialization (CASSANDRA-1891)
 * fix CFMetaData.apply to only compare objects of the same class 
   (CASSANDRA-1962)
 * allow specifying specific SSTables to compact from JMX (CASSANDRA-1963)
 * fix race condition in MessagingService.targets (CASSANDRA-1959, 2094, 2081)
 * refuse to open sstables from a future version (CASSANDRA-1935)
 * zero-copy reads (CASSANDRA-1714)
 * fix copy bounds for word Text in wordcount demo (CASSANDRA-1993)
 * fixes for contrib/javautils (CASSANDRA-1979)
 * check more frequently for memtable expiration (CASSANDRA-2000)
 * fix writing SSTable column count statistics (CASSANDRA-1976)
 * fix streaming of multiple CFs during bootstrap (CASSANDRA-1992)
 * explicitly set JVM GC new generation size with -Xmn (CASSANDRA-1968)
 * add short options for CLI flags (CASSANDRA-1565)
 * make keyspace argument to "describe keyspace" in CLI optional
   when authenticated to keyspace already (CASSANDRA-2029)
 * added option to specify -Dcassandra.join_ring=false on startup
   to allow "warm spare" nodes or performing JMX maintenance before
   joining the ring (CASSANDRA-526)
 * log migrations at INFO (CASSANDRA-2028)
 * add CLI verbose option in file mode (CASSANDRA-2030)
 * add single-line "--" comments to CLI (CASSANDRA-2032)
 * message serialization tests (CASSANDRA-1923)
 * switch from ivy to maven-ant-tasks (CASSANDRA-2017)
 * CLI attempts to block for new schema to propagate (CASSANDRA-2044)
 * fix potential overflow in nodetool cfstats (CASSANDRA-2057)
 * add JVM shutdownhook to sync commitlog (CASSANDRA-1919)
 * allow nodes to be up without being part of  normal traffic (CASSANDRA-1951)
 * fix CLI "show keyspaces" with null options on NTS (CASSANDRA-2049)
 * fix possible ByteBuffer race conditions (CASSANDRA-2066)
 * reduce garbage generated by MessagingService to prevent load spikes
   (CASSANDRA-2058)
 * fix math in RandomPartitioner.describeOwnership (CASSANDRA-2071)
 * fix deletion of sstable non-data components (CASSANDRA-2059)
 * avoid blocking gossip while deleting handoff hints (CASSANDRA-2073)
 * ignore messages from newer versions, keep track of nodes in gossip 
   regardless of version (CASSANDRA-1970)
 * cache writing moved to CompactionManager to reduce i/o contention and
   updated to use non-cache-polluting writes (CASSANDRA-2053)
 * page through large rows when exporting to JSON (CASSANDRA-2041)
 * add flush_largest_memtables_at and reduce_cache_sizes_at options
   (CASSANDRA-2142)
 * add cli 'describe cluster' command (CASSANDRA-2127)
 * add cli support for setting username/password at 'connect' command 
   (CASSANDRA-2111)
 * add -D option to Stress.java to allow reading hosts from a file 
   (CASSANDRA-2149)
 * bound hints CF throughput between 32M and 256M (CASSANDRA-2148)
 * continue starting when invalid saved cache entries are encountered
   (CASSANDRA-2076)
 * add max_hint_window_in_ms option (CASSANDRA-1459)


0.7.0-final
 * fix offsets to ByteBuffer.get (CASSANDRA-1939)


0.7.0-rc4
 * fix cli crash after backgrounding (CASSANDRA-1875)
 * count timeouts in storageproxy latencies, and include latency 
   histograms in StorageProxyMBean (CASSANDRA-1893)
 * fix CLI get recognition of supercolumns (CASSANDRA-1899)
 * enable keepalive on intra-cluster sockets (CASSANDRA-1766)
 * count timeouts towards dynamicsnitch latencies (CASSANDRA-1905)
 * Expose index-building status in JMX + cli schema description
   (CASSANDRA-1871)
 * allow [LOCAL|EACH]_QUORUM to be used with non-NetworkTopology 
   replication Strategies
 * increased amount of index locks for faster commitlog replay
 * collect secondary index tombstones immediately (CASSANDRA-1914)
 * revert commitlog changes from #1780 (CASSANDRA-1917)
 * change RandomPartitioner min token to -1 to avoid collision w/
   tokens on actual nodes (CASSANDRA-1901)
 * examine the right nibble when validating TimeUUID (CASSANDRA-1910)
 * include secondary indexes in cleanup (CASSANDRA-1916)
 * CFS.scrubDataDirectories should also cleanup invalid secondary indexes
   (CASSANDRA-1904)
 * ability to disable/enable gossip on nodes to force them down
   (CASSANDRA-1108)


0.7.0-rc3
 * expose getNaturalEndpoints in StorageServiceMBean taking byte[]
   key; RMI cannot serialize ByteBuffer (CASSANDRA-1833)
 * infer org.apache.cassandra.locator for replication strategy classes
   when not otherwise specified
 * validation that generates less garbage (CASSANDRA-1814)
 * add TTL support to CLI (CASSANDRA-1838)
 * cli defaults to bytestype for subcomparator when creating
   column families (CASSANDRA-1835)
 * unregister index MBeans when index is dropped (CASSANDRA-1843)
 * make ByteBufferUtil.clone thread-safe (CASSANDRA-1847)
 * change exception for read requests during bootstrap from 
   InvalidRequest to Unavailable (CASSANDRA-1862)
 * respect row-level tombstones post-flush in range scans
   (CASSANDRA-1837)
 * ReadResponseResolver check digests against each other (CASSANDRA-1830)
 * return InvalidRequest when remove of subcolumn without supercolumn
   is requested (CASSANDRA-1866)
 * flush before repair (CASSANDRA-1748)
 * SSTableExport validates key order (CASSANDRA-1884)
 * large row support for SSTableExport (CASSANDRA-1867)
 * Re-cache hot keys post-compaction without hitting disk (CASSANDRA-1878)
 * manage read repair in coordinator instead of data source, to
   provide latency information to dynamic snitch (CASSANDRA-1873)


0.7.0-rc2
 * fix live-column-count of slice ranges including tombstoned supercolumn 
   with live subcolumn (CASSANDRA-1591)
 * rename o.a.c.internal.AntientropyStage -> AntiEntropyStage,
   o.a.c.request.Request_responseStage -> RequestResponseStage,
   o.a.c.internal.Internal_responseStage -> InternalResponseStage
 * add AbstractType.fromString (CASSANDRA-1767)
 * require index_type to be present when specifying index_name
   on ColumnDef (CASSANDRA-1759)
 * fix add/remove index bugs in CFMetadata (CASSANDRA-1768)
 * rebuild Strategy during system_update_keyspace (CASSANDRA-1762)
 * cli updates prompt to ... in continuation lines (CASSANDRA-1770)
 * support multiple Mutations per key in hadoop ColumnFamilyOutputFormat
   (CASSANDRA-1774)
 * improvements to Debian init script (CASSANDRA-1772)
 * use local classloader to check for version.properties (CASSANDRA-1778)
 * Validate that column names in column_metadata are valid for the
   defined comparator, and decode properly in cli (CASSANDRA-1773)
 * use cross-platform newlines in cli (CASSANDRA-1786)
 * add ExpiringColumn support to sstable import/export (CASSANDRA-1754)
 * add flush for each append to periodic commitlog mode; added
   periodic_without_flush option to disable this (CASSANDRA-1780)
 * close file handle used for post-flush truncate (CASSANDRA-1790)
 * various code cleanup (CASSANDRA-1793, -1794, -1795)
 * fix range queries against wrapped range (CASSANDRA-1781)
 * fix consistencylevel calculations for NetworkTopologyStrategy
   (CASSANDRA-1804)
 * cli support index type enum names (CASSANDRA-1810)
 * improved validation of column_metadata (CASSANDRA-1813)
 * reads at ConsistencyLevel > 1 throw UnavailableException
   immediately if insufficient live nodes exist (CASSANDRA-1803)
 * copy bytebuffers for local writes to avoid retaining the entire
   Thrift frame (CASSANDRA-1801)
 * fix NPE adding index to column w/o prior metadata (CASSANDRA-1764)
 * reduce fat client timeout (CASSANDRA-1730)
 * fix botched merge of CASSANDRA-1316


0.7.0-rc1
 * fix compaction and flush races with schema updates (CASSANDRA-1715)
 * add clustertool, config-converter, sstablekeys, and schematool 
   Windows .bat files (CASSANDRA-1723)
 * reject range queries received during bootstrap (CASSANDRA-1739)
 * fix wrapping-range queries on non-minimum token (CASSANDRA-1700)
 * add nodetool cfhistogram (CASSANDRA-1698)
 * limit repaired ranges to what the nodes have in common (CASSANDRA-1674)
 * index scan treats missing columns as not matching secondary
   expressions (CASSANDRA-1745)
 * Fix misuse of DataOutputBuffer.getData in AntiEntropyService
   (CASSANDRA-1729)
 * detect and warn when obsolete version of JNA is present (CASSANDRA-1760)
 * reduce fat client timeout (CASSANDRA-1730)
 * cleanup smallest CFs first to increase free temp space for larger ones
   (CASSANDRA-1811)
 * Update windows .bat files to work outside of main Cassandra
   directory (CASSANDRA-1713)
 * fix read repair regression from 0.6.7 (CASSANDRA-1727)
 * more-efficient read repair (CASSANDRA-1719)
 * fix hinted handoff replay (CASSANDRA-1656)
 * log type of dropped messages (CASSANDRA-1677)
 * upgrade to SLF4J 1.6.1
 * fix ByteBuffer bug in ExpiringColumn.updateDigest (CASSANDRA-1679)
 * fix IntegerType.getString (CASSANDRA-1681)
 * make -Djava.net.preferIPv4Stack=true the default (CASSANDRA-628)
 * add INTERNAL_RESPONSE verb to differentiate from responses related
   to client requests (CASSANDRA-1685)
 * log tpstats when dropping messages (CASSANDRA-1660)
 * include unreachable nodes in describeSchemaVersions (CASSANDRA-1678)
 * Avoid dropping messages off the client request path (CASSANDRA-1676)
 * fix jna errno reporting (CASSANDRA-1694)
 * add friendlier error for UnknownHostException on startup (CASSANDRA-1697)
 * include jna dependency in RPM package (CASSANDRA-1690)
 * add --skip-keys option to stress.py (CASSANDRA-1696)
 * improve cli handling of non-string keys and column names 
   (CASSANDRA-1701, -1693)
 * r/m extra subcomparator line in cli keyspaces output (CASSANDRA-1712)
 * add read repair chance to cli "show keyspaces"
 * upgrade to ConcurrentLinkedHashMap 1.1 (CASSANDRA-975)
 * fix index scan routing (CASSANDRA-1722)
 * fix tombstoning of supercolumns in range queries (CASSANDRA-1734)
 * clear endpoint cache after updating keyspace metadata (CASSANDRA-1741)
 * fix wrapping-range queries on non-minimum token (CASSANDRA-1700)
 * truncate includes secondary indexes (CASSANDRA-1747)
 * retain reference to PendingFile sstables (CASSANDRA-1749)
 * fix sstableimport regression (CASSANDRA-1753)
 * fix for bootstrap when no non-system tables are defined (CASSANDRA-1732)
 * handle replica unavailability in index scan (CASSANDRA-1755)
 * fix service initialization order deadlock (CASSANDRA-1756)
 * multi-line cli commands (CASSANDRA-1742)
 * fix race between snapshot and compaction (CASSANDRA-1736)
 * add listEndpointsPendingHints, deleteHintsForEndpoint JMX methods 
   (CASSANDRA-1551)


0.7.0-beta3
 * add strategy options to describe_keyspace output (CASSANDRA-1560)
 * log warning when using randomly generated token (CASSANDRA-1552)
 * re-organize JMX into .db, .net, .internal, .request (CASSANDRA-1217)
 * allow nodes to change IPs between restarts (CASSANDRA-1518)
 * remember ring state between restarts by default (CASSANDRA-1518)
 * flush index built flag so we can read it before log replay (CASSANDRA-1541)
 * lock row cache updates to prevent race condition (CASSANDRA-1293)
 * remove assertion causing rare (and harmless) error messages in
   commitlog (CASSANDRA-1330)
 * fix moving nodes with no keyspaces defined (CASSANDRA-1574)
 * fix unbootstrap when no data is present in a transfer range (CASSANDRA-1573)
 * take advantage of AVRO-495 to simplify our avro IDL (CASSANDRA-1436)
 * extend authorization hierarchy to column family (CASSANDRA-1554)
 * deletion support in secondary indexes (CASSANDRA-1571)
 * meaningful error message for invalid replication strategy class 
   (CASSANDRA-1566)
 * allow keyspace creation with RF > N (CASSANDRA-1428)
 * improve cli error handling (CASSANDRA-1580)
 * add cache save/load ability (CASSANDRA-1417, 1606, 1647)
 * add StorageService.getDrainProgress (CASSANDRA-1588)
 * Disallow bootstrap to an in-use token (CASSANDRA-1561)
 * Allow dynamic secondary index creation and destruction (CASSANDRA-1532)
 * log auto-guessed memtable thresholds (CASSANDRA-1595)
 * add ColumnDef support to cli (CASSANDRA-1583)
 * reduce index sample time by 75% (CASSANDRA-1572)
 * add cli support for column, strategy metadata (CASSANDRA-1578, 1612)
 * add cli support for schema modification (CASSANDRA-1584)
 * delete temp files on failed compactions (CASSANDRA-1596)
 * avoid blocking for dead nodes during removetoken (CASSANDRA-1605)
 * remove ConsistencyLevel.ZERO (CASSANDRA-1607)
 * expose in-progress compaction type in jmx (CASSANDRA-1586)
 * removed IClock & related classes from internals (CASSANDRA-1502)
 * fix removing tokens from SystemTable on decommission and removetoken
   (CASSANDRA-1609)
 * include CF metadata in cli 'show keyspaces' (CASSANDRA-1613)
 * switch from Properties to HashMap in PropertyFileSnitch to
   avoid synchronization bottleneck (CASSANDRA-1481)
 * PropertyFileSnitch configuration file renamed to 
   cassandra-topology.properties
 * add cli support for get_range_slices (CASSANDRA-1088, CASSANDRA-1619)
 * Make memtable flush thresholds per-CF instead of global 
   (CASSANDRA-1007, 1637)
 * add cli support for binary data without CfDef hints (CASSANDRA-1603)
 * fix building SSTable statistics post-stream (CASSANDRA-1620)
 * fix potential infinite loop in 2ary index queries (CASSANDRA-1623)
 * allow creating NTS keyspaces with no replicas configured (CASSANDRA-1626)
 * add jmx histogram of sstables accessed per read (CASSANDRA-1624)
 * remove system_rename_column_family and system_rename_keyspace from the
   client API until races can be fixed (CASSANDRA-1630, CASSANDRA-1585)
 * add cli sanity tests (CASSANDRA-1582)
 * update GC settings in cassandra.bat (CASSANDRA-1636)
 * cli support for index queries (CASSANDRA-1635)
 * cli support for updating schema memtable settings (CASSANDRA-1634)
 * cli --file option (CASSANDRA-1616)
 * reduce automatically chosen memtable sizes by 50% (CASSANDRA-1641)
 * move endpoint cache from snitch to strategy (CASSANDRA-1643)
 * fix commitlog recovery deleting the newly-created segment as well as
   the old ones (CASSANDRA-1644)
 * upgrade to Thrift 0.5 (CASSANDRA-1367)
 * renamed CL.DCQUORUM to LOCAL_QUORUM and DCQUORUMSYNC to EACH_QUORUM
 * cli truncate support (CASSANDRA-1653)
 * update GC settings in cassandra.bat (CASSANDRA-1636)
 * avoid logging when a node's ip/token is gossipped back to it (CASSANDRA-1666)


0.7-beta2
 * always use UTF-8 for hint keys (CASSANDRA-1439)
 * remove cassandra.yaml dependency from Hadoop and Pig (CASSADRA-1322)
 * expose CfDef metadata in describe_keyspaces (CASSANDRA-1363)
 * restore use of mmap_index_only option (CASSANDRA-1241)
 * dropping a keyspace with no column families generated an error 
   (CASSANDRA-1378)
 * rename RackAwareStrategy to OldNetworkTopologyStrategy, RackUnawareStrategy 
   to SimpleStrategy, DatacenterShardStrategy to NetworkTopologyStrategy,
   AbstractRackAwareSnitch to AbstractNetworkTopologySnitch (CASSANDRA-1392)
 * merge StorageProxy.mutate, mutateBlocking (CASSANDRA-1396)
 * faster UUIDType, LongType comparisons (CASSANDRA-1386, 1393)
 * fix setting read_repair_chance from CLI addColumnFamily (CASSANDRA-1399)
 * fix updates to indexed columns (CASSANDRA-1373)
 * fix race condition leaving to FileNotFoundException (CASSANDRA-1382)
 * fix sharded lock hash on index write path (CASSANDRA-1402)
 * add support for GT/E, LT/E in subordinate index clauses (CASSANDRA-1401)
 * cfId counter got out of sync when CFs were added (CASSANDRA-1403)
 * less chatty schema updates (CASSANDRA-1389)
 * rename column family mbeans. 'type' will now include either 
   'IndexColumnFamilies' or 'ColumnFamilies' depending on the CFS type.
   (CASSANDRA-1385)
 * disallow invalid keyspace and column family names. This includes name that
   matches a '^\w+' regex. (CASSANDRA-1377)
 * use JNA, if present, to take snapshots (CASSANDRA-1371)
 * truncate hints if starting 0.7 for the first time (CASSANDRA-1414)
 * fix FD leak in single-row slicepredicate queries (CASSANDRA-1416)
 * allow index expressions against columns that are not part of the 
   SlicePredicate (CASSANDRA-1410)
 * config-converter properly handles snitches and framed support 
   (CASSANDRA-1420)
 * remove keyspace argument from multiget_count (CASSANDRA-1422)
 * allow specifying cassandra.yaml location as (local or remote) URL
   (CASSANDRA-1126)
 * fix using DynamicEndpointSnitch with NetworkTopologyStrategy
   (CASSANDRA-1429)
 * Add CfDef.default_validation_class (CASSANDRA-891)
 * fix EstimatedHistogram.max (CASSANDRA-1413)
 * quorum read optimization (CASSANDRA-1622)
 * handle zero-length (or missing) rows during HH paging (CASSANDRA-1432)
 * include secondary indexes during schema migrations (CASSANDRA-1406)
 * fix commitlog header race during schema change (CASSANDRA-1435)
 * fix ColumnFamilyStoreMBeanIterator to use new type name (CASSANDRA-1433)
 * correct filename generated by xml->yaml converter (CASSANDRA-1419)
 * add CMSInitiatingOccupancyFraction=75 and UseCMSInitiatingOccupancyOnly
   to default JVM options
 * decrease jvm heap for cassandra-cli (CASSANDRA-1446)
 * ability to modify keyspaces and column family definitions on a live cluster
   (CASSANDRA-1285)
 * support for Hadoop Streaming [non-jvm map/reduce via stdin/out]
   (CASSANDRA-1368)
 * Move persistent sstable stats from the system table to an sstable component
   (CASSANDRA-1430)
 * remove failed bootstrap attempt from pending ranges when gossip times
   it out after 1h (CASSANDRA-1463)
 * eager-create tcp connections to other cluster members (CASSANDRA-1465)
 * enumerate stages and derive stage from message type instead of 
   transmitting separately (CASSANDRA-1465)
 * apply reversed flag during collation from different data sources
   (CASSANDRA-1450)
 * make failure to remove commitlog segment non-fatal (CASSANDRA-1348)
 * correct ordering of drain operations so CL.recover is no longer 
   necessary (CASSANDRA-1408)
 * removed keyspace from describe_splits method (CASSANDRA-1425)
 * rename check_schema_agreement to describe_schema_versions
   (CASSANDRA-1478)
 * fix QUORUM calculation for RF > 3 (CASSANDRA-1487)
 * remove tombstones during non-major compactions when bloom filter
   verifies that row does not exist in other sstables (CASSANDRA-1074)
 * nodes that coordinated a loadbalance in the past could not be seen by
   newly added nodes (CASSANDRA-1467)
 * exposed endpoint states (gossip details) via jmx (CASSANDRA-1467)
 * ensure that compacted sstables are not included when new readers are
   instantiated (CASSANDRA-1477)
 * by default, calculate heap size and memtable thresholds at runtime (CASSANDRA-1469)
 * fix races dealing with adding/dropping keyspaces and column families in
   rapid succession (CASSANDRA-1477)
 * clean up of Streaming system (CASSANDRA-1503, 1504, 1506)
 * add options to configure Thrift socket keepalive and buffer sizes (CASSANDRA-1426)
 * make contrib CassandraServiceDataCleaner recursive (CASSANDRA-1509)
 * min, max compaction threshold are configurable and persistent 
   per-ColumnFamily (CASSANDRA-1468)
 * fix replaying the last mutation in a commitlog unnecessarily 
   (CASSANDRA-1512)
 * invoke getDefaultUncaughtExceptionHandler from DTPE with the original
   exception rather than the ExecutionException wrapper (CASSANDRA-1226)
 * remove Clock from the Thrift (and Avro) API (CASSANDRA-1501)
 * Close intra-node sockets when connection is broken (CASSANDRA-1528)
 * RPM packaging spec file (CASSANDRA-786)
 * weighted request scheduler (CASSANDRA-1485)
 * treat expired columns as deleted (CASSANDRA-1539)
 * make IndexInterval configurable (CASSANDRA-1488)
 * add describe_snitch to Thrift API (CASSANDRA-1490)
 * MD5 authenticator compares plain text submitted password with MD5'd
   saved property, instead of vice versa (CASSANDRA-1447)
 * JMX MessagingService pending and completed counts (CASSANDRA-1533)
 * fix race condition processing repair responses (CASSANDRA-1511)
 * make repair blocking (CASSANDRA-1511)
 * create EndpointSnitchInfo and MBean to expose rack and DC (CASSANDRA-1491)
 * added option to contrib/word_count to output results back to Cassandra
   (CASSANDRA-1342)
 * rewrite Hadoop ColumnFamilyRecordWriter to pool connections, retry to
   multiple Cassandra nodes, and smooth impact on the Cassandra cluster
   by using smaller batch sizes (CASSANDRA-1434)
 * fix setting gc_grace_seconds via CLI (CASSANDRA-1549)
 * support TTL'd index values (CASSANDRA-1536)
 * make removetoken work like decommission (CASSANDRA-1216)
 * make cli comparator-aware and improve quote rules (CASSANDRA-1523,-1524)
 * make nodetool compact and cleanup blocking (CASSANDRA-1449)
 * add memtable, cache information to GCInspector logs (CASSANDRA-1558)
 * enable/disable HintedHandoff via JMX (CASSANDRA-1550)
 * Ignore stray files in the commit log directory (CASSANDRA-1547)
 * Disallow bootstrap to an in-use token (CASSANDRA-1561)


0.7-beta1
 * sstable versioning (CASSANDRA-389)
 * switched to slf4j logging (CASSANDRA-625)
 * add (optional) expiration time for column (CASSANDRA-699)
 * access levels for authentication/authorization (CASSANDRA-900)
 * add ReadRepairChance to CF definition (CASSANDRA-930)
 * fix heisenbug in system tests, especially common on OS X (CASSANDRA-944)
 * convert to byte[] keys internally and all public APIs (CASSANDRA-767)
 * ability to alter schema definitions on a live cluster (CASSANDRA-44)
 * renamed configuration file to cassandra.xml, and log4j.properties to
   log4j-server.properties, which must now be loaded from
   the classpath (which is how our scripts in bin/ have always done it)
   (CASSANDRA-971)
 * change get_count to require a SlicePredicate. create multi_get_count
   (CASSANDRA-744)
 * re-organized endpointsnitch implementations and added SimpleSnitch
   (CASSANDRA-994)
 * Added preload_row_cache option (CASSANDRA-946)
 * add CRC to commitlog header (CASSANDRA-999)
 * removed deprecated batch_insert and get_range_slice methods (CASSANDRA-1065)
 * add truncate thrift method (CASSANDRA-531)
 * http mini-interface using mx4j (CASSANDRA-1068)
 * optimize away copy of sliced row on memtable read path (CASSANDRA-1046)
 * replace constant-size 2GB mmaped segments and special casing for index 
   entries spanning segment boundaries, with SegmentedFile that computes 
   segments that always contain entire entries/rows (CASSANDRA-1117)
 * avoid reading large rows into memory during compaction (CASSANDRA-16)
 * added hadoop OutputFormat (CASSANDRA-1101)
 * efficient Streaming (no more anticompaction) (CASSANDRA-579)
 * split commitlog header into separate file and add size checksum to
   mutations (CASSANDRA-1179)
 * avoid allocating a new byte[] for each mutation on replay (CASSANDRA-1219)
 * revise HH schema to be per-endpoint (CASSANDRA-1142)
 * add joining/leaving status to nodetool ring (CASSANDRA-1115)
 * allow multiple repair sessions per node (CASSANDRA-1190)
 * optimize away MessagingService for local range queries (CASSANDRA-1261)
 * make framed transport the default so malformed requests can't OOM the 
   server (CASSANDRA-475)
 * significantly faster reads from row cache (CASSANDRA-1267)
 * take advantage of row cache during range queries (CASSANDRA-1302)
 * make GCGraceSeconds a per-ColumnFamily value (CASSANDRA-1276)
 * keep persistent row size and column count statistics (CASSANDRA-1155)
 * add IntegerType (CASSANDRA-1282)
 * page within a single row during hinted handoff (CASSANDRA-1327)
 * push DatacenterShardStrategy configuration into keyspace definition,
   eliminating datacenter.properties. (CASSANDRA-1066)
 * optimize forward slices starting with '' and single-index-block name 
   queries by skipping the column index (CASSANDRA-1338)
 * streaming refactor (CASSANDRA-1189)
 * faster comparison for UUID types (CASSANDRA-1043)
 * secondary index support (CASSANDRA-749 and subtasks)
 * make compaction buckets deterministic (CASSANDRA-1265)


0.6.6
 * Allow using DynamicEndpointSnitch with RackAwareStrategy (CASSANDRA-1429)
 * remove the remaining vestiges of the unfinished DatacenterShardStrategy 
   (replaced by NetworkTopologyStrategy in 0.7)
   

0.6.5
 * fix key ordering in range query results with RandomPartitioner
   and ConsistencyLevel > ONE (CASSANDRA-1145)
 * fix for range query starting with the wrong token range (CASSANDRA-1042)
 * page within a single row during hinted handoff (CASSANDRA-1327)
 * fix compilation on non-sun JDKs (CASSANDRA-1061)
 * remove String.trim() call on row keys in batch mutations (CASSANDRA-1235)
 * Log summary of dropped messages instead of spamming log (CASSANDRA-1284)
 * add dynamic endpoint snitch (CASSANDRA-981)
 * fix streaming for keyspaces with hyphens in their name (CASSANDRA-1377)
 * fix errors in hard-coded bloom filter optKPerBucket by computing it
   algorithmically (CASSANDRA-1220
 * remove message deserialization stage, and uncap read/write stages
   so slow reads/writes don't block gossip processing (CASSANDRA-1358)
 * add jmx port configuration to Debian package (CASSANDRA-1202)
 * use mlockall via JNA, if present, to prevent Linux from swapping
   out parts of the JVM (CASSANDRA-1214)


0.6.4
 * avoid queuing multiple hint deliveries for the same endpoint
   (CASSANDRA-1229)
 * better performance for and stricter checking of UTF8 column names
   (CASSANDRA-1232)
 * extend option to lower compaction priority to hinted handoff
   as well (CASSANDRA-1260)
 * log errors in gossip instead of re-throwing (CASSANDRA-1289)
 * avoid aborting commitlog replay prematurely if a flushed-but-
   not-removed commitlog segment is encountered (CASSANDRA-1297)
 * fix duplicate rows being read during mapreduce (CASSANDRA-1142)
 * failure detection wasn't closing command sockets (CASSANDRA-1221)
 * cassandra-cli.bat works on windows (CASSANDRA-1236)
 * pre-emptively drop requests that cannot be processed within RPCTimeout
   (CASSANDRA-685)
 * add ack to Binary write verb and update CassandraBulkLoader
   to wait for acks for each row (CASSANDRA-1093)
 * added describe_partitioner Thrift method (CASSANDRA-1047)
 * Hadoop jobs no longer require the Cassandra storage-conf.xml
   (CASSANDRA-1280, CASSANDRA-1047)
 * log thread pool stats when GC is excessive (CASSANDRA-1275)
 * remove gossip message size limit (CASSANDRA-1138)
 * parallelize local and remote reads during multiget, and respect snitch 
   when determining whether to do local read for CL.ONE (CASSANDRA-1317)
 * fix read repair to use requested consistency level on digest mismatch,
   rather than assuming QUORUM (CASSANDRA-1316)
 * process digest mismatch re-reads in parallel (CASSANDRA-1323)
 * switch hints CF comparator to BytesType (CASSANDRA-1274)


0.6.3
 * retry to make streaming connections up to 8 times. (CASSANDRA-1019)
 * reject describe_ring() calls on invalid keyspaces (CASSANDRA-1111)
 * fix cache size calculation for size of 100% (CASSANDRA-1129)
 * fix cache capacity only being recalculated once (CASSANDRA-1129)
 * remove hourly scan of all hints on the off chance that the gossiper
   missed a status change; instead, expose deliverHintsToEndpoint to JMX
   so it can be done manually, if necessary (CASSANDRA-1141)
 * don't reject reads at CL.ALL (CASSANDRA-1152)
 * reject deletions to supercolumns in CFs containing only standard
   columns (CASSANDRA-1139)
 * avoid preserving login information after client disconnects
   (CASSANDRA-1057)
 * prefer sun jdk to openjdk in debian init script (CASSANDRA-1174)
 * detect partioner config changes between restarts and fail fast 
   (CASSANDRA-1146)
 * use generation time to resolve node token reassignment disagreements
   (CASSANDRA-1118)
 * restructure the startup ordering of Gossiper and MessageService to avoid
   timing anomalies (CASSANDRA-1160)
 * detect incomplete commit log hearders (CASSANDRA-1119)
 * force anti-entropy service to stream files on the stream stage to avoid
   sending streams out of order (CASSANDRA-1169)
 * remove inactive stream managers after AES streams files (CASSANDRA-1169)
 * allow removing entire row through batch_mutate Deletion (CASSANDRA-1027)
 * add JMX metrics for row-level bloom filter false positives (CASSANDRA-1212)
 * added a redhat init script to contrib (CASSANDRA-1201)
 * use midpoint when bootstrapping a new machine into range with not
   much data yet instead of random token (CASSANDRA-1112)
 * kill server on OOM in executor stage as well as Thrift (CASSANDRA-1226)
 * remove opportunistic repairs, when two machines with overlapping replica
   responsibilities happen to finish major compactions of the same CF near
   the same time.  repairs are now fully manual (CASSANDRA-1190)
 * add ability to lower compaction priority (default is no change from 0.6.2)
   (CASSANDRA-1181)


0.6.2
 * fix contrib/word_count build. (CASSANDRA-992)
 * split CommitLogExecutorService into BatchCommitLogExecutorService and 
   PeriodicCommitLogExecutorService (CASSANDRA-1014)
 * add latency histograms to CFSMBean (CASSANDRA-1024)
 * make resolving timestamp ties deterministic by using value bytes
   as a tiebreaker (CASSANDRA-1039)
 * Add option to turn off Hinted Handoff (CASSANDRA-894)
 * fix windows startup (CASSANDRA-948)
 * make concurrent_reads, concurrent_writes configurable at runtime via JMX
   (CASSANDRA-1060)
 * disable GCInspector on non-Sun JVMs (CASSANDRA-1061)
 * fix tombstone handling in sstable rows with no other data (CASSANDRA-1063)
 * fix size of row in spanned index entries (CASSANDRA-1056)
 * install json2sstable, sstable2json, and sstablekeys to Debian package
 * StreamingService.StreamDestinations wouldn't empty itself after streaming
   finished (CASSANDRA-1076)
 * added Collections.shuffle(splits) before returning the splits in 
   ColumnFamilyInputFormat (CASSANDRA-1096)
 * do not recalculate cache capacity post-compaction if it's been manually 
   modified (CASSANDRA-1079)
 * better defaults for flush sorter + writer executor queue sizes
   (CASSANDRA-1100)
 * windows scripts for SSTableImport/Export (CASSANDRA-1051)
 * windows script for nodetool (CASSANDRA-1113)
 * expose PhiConvictThreshold (CASSANDRA-1053)
 * make repair of RF==1 a no-op (CASSANDRA-1090)
 * improve default JVM GC options (CASSANDRA-1014)
 * fix SlicePredicate serialization inside Hadoop jobs (CASSANDRA-1049)
 * close Thrift sockets in Hadoop ColumnFamilyRecordReader (CASSANDRA-1081)


0.6.1
 * fix NPE in sstable2json when no excluded keys are given (CASSANDRA-934)
 * keep the replica set constant throughout the read repair process
   (CASSANDRA-937)
 * allow querying getAllRanges with empty token list (CASSANDRA-933)
 * fix command line arguments inversion in clustertool (CASSANDRA-942)
 * fix race condition that could trigger a false-positive assertion
   during post-flush discard of old commitlog segments (CASSANDRA-936)
 * fix neighbor calculation for anti-entropy repair (CASSANDRA-924)
 * perform repair even for small entropy differences (CASSANDRA-924)
 * Use hostnames in CFInputFormat to allow Hadoop's naive string-based
   locality comparisons to work (CASSANDRA-955)
 * cache read-only BufferedRandomAccessFile length to avoid
   3 system calls per invocation (CASSANDRA-950)
 * nodes with IPv6 (and no IPv4) addresses could not join cluster
   (CASSANDRA-969)
 * Retrieve the correct number of undeleted columns, if any, from
   a supercolumn in a row that had been deleted previously (CASSANDRA-920)
 * fix index scans that cross the 2GB mmap boundaries for both mmap
   and standard i/o modes (CASSANDRA-866)
 * expose drain via nodetool (CASSANDRA-978)


0.6.0-RC1
 * JMX drain to flush memtables and run through commit log (CASSANDRA-880)
 * Bootstrapping can skip ranges under the right conditions (CASSANDRA-902)
 * fix merging row versions in range_slice for CL > ONE (CASSANDRA-884)
 * default write ConsistencyLeven chaned from ZERO to ONE
 * fix for index entries spanning mmap buffer boundaries (CASSANDRA-857)
 * use lexical comparison if time part of TimeUUIDs are the same 
   (CASSANDRA-907)
 * bound read, mutation, and response stages to fix possible OOM
   during log replay (CASSANDRA-885)
 * Use microseconds-since-epoch (UTC) in cli, instead of milliseconds
 * Treat batch_mutate Deletion with null supercolumn as "apply this predicate 
   to top level supercolumns" (CASSANDRA-834)
 * Streaming destination nodes do not update their JMX status (CASSANDRA-916)
 * Fix internal RPC timeout calculation (CASSANDRA-911)
 * Added Pig loadfunc to contrib/pig (CASSANDRA-910)


0.6.0-beta3
 * fix compaction bucketing bug (CASSANDRA-814)
 * update windows batch file (CASSANDRA-824)
 * deprecate KeysCachedFraction configuration directive in favor
   of KeysCached; move to unified-per-CF key cache (CASSANDRA-801)
 * add invalidateRowCache to ColumnFamilyStoreMBean (CASSANDRA-761)
 * send Handoff hints to natural locations to reduce load on
   remaining nodes in a failure scenario (CASSANDRA-822)
 * Add RowWarningThresholdInMB configuration option to warn before very 
   large rows get big enough to threaten node stability, and -x option to
   be able to remove them with sstable2json if the warning is unheeded
   until it's too late (CASSANDRA-843)
 * Add logging of GC activity (CASSANDRA-813)
 * fix ConcurrentModificationException in commitlog discard (CASSANDRA-853)
 * Fix hardcoded row count in Hadoop RecordReader (CASSANDRA-837)
 * Add a jmx status to the streaming service and change several DEBUG
   messages to INFO (CASSANDRA-845)
 * fix classpath in cassandra-cli.bat for Windows (CASSANDRA-858)
 * allow re-specifying host, port to cassandra-cli if invalid ones
   are first tried (CASSANDRA-867)
 * fix race condition handling rpc timeout in the coordinator
   (CASSANDRA-864)
 * Remove CalloutLocation and StagingFileDirectory from storage-conf files 
   since those settings are no longer used (CASSANDRA-878)
 * Parse a long from RowWarningThresholdInMB instead of an int (CASSANDRA-882)
 * Remove obsolete ControlPort code from DatabaseDescriptor (CASSANDRA-886)
 * move skipBytes side effect out of assert (CASSANDRA-899)
 * add "double getLoad" to StorageServiceMBean (CASSANDRA-898)
 * track row stats per CF at compaction time (CASSANDRA-870)
 * disallow CommitLogDirectory matching a DataFileDirectory (CASSANDRA-888)
 * default key cache size is 200k entries, changed from 10% (CASSANDRA-863)
 * add -Dcassandra-foreground=yes to cassandra.bat
 * exit if cluster name is changed unexpectedly (CASSANDRA-769)


0.6.0-beta1/beta2
 * add batch_mutate thrift command, deprecating batch_insert (CASSANDRA-336)
 * remove get_key_range Thrift API, deprecated in 0.5 (CASSANDRA-710)
 * add optional login() Thrift call for authentication (CASSANDRA-547)
 * support fat clients using gossiper and StorageProxy to perform
   replication in-process [jvm-only] (CASSANDRA-535)
 * support mmapped I/O for reads, on by default on 64bit JVMs 
   (CASSANDRA-408, CASSANDRA-669)
 * improve insert concurrency, particularly during Hinted Handoff
   (CASSANDRA-658)
 * faster network code (CASSANDRA-675)
 * stress.py moved to contrib (CASSANDRA-635)
 * row caching [must be explicitly enabled per-CF in config] (CASSANDRA-678)
 * present a useful measure of compaction progress in JMX (CASSANDRA-599)
 * add bin/sstablekeys (CASSNADRA-679)
 * add ConsistencyLevel.ANY (CASSANDRA-687)
 * make removetoken remove nodes from gossip entirely (CASSANDRA-644)
 * add ability to set cache sizes at runtime (CASSANDRA-708)
 * report latency and cache hit rate statistics with lifetime totals
   instead of average over the last minute (CASSANDRA-702)
 * support get_range_slice for RandomPartitioner (CASSANDRA-745)
 * per-keyspace replication factory and replication strategy (CASSANDRA-620)
 * track latency in microseconds (CASSANDRA-733)
 * add describe_ Thrift methods, deprecating get_string_property and 
   get_string_list_property
 * jmx interface for tracking operation mode and streams in general.
   (CASSANDRA-709)
 * keep memtables in sorted order to improve range query performance
   (CASSANDRA-799)
 * use while loop instead of recursion when trimming sstables compaction list 
   to avoid blowing stack in pathological cases (CASSANDRA-804)
 * basic Hadoop map/reduce support (CASSANDRA-342)


0.5.1
 * ensure all files for an sstable are streamed to the same directory.
   (CASSANDRA-716)
 * more accurate load estimate for bootstrapping (CASSANDRA-762)
 * tolerate dead or unavailable bootstrap target on write (CASSANDRA-731)
 * allow larger numbers of keys (> 140M) in a sstable bloom filter
   (CASSANDRA-790)
 * include jvm argument improvements from CASSANDRA-504 in debian package
 * change streaming chunk size to 32MB to accomodate Windows XP limitations
   (was 64MB) (CASSANDRA-795)
 * fix get_range_slice returning results in the wrong order (CASSANDRA-781)
 

0.5.0 final
 * avoid attempting to delete temporary bootstrap files twice (CASSANDRA-681)
 * fix bogus NaN in nodeprobe cfstats output (CASSANDRA-646)
 * provide a policy for dealing with single thread executors w/ a full queue
   (CASSANDRA-694)
 * optimize inner read in MessagingService, vastly improving multiple-node
   performance (CASSANDRA-675)
 * wait for table flush before streaming data back to a bootstrapping node.
   (CASSANDRA-696)
 * keep track of bootstrapping sources by table so that bootstrapping doesn't 
   give the indication of finishing early (CASSANDRA-673)


0.5.0 RC3
 * commit the correct version of the patch for CASSANDRA-663


0.5.0 RC2 (unreleased)
 * fix bugs in converting get_range_slice results to Thrift 
   (CASSANDRA-647, CASSANDRA-649)
 * expose java.util.concurrent.TimeoutException in StorageProxy methods
   (CASSANDRA-600)
 * TcpConnectionManager was holding on to disconnected connections, 
   giving the false indication they were being used. (CASSANDRA-651)
 * Remove duplicated write. (CASSANDRA-662)
 * Abort bootstrap if IP is already in the token ring (CASSANDRA-663)
 * increase default commitlog sync period, and wait for last sync to 
   finish before submitting another (CASSANDRA-668)


0.5.0 RC1
 * Fix potential NPE in get_range_slice (CASSANDRA-623)
 * add CRC32 to commitlog entries (CASSANDRA-605)
 * fix data streaming on windows (CASSANDRA-630)
 * GC compacted sstables after cleanup and compaction (CASSANDRA-621)
 * Speed up anti-entropy validation (CASSANDRA-629)
 * Fix anti-entropy assertion error (CASSANDRA-639)
 * Fix pending range conflicts when bootstapping or moving
   multiple nodes at once (CASSANDRA-603)
 * Handle obsolete gossip related to node movement in the case where
   one or more nodes is down when the movement occurs (CASSANDRA-572)
 * Include dead nodes in gossip to avoid a variety of problems
   and fix HH to removed nodes (CASSANDRA-634)
 * return an InvalidRequestException for mal-formed SlicePredicates
   (CASSANDRA-643)
 * fix bug determining closest neighbor for use in multiple datacenters
   (CASSANDRA-648)
 * Vast improvements in anticompaction speed (CASSANDRA-607)
 * Speed up log replay and writes by avoiding redundant serializations
   (CASSANDRA-652)


0.5.0 beta 2
 * Bootstrap improvements (several tickets)
 * add nodeprobe repair anti-entropy feature (CASSANDRA-193, CASSANDRA-520)
 * fix possibility of partition when many nodes restart at once
   in clusters with multiple seeds (CASSANDRA-150)
 * fix NPE in get_range_slice when no data is found (CASSANDRA-578)
 * fix potential NPE in hinted handoff (CASSANDRA-585)
 * fix cleanup of local "system" keyspace (CASSANDRA-576)
 * improve computation of cluster load balance (CASSANDRA-554)
 * added super column read/write, column count, and column/row delete to
   cassandra-cli (CASSANDRA-567, CASSANDRA-594)
 * fix returning live subcolumns of deleted supercolumns (CASSANDRA-583)
 * respect JAVA_HOME in bin/ scripts (several tickets)
 * add StorageService.initClient for fat clients on the JVM (CASSANDRA-535)
   (see contrib/client_only for an example of use)
 * make consistency_level functional in get_range_slice (CASSANDRA-568)
 * optimize key deserialization for RandomPartitioner (CASSANDRA-581)
 * avoid GCing tombstones except on major compaction (CASSANDRA-604)
 * increase failure conviction threshold, resulting in less nodes
   incorrectly (and temporarily) marked as down (CASSANDRA-610)
 * respect memtable thresholds during log replay (CASSANDRA-609)
 * support ConsistencyLevel.ALL on read (CASSANDRA-584)
 * add nodeprobe removetoken command (CASSANDRA-564)


0.5.0 beta
 * Allow multiple simultaneous flushes, improving flush throughput 
   on multicore systems (CASSANDRA-401)
 * Split up locks to improve write and read throughput on multicore systems
   (CASSANDRA-444, CASSANDRA-414)
 * More efficient use of memory during compaction (CASSANDRA-436)
 * autobootstrap option: when enabled, all non-seed nodes will attempt
   to bootstrap when started, until bootstrap successfully
   completes. -b option is removed.  (CASSANDRA-438)
 * Unless a token is manually specified in the configuration xml,
   a bootstraping node will use a token that gives it half the
   keys from the most-heavily-loaded node in the cluster,
   instead of generating a random token. 
   (CASSANDRA-385, CASSANDRA-517)
 * Miscellaneous bootstrap fixes (several tickets)
 * Ability to change a node's token even after it has data on it
   (CASSANDRA-541)
 * Ability to decommission a live node from the ring (CASSANDRA-435)
 * Semi-automatic loadbalancing via nodeprobe (CASSANDRA-192)
 * Add ability to set compaction thresholds at runtime via
   JMX / nodeprobe.  (CASSANDRA-465)
 * Add "comment" field to ColumnFamily definition. (CASSANDRA-481)
 * Additional JMX metrics (CASSANDRA-482)
 * JSON based export and import tools (several tickets)
 * Hinted Handoff fixes (several tickets)
 * Add key cache to improve read performance (CASSANDRA-423)
 * Simplified construction of custom ReplicationStrategy classes
   (CASSANDRA-497)
 * Graphical application (Swing) for ring integrity verification and 
   visualization was added to contrib (CASSANDRA-252)
 * Add DCQUORUM, DCQUORUMSYNC consistency levels and corresponding
   ReplicationStrategy / EndpointSnitch classes.  Experimental.
   (CASSANDRA-492)
 * Web client interface added to contrib (CASSANDRA-457)
 * More-efficient flush for Random, CollatedOPP partitioners 
   for normal writes (CASSANDRA-446) and bulk load (CASSANDRA-420)
 * Add MemtableFlushAfterMinutes, a global replacement for the old 
   per-CF FlushPeriodInMinutes setting (CASSANDRA-463)
 * optimizations to slice reading (CASSANDRA-350) and supercolumn
   queries (CASSANDRA-510)
 * force binding to given listenaddress for nodes with multiple
   interfaces (CASSANDRA-546)
 * stress.py benchmarking tool improvements (several tickets)
 * optimized replica placement code (CASSANDRA-525)
 * faster log replay on restart (CASSANDRA-539, CASSANDRA-540)
 * optimized local-node writes (CASSANDRA-558)
 * added get_range_slice, deprecating get_key_range (CASSANDRA-344)
 * expose TimedOutException to thrift (CASSANDRA-563)
 

0.4.2
 * Add validation disallowing null keys (CASSANDRA-486)
 * Fix race conditions in TCPConnectionManager (CASSANDRA-487)
 * Fix using non-utf8-aware comparison as a sanity check.
   (CASSANDRA-493)
 * Improve default garbage collector options (CASSANDRA-504)
 * Add "nodeprobe flush" (CASSANDRA-505)
 * remove NotFoundException from get_slice throws list (CASSANDRA-518)
 * fix get (not get_slice) of entire supercolumn (CASSANDRA-508)
 * fix null token during bootstrap (CASSANDRA-501)


0.4.1
 * Fix FlushPeriod columnfamily configuration regression
   (CASSANDRA-455)
 * Fix long column name support (CASSANDRA-460)
 * Fix for serializing a row that only contains tombstones
   (CASSANDRA-458)
 * Fix for discarding unneeded commitlog segments (CASSANDRA-459)
 * Add SnapshotBeforeCompaction configuration option (CASSANDRA-426)
 * Fix compaction abort under insufficient disk space (CASSANDRA-473)
 * Fix reading subcolumn slice from tombstoned CF (CASSANDRA-484)
 * Fix race condition in RVH causing occasional NPE (CASSANDRA-478)


0.4.0
 * fix get_key_range problems when a node is down (CASSANDRA-440)
   and add UnavailableException to more Thrift methods
 * Add example EndPointSnitch contrib code (several tickets)


0.4.0 RC2
 * fix SSTable generation clash during compaction (CASSANDRA-418)
 * reject method calls with null parameters (CASSANDRA-308)
 * properly order ranges in nodeprobe output (CASSANDRA-421)
 * fix logging of certain errors on executor threads (CASSANDRA-425)


0.4.0 RC1
 * Bootstrap feature is live; use -b on startup (several tickets)
 * Added multiget api (CASSANDRA-70)
 * fix Deadlock with SelectorManager.doProcess and TcpConnection.write
   (CASSANDRA-392)
 * remove key cache b/c of concurrency bugs in third-party
   CLHM library (CASSANDRA-405)
 * update non-major compaction logic to use two threshold values
   (CASSANDRA-407)
 * add periodic / batch commitlog sync modes (several tickets)
 * inline BatchMutation into batch_insert params (CASSANDRA-403)
 * allow setting the logging level at runtime via mbean (CASSANDRA-402)
 * change default comparator to BytesType (CASSANDRA-400)
 * add forwards-compatible ConsistencyLevel parameter to get_key_range
   (CASSANDRA-322)
 * r/m special case of blocking for local destination when writing with 
   ConsistencyLevel.ZERO (CASSANDRA-399)
 * Fixes to make BinaryMemtable [bulk load interface] useful (CASSANDRA-337);
   see contrib/bmt_example for an example of using it.
 * More JMX properties added (several tickets)
 * Thrift changes (several tickets)
    - Merged _super get methods with the normal ones; return values
      are now of ColumnOrSuperColumn.
    - Similarly, merged batch_insert_super into batch_insert.



0.4.0 beta
 * On-disk data format has changed to allow billions of keys/rows per
   node instead of only millions
 * Multi-keyspace support
 * Scan all sstables for all queries to avoid situations where
   different types of operation on the same ColumnFamily could
   disagree on what data was present
 * Snapshot support via JMX
 * Thrift API has changed a _lot_:
    - removed time-sorted CFs; instead, user-defined comparators
      may be defined on the column names, which are now byte arrays.
      Default comparators are provided for UTF8, Bytes, Ascii, Long (i64),
      and UUID types.
    - removed colon-delimited strings in thrift api in favor of explicit
      structs such as ColumnPath, ColumnParent, etc.  Also normalized
      thrift struct and argument naming.
    - Added columnFamily argument to get_key_range.
    - Change signature of get_slice to accept starting and ending
      columns as well as an offset.  (This allows use of indexes.)
      Added "ascending" flag to allow reasonably-efficient reverse
      scans as well.  Removed get_slice_by_range as redundant.
    - get_key_range operates on one CF at a time
    - changed `block` boolean on insert methods to ConsistencyLevel enum,
      with options of NONE, ONE, QUORUM, and ALL.
    - added similar consistency_level parameter to read methods
    - column-name-set slice with no names given now returns zero columns
      instead of all of them.  ("all" can run your server out of memory.
      use a range-based slice with a high max column count instead.)
 * Removed the web interface. Node information can now be obtained by 
   using the newly introduced nodeprobe utility.
 * More JMX stats
 * Remove magic values from internals (e.g. special key to indicate
   when to flush memtables)
 * Rename configuration "table" to "keyspace"
 * Moved to crash-only design; no more shutdown (just kill the process)
 * Lots of bug fixes

Full list of issues resolved in 0.4 is at https://issues.apache.org/jira/secure/IssueNavigator.jspa?reset=true&&pid=12310865&fixfor=12313862&resolution=1&sorter/field=issuekey&sorter/order=DESC


0.3.0 RC3
 * Fix potential deadlock under load in TCPConnection.
   (CASSANDRA-220)


0.3.0 RC2
 * Fix possible data loss when server is stopped after replaying
   log but before new inserts force memtable flush.
   (CASSANDRA-204)
 * Added BUGS file


0.3.0 RC1
 * Range queries on keys, including user-defined key collation
 * Remove support
 * Workarounds for a weird bug in JDK select/register that seems
   particularly common on VM environments. Cassandra should deploy
   fine on EC2 now
 * Much improved infrastructure: the beginnings of a decent test suite
   ("ant test" for unit tests; "nosetests" for system tests), code
   coverage reporting, etc.
 * Expanded node status reporting via JMX
 * Improved error reporting/logging on both server and client
 * Reduced memory footprint in default configuration
 * Combined blocking and non-blocking versions of insert APIs
 * Added FlushPeriodInMinutes configuration parameter to force
   flushing of infrequently-updated ColumnFamilies<|MERGE_RESOLUTION|>--- conflicted
+++ resolved
@@ -1,4 +1,3 @@
-<<<<<<< HEAD
 2.1.0-beta2
  * Eliminate possibility of CL segment appearing twice in active list 
    (CASSANDRA-6557)
@@ -31,10 +30,7 @@
  * Make OpOrder AutoCloseable (CASSANDRA-6901)
  * Remove sync repair JMX interface (CASSANDRA-6900)
 Merged from 2.0:
-=======
-2.0.7
  * Fix race processing range scan responses (CASSANDRA-6820)
->>>>>>> 43479829
  * Allow deleting snapshots from dropped keyspaces (CASSANDRA-6821)
  * Add uuid() function (CASSANDRA-6473)
  * Omit tombstones from schema digests (CASSANDRA-6862)
