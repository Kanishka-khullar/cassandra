--- conflicted
+++ resolved
@@ -1,14 +1,13 @@
-<<<<<<< HEAD
 2.1
  * change logging from log4j to logback (CASSANDRA-5883)
  * switch to LZ4 compression for internode communication (CASSANDRA-5887)
  * Stop using Thrift-generated Index* classes internally (CASSANDRA-5971)
  * Remove 1.2 network compatibility code (CASSANDRA-5960)
  * Remove leveled json manifest migration code (CASSANDRA-5996)
-=======
+
+
 2.0.2
  * Improve memory usage of metadata min/max column names (CASSANDRA-6077)
->>>>>>> 7e59db22
 
 
 2.0.1
