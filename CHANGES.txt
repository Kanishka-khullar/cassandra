<<<<<<< HEAD
2.1.0
 * (cqlsh) Fix COPY FROM handling of null/empty primary key
   values (CASSANDRA-7792)
 * Fix ordering of static cells (CASSANDRA-7763)
Merged from 2.0:
=======
2.0.10
 * Throw EOFException if we run out of chunks in compressed datafile
   (CASSANDRA-7664)
 * Throw InvalidRequestException when queries contain relations on entire
   collection columns (CASSANDRA-7506)
>>>>>>> 76adf0e1
 * Fix PRSI handling of CQL3 row markers for row cleanup (CASSANDRA-7787)
 * Fix dropping collection when it's the last regular column (CASSANDRA-7744)
 * Properly reject operations on list index with conditions (CASSANDRA-7499)
Merged from 1.2:
 * Validate empty cell names from counter updates (CASSANDRA-7798)


2.1.0-rc6
 * Fix OOM issue from netty caching over time (CASSANDRA-7743)
 * json2sstable couldn't import JSON for CQL table (CASSANDRA-7477)
 * Invalidate all caches on table drop (CASSANDRA-7561)
 * Skip strict endpoint selection for ranges if RF == nodes (CASSANRA-7765)
 * Fix Thrift range filtering without 2ary index lookups (CASSANDRA-7741)
 * Add tracing entries about concurrent range requests (CASSANDRA-7599)
 * (cqlsh) Fix DESCRIBE for NTS keyspaces (CASSANDRA-7729)
 * Remove netty buffer ref-counting (CASSANDRA-7735)
 * Pass mutated cf to index updater for use by PRSI (CASSANDRA-7742)
 * Include stress yaml example in release and deb (CASSANDRA-7717)
 * workaround for netty issue causing corrupted data off the wire (CASSANDRA-7695)
 * cqlsh DESC CLUSTER fails retrieving ring information (CASSANDRA-7687)
 * Fix binding null values inside UDT (CASSANDRA-7685)
 * Fix UDT field selection with empty fields (CASSANDRA-7670)
 * Bogus deserialization of static cells from sstable (CASSANDRA-7684)
 * Fix NPE on compaction leftover cleanup for dropped table (CASSANDRA-7770)
Merged from 2.0:
 * (cqlsh) Wait up to 10 sec for a tracing session (CASSANDRA-7222)
 * Fix NPE in FileCacheService.sizeInBytes (CASSANDRA-7756)
 * Remove duplicates from StorageService.getJoiningNodes (CASSANDRA-7478)
 * Clone token map outside of hot gossip loops (CASSANDRA-7758)
 * Fix MS expiring map timeout for Paxos messages (CASSANDRA-7752)
 * Do not flush on truncate if durable_writes is false (CASSANDRA-7750)
 * Give CRR a default input_cql Statement (CASSANDRA-7226)
 * Better error message when adding a collection with the same name
   than a previously dropped one (CASSANDRA-6276)
 * Fix validation when adding static columns (CASSANDRA-7730)
 * (Thrift) fix range deletion of supercolumns (CASSANDRA-7733)
 * Fix potential AssertionError in RangeTombstoneList (CASSANDRA-7700)
 * Validate arguments of blobAs* functions (CASSANDRA-7707)
 * Fix potential AssertionError with 2ndary indexes (CASSANDRA-6612)
 * Avoid logging CompactionInterrupted at ERROR (CASSANDRA-7694)
 * Minor leak in sstable2jon (CASSANDRA-7709)
 * Add cassandra.auto_bootstrap system property (CASSANDRA-7650)
 * Update java driver (for hadoop) (CASSANDRA-7618)
 * Remove CqlPagingRecordReader/CqlPagingInputFormat (CASSANDRA-7570)
 * Support connecting to ipv6 jmx with nodetool (CASSANDRA-7669)


2.1.0-rc5
 * Reject counters inside user types (CASSANDRA-7672)
 * Switch to notification-based GCInspector (CASSANDRA-7638)
 * (cqlsh) Handle nulls in UDTs and tuples correctly (CASSANDRA-7656)
 * Don't use strict consistency when replacing (CASSANDRA-7568)
 * Fix min/max cell name collection on 2.0 SSTables with range
   tombstones (CASSANDRA-7593)
 * Tolerate min/max cell names of different lengths (CASSANDRA-7651)
 * Filter cached results correctly (CASSANDRA-7636)
 * Fix tracing on the new SEPExecutor (CASSANDRA-7644)
 * Remove shuffle and taketoken (CASSANDRA-7601)
 * Clean up Windows batch scripts (CASSANDRA-7619)
 * Fix native protocol drop user type notification (CASSANDRA-7571)
 * Give read access to system.schema_usertypes to all authenticated users
   (CASSANDRA-7578)
 * (cqlsh) Fix cqlsh display when zero rows are returned (CASSANDRA-7580)
 * Get java version correctly when JAVA_TOOL_OPTIONS is set (CASSANDRA-7572)
 * Fix NPE when dropping index from non-existent keyspace, AssertionError when
   dropping non-existent index with IF EXISTS (CASSANDRA-7590)
 * Fix sstablelevelresetter hang (CASSANDRA-7614)
 * (cqlsh) Fix deserialization of blobs (CASSANDRA-7603)
 * Use "keyspace updated" schema change message for UDT changes in v1 and
   v2 protocols (CASSANDRA-7617)
 * Fix tracing of range slices and secondary index lookups that are local
   to the coordinator (CASSANDRA-7599)
 * Set -Dcassandra.storagedir for all tool shell scripts (CASSANDRA-7587)
 * Don't swap max/min col names when mutating sstable metadata (CASSANDRA-7596)
 * (cqlsh) Correctly handle paged result sets (CASSANDRA-7625)
 * (cqlsh) Improve waiting for a trace to complete (CASSANDRA-7626)
 * Fix tracing of concurrent range slices and 2ary index queries (CASSANDRA-7626)
 * Fix scrub against collection type (CASSANDRA-7665)
Merged from 2.0:
 * Set gc_grace_seconds to seven days for system schema tables (CASSANDRA-7668)
 * SimpleSeedProvider no longer caches seeds forever (CASSANDRA-7663)
 * Always flush on truncate (CASSANDRA-7511)
 * Fix ReversedType(DateType) mapping to native protocol (CASSANDRA-7576)
 * Always merge ranges owned by a single node (CASSANDRA-6930)
 * Track max/min timestamps for range tombstones (CASSANDRA-7647)
 * Fix NPE when listing saved caches dir (CASSANDRA-7632)


2.1.0-rc4
 * Fix word count hadoop example (CASSANDRA-7200)
 * Updated memtable_cleanup_threshold and memtable_flush_writers defaults 
   (CASSANDRA-7551)
 * (Windows) fix startup when WMI memory query fails (CASSANDRA-7505)
 * Anti-compaction proceeds if any part of the repair failed (CASANDRA-7521)
 * Add missing table name to DROP INDEX responses and notifications (CASSANDRA-7539)
 * Bump CQL version to 3.2.0 and update CQL documentation (CASSANDRA-7527)
 * Fix configuration error message when running nodetool ring (CASSANDRA-7508)
 * Support conditional updates, tuple type, and the v3 protocol in cqlsh (CASSANDRA-7509)
 * Handle queries on multiple secondary index types (CASSANDRA-7525)
 * Fix cqlsh authentication with v3 native protocol (CASSANDRA-7564)
 * Fix NPE when unknown prepared statement ID is used (CASSANDRA-7454)
Merged from 2.0:
 * (Windows) force range-based repair to non-sequential mode (CASSANDRA-7541)
 * Fix range merging when DES scores are zero (CASSANDRA-7535)
 * Warn when SSL certificates have expired (CASSANDRA-7528)
 * Fix error when doing reversed queries with static columns (CASSANDRA-7490)
Merged from 1.2:
 * Set correct stream ID on responses when non-Exception Throwables
   are thrown while handling native protocol messages (CASSANDRA-7470)


2.1.0-rc3
 * Consider expiry when reconciling otherwise equal cells (CASSANDRA-7403)
 * Introduce CQL support for stress tool (CASSANDRA-6146)
 * Fix ClassCastException processing expired messages (CASSANDRA-7496)
 * Fix prepared marker for collections inside UDT (CASSANDRA-7472)
 * Remove left-over populate_io_cache_on_flush and replicate_on_write
   uses (CASSANDRA-7493)
 * (Windows) handle spaces in path names (CASSANDRA-7451)
 * Ensure writes have completed after dropping a table, before recycling
   commit log segments (CASSANDRA-7437)
 * Remove left-over rows_per_partition_to_cache (CASSANDRA-7493)
 * Fix error when CONTAINS is used with a bind marker (CASSANDRA-7502)
 * Properly reject unknown UDT field (CASSANDRA-7484)
Merged from 2.0:
 * Fix CC#collectTimeOrderedData() tombstone optimisations (CASSANDRA-7394)
 * Support DISTINCT for static columns and fix behaviour when DISTINC is
   not use (CASSANDRA-7305).
 * Workaround JVM NPE on JMX bind failure (CASSANDRA-7254)
 * Fix race in FileCacheService RemovalListener (CASSANDRA-7278)
 * Fix inconsistent use of consistencyForCommit that allowed LOCAL_QUORUM
   operations to incorrect become full QUORUM (CASSANDRA-7345)
 * Properly handle unrecognized opcodes and flags (CASSANDRA-7440)
 * (Hadoop) close CqlRecordWriter clients when finished (CASSANDRA-7459)
 * Commit disk failure policy (CASSANDRA-7429)
 * Make sure high level sstables get compacted (CASSANDRA-7414)
 * Fix AssertionError when using empty clustering columns and static columns
   (CASSANDRA-7455)
 * Add option to disable STCS in L0 (CASSANDRA-6621)
 * Upgrade to snappy-java 1.0.5.2 (CASSANDRA-7476)


2.1.0-rc2
 * Fix heap size calculation for CompoundSparseCellName and 
   CompoundSparseCellName.WithCollection (CASSANDRA-7421)
 * Allow counter mutations in UNLOGGED batches (CASSANDRA-7351)
 * Modify reconcile logic to always pick a tombstone over a counter cell
   (CASSANDRA-7346)
 * Avoid incremental compaction on Windows (CASSANDRA-7365)
 * Fix exception when querying a composite-keyed table with a collection index
   (CASSANDRA-7372)
 * Use node's host id in place of counter ids (CASSANDRA-7366)
 * Fix error when doing reversed queries with static columns (CASSANDRA-7490)
 * Backport CASSANDRA-6747 (CASSANDRA-7560)
 * Track max/min timestamps for range tombstones (CASSANDRA-7647)
 * Fix NPE when listing saved caches dir (CASSANDRA-7632)
Merged from 1.2:
 * Clone token map outside of hot gossip loops (CASSANDRA-7758)
 * Add stop method to EmbeddedCassandraService (CASSANDRA-7595)
 * Support connecting to ipv6 jmx with nodetool (CASSANDRA-7669)
 * Set gc_grace_seconds to seven days for system schema tables (CASSANDRA-7668)
 * SimpleSeedProvider no longer caches seeds forever (CASSANDRA-7663)
 * Set correct stream ID on responses when non-Exception Throwables
   are thrown while handling native protocol messages (CASSANDRA-7470)
 * Fix row size miscalculation in LazilyCompactedRow (CASSANDRA-7543)
 * Fix race in background compaction check (CASSANDRA-7745)


2.1.0-rc1
 * Revert flush directory (CASSANDRA-6357)
 * More efficient executor service for fast operations (CASSANDRA-4718)
 * Move less common tools into a new cassandra-tools package (CASSANDRA-7160)
 * Support more concurrent requests in native protocol (CASSANDRA-7231)
 * Add tab-completion to debian nodetool packaging (CASSANDRA-6421)
 * Change concurrent_compactors defaults (CASSANDRA-7139)
 * Add PowerShell Windows launch scripts (CASSANDRA-7001)
 * Make commitlog archive+restore more robust (CASSANDRA-6974)
 * Fix marking commitlogsegments clean (CASSANDRA-6959)
 * Add snapshot "manifest" describing files included (CASSANDRA-6326)
 * Parallel streaming for sstableloader (CASSANDRA-3668)
 * Fix bugs in supercolumns handling (CASSANDRA-7138)
 * Fix ClassClassException on composite dense tables (CASSANDRA-7112)
 * Cleanup and optimize collation and slice iterators (CASSANDRA-7107)
 * Upgrade NBHM lib (CASSANDRA-7128)
 * Optimize netty server (CASSANDRA-6861)
 * Fix repair hang when given CF does not exist (CASSANDRA-7189)
 * Allow c* to be shutdown in an embedded mode (CASSANDRA-5635)
 * Add server side batching to native transport (CASSANDRA-5663)
 * Make batchlog replay asynchronous (CASSANDRA-6134)
 * remove unused classes (CASSANDRA-7197)
 * Limit user types to the keyspace they are defined in (CASSANDRA-6643)
 * Add validate method to CollectionType (CASSANDRA-7208)
 * New serialization format for UDT values (CASSANDRA-7209, CASSANDRA-7261)
 * Fix nodetool netstats (CASSANDRA-7270)
 * Fix potential ClassCastException in HintedHandoffManager (CASSANDRA-7284)
 * Use prepared statements internally (CASSANDRA-6975)
 * Fix broken paging state with prepared statement (CASSANDRA-7120)
 * Fix IllegalArgumentException in CqlStorage (CASSANDRA-7287)
 * Allow nulls/non-existant fields in UDT (CASSANDRA-7206)
 * Backport Thrift MultiSliceRequest (CASSANDRA-7027)
 * Handle overlapping MultiSlices (CASSANDRA-7279)
 * Fix DataOutputTest on Windows (CASSANDRA-7265)
 * Embedded sets in user defined data-types are not updating (CASSANDRA-7267)
 * Add tuple type to CQL/native protocol (CASSANDRA-7248)
 * Fix CqlPagingRecordReader on tables with few rows (CASSANDRA-7322)
Merged from 2.0:
 * Copy compaction options to make sure they are reloaded (CASSANDRA-7290)
 * Add option to do more aggressive tombstone compactions (CASSANDRA-6563)
 * Don't try to compact already-compacting files in HHOM (CASSANDRA-7288)
 * Always reallocate buffers in HSHA (CASSANDRA-6285)
 * (Hadoop) support authentication in CqlRecordReader (CASSANDRA-7221)
 * (Hadoop) Close java driver Cluster in CQLRR.close (CASSANDRA-7228)
 * Warn when 'USING TIMESTAMP' is used on a CAS BATCH (CASSANDRA-7067)
 * return all cpu values from BackgroundActivityMonitor.readAndCompute (CASSANDRA-7183)
 * Correctly delete scheduled range xfers (CASSANDRA-7143)
 * return all cpu values from BackgroundActivityMonitor.readAndCompute (CASSANDRA-7183)  
 * reduce garbage creation in calculatePendingRanges (CASSANDRA-7191)
 * fix c* launch issues on Russian os's due to output of linux 'free' cmd (CASSANDRA-6162)
 * Fix disabling autocompaction (CASSANDRA-7187)
 * Fix potential NumberFormatException when deserializing IntegerType (CASSANDRA-7088)
 * cqlsh can't tab-complete disabling compaction (CASSANDRA-7185)
 * cqlsh: Accept and execute CQL statement(s) from command-line parameter (CASSANDRA-7172)
 * Fix IllegalStateException in CqlPagingRecordReader (CASSANDRA-7198)
 * Fix the InvertedIndex trigger example (CASSANDRA-7211)
 * Add --resolve-ip option to 'nodetool ring' (CASSANDRA-7210)
 * reduce garbage on codec flag deserialization (CASSANDRA-7244) 
 * Fix duplicated error messages on directory creation error at startup (CASSANDRA-5818)
 * Proper null handle for IF with map element access (CASSANDRA-7155)
 * Improve compaction visibility (CASSANDRA-7242)
 * Correctly delete scheduled range xfers (CASSANDRA-7143)
 * Make batchlog replica selection rack-aware (CASSANDRA-6551)
 * Fix CFMetaData#getColumnDefinitionFromColumnName() (CASSANDRA-7074)
 * Fix writetime/ttl functions for static columns (CASSANDRA-7081)
 * Suggest CTRL-C or semicolon after three blank lines in cqlsh (CASSANDRA-7142)
 * Fix 2ndary index queries with DESC clustering order (CASSANDRA-6950)
 * Invalid key cache entries on DROP (CASSANDRA-6525)
 * Fix flapping RecoveryManagerTest (CASSANDRA-7084)
 * Add missing iso8601 patterns for date strings (CASSANDRA-6973)
 * Support selecting multiple rows in a partition using IN (CASSANDRA-6875)
 * Add authentication support to shuffle (CASSANDRA-6484)
 * Swap local and global default read repair chances (CASSANDRA-7320)
 * Add conditional CREATE/DROP USER support (CASSANDRA-7264)
 * Cqlsh counts non-empty lines for "Blank lines" warning (CASSANDRA-7325)
Merged from 1.2:
 * Add Cloudstack snitch (CASSANDRA-7147)
 * Update system.peers correctly when relocating tokens (CASSANDRA-7126)
 * Add Google Compute Engine snitch (CASSANDRA-7132)
 * remove duplicate query for local tokens (CASSANDRA-7182)
 * exit CQLSH with error status code if script fails (CASSANDRA-6344)
 * Fix bug with some IN queries missig results (CASSANDRA-7105)
 * Fix availability validation for LOCAL_ONE CL (CASSANDRA-7319)
 * Hint streaming can cause decommission to fail (CASSANDRA-7219)


2.1.0-beta2
 * Increase default CL space to 8GB (CASSANDRA-7031)
 * Add range tombstones to read repair digests (CASSANDRA-6863)
 * Fix BTree.clear for large updates (CASSANDRA-6943)
 * Fail write instead of logging a warning when unable to append to CL
   (CASSANDRA-6764)
 * Eliminate possibility of CL segment appearing twice in active list 
   (CASSANDRA-6557)
 * Apply DONTNEED fadvise to commitlog segments (CASSANDRA-6759)
 * Switch CRC component to Adler and include it for compressed sstables 
   (CASSANDRA-4165)
 * Allow cassandra-stress to set compaction strategy options (CASSANDRA-6451)
 * Add broadcast_rpc_address option to cassandra.yaml (CASSANDRA-5899)
 * Auto reload GossipingPropertyFileSnitch config (CASSANDRA-5897)
 * Fix overflow of memtable_total_space_in_mb (CASSANDRA-6573)
 * Fix ABTC NPE and apply update function correctly (CASSANDRA-6692)
 * Allow nodetool to use a file or prompt for password (CASSANDRA-6660)
 * Fix AIOOBE when concurrently accessing ABSC (CASSANDRA-6742)
 * Fix assertion error in ALTER TYPE RENAME (CASSANDRA-6705)
 * Scrub should not always clear out repaired status (CASSANDRA-5351)
 * Improve handling of range tombstone for wide partitions (CASSANDRA-6446)
 * Fix ClassCastException for compact table with composites (CASSANDRA-6738)
 * Fix potentially repairing with wrong nodes (CASSANDRA-6808)
 * Change caching option syntax (CASSANDRA-6745)
 * Fix stress to do proper counter reads (CASSANDRA-6835)
 * Fix help message for stress counter_write (CASSANDRA-6824)
 * Fix stress smart Thrift client to pick servers correctly (CASSANDRA-6848)
 * Add logging levels (minimal, normal or verbose) to stress tool (CASSANDRA-6849)
 * Fix race condition in Batch CLE (CASSANDRA-6860)
 * Improve cleanup/scrub/upgradesstables failure handling (CASSANDRA-6774)
 * ByteBuffer write() methods for serializing sstables (CASSANDRA-6781)
 * Proper compare function for CollectionType (CASSANDRA-6783)
 * Update native server to Netty 4 (CASSANDRA-6236)
 * Fix off-by-one error in stress (CASSANDRA-6883)
 * Make OpOrder AutoCloseable (CASSANDRA-6901)
 * Remove sync repair JMX interface (CASSANDRA-6900)
 * Add multiple memory allocation options for memtables (CASSANDRA-6689, 6694)
 * Remove adjusted op rate from stress output (CASSANDRA-6921)
 * Add optimized CF.hasColumns() implementations (CASSANDRA-6941)
 * Serialize batchlog mutations with the version of the target node
   (CASSANDRA-6931)
 * Optimize CounterColumn#reconcile() (CASSANDRA-6953)
 * Properly remove 1.2 sstable support in 2.1 (CASSANDRA-6869)
 * Lock counter cells, not partitions (CASSANDRA-6880)
 * Track presence of legacy counter shards in sstables (CASSANDRA-6888)
 * Ensure safe resource cleanup when replacing sstables (CASSANDRA-6912)
 * Add failure handler to async callback (CASSANDRA-6747)
 * Fix AE when closing SSTable without releasing reference (CASSANDRA-7000)
 * Clean up IndexInfo on keyspace/table drops (CASSANDRA-6924)
 * Only snapshot relative SSTables when sequential repair (CASSANDRA-7024)
 * Require nodetool rebuild_index to specify index names (CASSANDRA-7038)
 * fix cassandra stress errors on reads with native protocol (CASSANDRA-7033)
 * Use OpOrder to guard sstable references for reads (CASSANDRA-6919)
 * Preemptive opening of compaction result (CASSANDRA-6916)
 * Multi-threaded scrub/cleanup/upgradesstables (CASSANDRA-5547)
 * Optimize cellname comparison (CASSANDRA-6934)
 * Native protocol v3 (CASSANDRA-6855)
 * Optimize Cell liveness checks and clean up Cell (CASSANDRA-7119)
 * Support consistent range movements (CASSANDRA-2434)
Merged from 2.0:
 * Avoid race-prone second "scrub" of system keyspace (CASSANDRA-6797)
 * Pool CqlRecordWriter clients by inetaddress rather than Range
   (CASSANDRA-6665)
 * Fix compaction_history timestamps (CASSANDRA-6784)
 * Compare scores of full replica ordering in DES (CASSANDRA-6683)
 * fix CME in SessionInfo updateProgress affecting netstats (CASSANDRA-6577)
 * Allow repairing between specific replicas (CASSANDRA-6440)
 * Allow per-dc enabling of hints (CASSANDRA-6157)
 * Add compatibility for Hadoop 0.2.x (CASSANDRA-5201)
 * Fix EstimatedHistogram races (CASSANDRA-6682)
 * Failure detector correctly converts initial value to nanos (CASSANDRA-6658)
 * Add nodetool taketoken to relocate vnodes (CASSANDRA-4445)
 * Expose bulk loading progress over JMX (CASSANDRA-4757)
 * Correctly handle null with IF conditions and TTL (CASSANDRA-6623)
 * Account for range/row tombstones in tombstone drop
   time histogram (CASSANDRA-6522)
 * Stop CommitLogSegment.close() from calling sync() (CASSANDRA-6652)
 * Make commitlog failure handling configurable (CASSANDRA-6364)
 * Avoid overlaps in LCS (CASSANDRA-6688)
 * Improve support for paginating over composites (CASSANDRA-4851)
 * Fix count(*) queries in a mixed cluster (CASSANDRA-6707)
 * Improve repair tasks(snapshot, differencing) concurrency (CASSANDRA-6566)
 * Fix replaying pre-2.0 commit logs (CASSANDRA-6714)
 * Add static columns to CQL3 (CASSANDRA-6561)
 * Optimize single partition batch statements (CASSANDRA-6737)
 * Disallow post-query re-ordering when paging (CASSANDRA-6722)
 * Fix potential paging bug with deleted columns (CASSANDRA-6748)
 * Fix NPE on BulkLoader caused by losing StreamEvent (CASSANDRA-6636)
 * Fix truncating compression metadata (CASSANDRA-6791)
 * Add CMSClassUnloadingEnabled JVM option (CASSANDRA-6541)
 * Catch memtable flush exceptions during shutdown (CASSANDRA-6735)
 * Fix upgradesstables NPE for non-CF-based indexes (CASSANDRA-6645)
 * Fix UPDATE updating PRIMARY KEY columns implicitly (CASSANDRA-6782)
 * Fix IllegalArgumentException when updating from 1.2 with SuperColumns
   (CASSANDRA-6733)
 * FBUtilities.singleton() should use the CF comparator (CASSANDRA-6778)
 * Fix CQLSStableWriter.addRow(Map<String, Object>) (CASSANDRA-6526)
 * Fix HSHA server introducing corrupt data (CASSANDRA-6285)
 * Fix CAS conditions for COMPACT STORAGE tables (CASSANDRA-6813)
 * Starting threads in OutboundTcpConnectionPool constructor causes race conditions (CASSANDRA-7177)
 * Allow overriding cassandra-rackdc.properties file (CASSANDRA-7072)
 * Set JMX RMI port to 7199 (CASSANDRA-7087)
 * Use LOCAL_QUORUM for data reads at LOCAL_SERIAL (CASSANDRA-6939)
 * Log a warning for large batches (CASSANDRA-6487)
 * Put nodes in hibernate when join_ring is false (CASSANDRA-6961)
 * Avoid early loading of non-system keyspaces before compaction-leftovers 
   cleanup at startup (CASSANDRA-6913)
 * Restrict Windows to parallel repairs (CASSANDRA-6907)
 * (Hadoop) Allow manually specifying start/end tokens in CFIF (CASSANDRA-6436)
 * Fix NPE in MeteredFlusher (CASSANDRA-6820)
 * Fix race processing range scan responses (CASSANDRA-6820)
 * Allow deleting snapshots from dropped keyspaces (CASSANDRA-6821)
 * Add uuid() function (CASSANDRA-6473)
 * Omit tombstones from schema digests (CASSANDRA-6862)
 * Include correct consistencyLevel in LWT timeout (CASSANDRA-6884)
 * Lower chances for losing new SSTables during nodetool refresh and
   ColumnFamilyStore.loadNewSSTables (CASSANDRA-6514)
 * Add support for DELETE ... IF EXISTS to CQL3 (CASSANDRA-5708)
 * Update hadoop_cql3_word_count example (CASSANDRA-6793)
 * Fix handling of RejectedExecution in sync Thrift server (CASSANDRA-6788)
 * Log more information when exceeding tombstone_warn_threshold (CASSANDRA-6865)
 * Fix truncate to not abort due to unreachable fat clients (CASSANDRA-6864)
 * Fix schema concurrency exceptions (CASSANDRA-6841)
 * Fix leaking validator FH in StreamWriter (CASSANDRA-6832)
 * Fix saving triggers to schema (CASSANDRA-6789)
 * Fix trigger mutations when base mutation list is immutable (CASSANDRA-6790)
 * Fix accounting in FileCacheService to allow re-using RAR (CASSANDRA-6838)
 * Fix static counter columns (CASSANDRA-6827)
 * Restore expiring->deleted (cell) compaction optimization (CASSANDRA-6844)
 * Fix CompactionManager.needsCleanup (CASSANDRA-6845)
 * Correctly compare BooleanType values other than 0 and 1 (CASSANDRA-6779)
 * Read message id as string from earlier versions (CASSANDRA-6840)
 * Properly use the Paxos consistency for (non-protocol) batch (CASSANDRA-6837)
 * Add paranoid disk failure option (CASSANDRA-6646)
 * Improve PerRowSecondaryIndex performance (CASSANDRA-6876)
 * Extend triggers to support CAS updates (CASSANDRA-6882)
 * Static columns with IF NOT EXISTS don't always work as expected (CASSANDRA-6873)
 * Fix paging with SELECT DISTINCT (CASSANDRA-6857)
 * Fix UnsupportedOperationException on CAS timeout (CASSANDRA-6923)
 * Improve MeteredFlusher handling of MF-unaffected column families
   (CASSANDRA-6867)
 * Add CqlRecordReader using native pagination (CASSANDRA-6311)
 * Add QueryHandler interface (CASSANDRA-6659)
 * Track liveRatio per-memtable, not per-CF (CASSANDRA-6945)
 * Make sure upgradesstables keeps sstable level (CASSANDRA-6958)
 * Fix LIMIT with static columns (CASSANDRA-6956)
 * Fix clash with CQL column name in thrift validation (CASSANDRA-6892)
 * Fix error with super columns in mixed 1.2-2.0 clusters (CASSANDRA-6966)
 * Fix bad skip of sstables on slice query with composite start/finish (CASSANDRA-6825)
 * Fix unintended update with conditional statement (CASSANDRA-6893)
 * Fix map element access in IF (CASSANDRA-6914)
 * Avoid costly range calculations for range queries on system keyspaces
   (CASSANDRA-6906)
 * Fix SSTable not released if stream session fails (CASSANDRA-6818)
 * Avoid build failure due to ANTLR timeout (CASSANDRA-6991)
 * Queries on compact tables can return more rows that requested (CASSANDRA-7052)
 * USING TIMESTAMP for batches does not work (CASSANDRA-7053)
 * Fix performance regression from CASSANDRA-5614 (CASSANDRA-6949)
 * Ensure that batchlog and hint timeouts do not produce hints (CASSANDRA-7058)
 * Merge groupable mutations in TriggerExecutor#execute() (CASSANDRA-7047)
 * Plug holes in resource release when wiring up StreamSession (CASSANDRA-7073)
 * Re-add parameter columns to tracing session (CASSANDRA-6942)
 * Preserves CQL metadata when updating table from thrift (CASSANDRA-6831)
Merged from 1.2:
 * Fix nodetool display with vnodes (CASSANDRA-7082)
 * Add UNLOGGED, COUNTER options to BATCH documentation (CASSANDRA-6816)
 * add extra SSL cipher suites (CASSANDRA-6613)
 * fix nodetool getsstables for blob PK (CASSANDRA-6803)
 * Fix BatchlogManager#deleteBatch() use of millisecond timestamps
   (CASSANDRA-6822)
 * Continue assassinating even if the endpoint vanishes (CASSANDRA-6787)
 * Schedule schema pulls on change (CASSANDRA-6971)
 * Non-droppable verbs shouldn't be dropped from OTC (CASSANDRA-6980)
 * Shutdown batchlog executor in SS#drain() (CASSANDRA-7025)
 * Fix batchlog to account for CF truncation records (CASSANDRA-6999)
 * Fix CQLSH parsing of functions and BLOB literals (CASSANDRA-7018)
 * Properly load trustore in the native protocol (CASSANDRA-6847)
 * Always clean up references in SerializingCache (CASSANDRA-6994)
 * Don't shut MessagingService down when replacing a node (CASSANDRA-6476)
 * fix npe when doing -Dcassandra.fd_initial_value_ms (CASSANDRA-6751)


2.1.0-beta1
 * Add flush directory distinct from compaction directories (CASSANDRA-6357)
 * Require JNA by default (CASSANDRA-6575)
 * add listsnapshots command to nodetool (CASSANDRA-5742)
 * Introduce AtomicBTreeColumns (CASSANDRA-6271, 6692)
 * Multithreaded commitlog (CASSANDRA-3578)
 * allocate fixed index summary memory pool and resample cold index summaries 
   to use less memory (CASSANDRA-5519)
 * Removed multithreaded compaction (CASSANDRA-6142)
 * Parallelize fetching rows for low-cardinality indexes (CASSANDRA-1337)
 * change logging from log4j to logback (CASSANDRA-5883)
 * switch to LZ4 compression for internode communication (CASSANDRA-5887)
 * Stop using Thrift-generated Index* classes internally (CASSANDRA-5971)
 * Remove 1.2 network compatibility code (CASSANDRA-5960)
 * Remove leveled json manifest migration code (CASSANDRA-5996)
 * Remove CFDefinition (CASSANDRA-6253)
 * Use AtomicIntegerFieldUpdater in RefCountedMemory (CASSANDRA-6278)
 * User-defined types for CQL3 (CASSANDRA-5590)
 * Use of o.a.c.metrics in nodetool (CASSANDRA-5871, 6406)
 * Batch read from OTC's queue and cleanup (CASSANDRA-1632)
 * Secondary index support for collections (CASSANDRA-4511, 6383)
 * SSTable metadata(Stats.db) format change (CASSANDRA-6356)
 * Push composites support in the storage engine
   (CASSANDRA-5417, CASSANDRA-6520)
 * Add snapshot space used to cfstats (CASSANDRA-6231)
 * Add cardinality estimator for key count estimation (CASSANDRA-5906)
 * CF id is changed to be non-deterministic. Data dir/key cache are created
   uniquely for CF id (CASSANDRA-5202)
 * New counters implementation (CASSANDRA-6504)
 * Replace UnsortedColumns, EmptyColumns, TreeMapBackedSortedColumns with new
   ArrayBackedSortedColumns (CASSANDRA-6630, CASSANDRA-6662, CASSANDRA-6690)
 * Add option to use row cache with a given amount of rows (CASSANDRA-5357)
 * Avoid repairing already repaired data (CASSANDRA-5351)
 * Reject counter updates with USING TTL/TIMESTAMP (CASSANDRA-6649)
 * Replace index_interval with min/max_index_interval (CASSANDRA-6379)
 * Lift limitation that order by columns must be selected for IN queries (CASSANDRA-4911)


2.0.5
 * Reduce garbage generated by bloom filter lookups (CASSANDRA-6609)
 * Add ks.cf names to tombstone logging (CASSANDRA-6597)
 * Use LOCAL_QUORUM for LWT operations at LOCAL_SERIAL (CASSANDRA-6495)
 * Wait for gossip to settle before accepting client connections (CASSANDRA-4288)
 * Delete unfinished compaction incrementally (CASSANDRA-6086)
 * Allow specifying custom secondary index options in CQL3 (CASSANDRA-6480)
 * Improve replica pinning for cache efficiency in DES (CASSANDRA-6485)
 * Fix LOCAL_SERIAL from thrift (CASSANDRA-6584)
 * Don't special case received counts in CAS timeout exceptions (CASSANDRA-6595)
 * Add support for 2.1 global counter shards (CASSANDRA-6505)
 * Fix NPE when streaming connection is not yet established (CASSANDRA-6210)
 * Avoid rare duplicate read repair triggering (CASSANDRA-6606)
 * Fix paging discardFirst (CASSANDRA-6555)
 * Fix ArrayIndexOutOfBoundsException in 2ndary index query (CASSANDRA-6470)
 * Release sstables upon rebuilding 2i (CASSANDRA-6635)
 * Add AbstractCompactionStrategy.startup() method (CASSANDRA-6637)
 * SSTableScanner may skip rows during cleanup (CASSANDRA-6638)
 * sstables from stalled repair sessions can resurrect deleted data (CASSANDRA-6503)
 * Switch stress to use ITransportFactory (CASSANDRA-6641)
 * Fix IllegalArgumentException during prepare (CASSANDRA-6592)
 * Fix possible loss of 2ndary index entries during compaction (CASSANDRA-6517)
 * Fix direct Memory on architectures that do not support unaligned long access
   (CASSANDRA-6628)
 * Let scrub optionally skip broken counter partitions (CASSANDRA-5930)
Merged from 1.2:
 * fsync compression metadata (CASSANDRA-6531)
 * Validate CF existence on execution for prepared statement (CASSANDRA-6535)
 * Add ability to throttle batchlog replay (CASSANDRA-6550)
 * Fix executing LOCAL_QUORUM with SimpleStrategy (CASSANDRA-6545)
 * Avoid StackOverflow when using large IN queries (CASSANDRA-6567)
 * Nodetool upgradesstables includes secondary indexes (CASSANDRA-6598)
 * Paginate batchlog replay (CASSANDRA-6569)
 * skip blocking on streaming during drain (CASSANDRA-6603)
 * Improve error message when schema doesn't match loaded sstable (CASSANDRA-6262)
 * Add properties to adjust FD initial value and max interval (CASSANDRA-4375)
 * Fix preparing with batch and delete from collection (CASSANDRA-6607)
 * Fix ABSC reverse iterator's remove() method (CASSANDRA-6629)
 * Handle host ID conflicts properly (CASSANDRA-6615)
 * Move handling of migration event source to solve bootstrap race. (CASSANDRA-6648)
 * Make sure compaction throughput value doesn't overflow with int math (CASSANDRA-6647)


2.0.4
 * Allow removing snapshots of no-longer-existing CFs (CASSANDRA-6418)
 * add StorageService.stopDaemon() (CASSANDRA-4268)
 * add IRE for invalid CF supplied to get_count (CASSANDRA-5701)
 * add client encryption support to sstableloader (CASSANDRA-6378)
 * Fix accept() loop for SSL sockets post-shutdown (CASSANDRA-6468)
 * Fix size-tiered compaction in LCS L0 (CASSANDRA-6496)
 * Fix assertion failure in filterColdSSTables (CASSANDRA-6483)
 * Fix row tombstones in larger-than-memory compactions (CASSANDRA-6008)
 * Fix cleanup ClassCastException (CASSANDRA-6462)
 * Reduce gossip memory use by interning VersionedValue strings (CASSANDRA-6410)
 * Allow specifying datacenters to participate in a repair (CASSANDRA-6218)
 * Fix divide-by-zero in PCI (CASSANDRA-6403)
 * Fix setting last compacted key in the wrong level for LCS (CASSANDRA-6284)
 * Add millisecond precision formats to the timestamp parser (CASSANDRA-6395)
 * Expose a total memtable size metric for a CF (CASSANDRA-6391)
 * cqlsh: handle symlinks properly (CASSANDRA-6425)
 * Fix potential infinite loop when paging query with IN (CASSANDRA-6464)
 * Fix assertion error in AbstractQueryPager.discardFirst (CASSANDRA-6447)
 * Fix streaming older SSTable yields unnecessary tombstones (CASSANDRA-6527)
Merged from 1.2:
 * Improved error message on bad properties in DDL queries (CASSANDRA-6453)
 * Randomize batchlog candidates selection (CASSANDRA-6481)
 * Fix thundering herd on endpoint cache invalidation (CASSANDRA-6345, 6485)
 * Improve batchlog write performance with vnodes (CASSANDRA-6488)
 * cqlsh: quote single quotes in strings inside collections (CASSANDRA-6172)
 * Improve gossip performance for typical messages (CASSANDRA-6409)
 * Throw IRE if a prepared statement has more markers than supported 
   (CASSANDRA-5598)
 * Expose Thread metrics for the native protocol server (CASSANDRA-6234)
 * Change snapshot response message verb to INTERNAL to avoid dropping it 
   (CASSANDRA-6415)
 * Warn when collection read has > 65K elements (CASSANDRA-5428)
 * Fix cache persistence when both row and key cache are enabled 
   (CASSANDRA-6413)
 * (Hadoop) add describe_local_ring (CASSANDRA-6268)
 * Fix handling of concurrent directory creation failure (CASSANDRA-6459)
 * Allow executing CREATE statements multiple times (CASSANDRA-6471)
 * Don't send confusing info with timeouts (CASSANDRA-6491)
 * Don't resubmit counter mutation runnables internally (CASSANDRA-6427)
 * Don't drop local mutations without a hint (CASSANDRA-6510)
 * Don't allow null max_hint_window_in_ms (CASSANDRA-6419)
 * Validate SliceRange start and finish lengths (CASSANDRA-6521)


2.0.3
 * Fix FD leak on slice read path (CASSANDRA-6275)
 * Cancel read meter task when closing SSTR (CASSANDRA-6358)
 * free off-heap IndexSummary during bulk (CASSANDRA-6359)
 * Recover from IOException in accept() thread (CASSANDRA-6349)
 * Improve Gossip tolerance of abnormally slow tasks (CASSANDRA-6338)
 * Fix trying to hint timed out counter writes (CASSANDRA-6322)
 * Allow restoring specific columnfamilies from archived CL (CASSANDRA-4809)
 * Avoid flushing compaction_history after each operation (CASSANDRA-6287)
 * Fix repair assertion error when tombstones expire (CASSANDRA-6277)
 * Skip loading corrupt key cache (CASSANDRA-6260)
 * Fixes for compacting larger-than-memory rows (CASSANDRA-6274)
 * Compact hottest sstables first and optionally omit coldest from
   compaction entirely (CASSANDRA-6109)
 * Fix modifying column_metadata from thrift (CASSANDRA-6182)
 * cqlsh: fix LIST USERS output (CASSANDRA-6242)
 * Add IRequestSink interface (CASSANDRA-6248)
 * Update memtable size while flushing (CASSANDRA-6249)
 * Provide hooks around CQL2/CQL3 statement execution (CASSANDRA-6252)
 * Require Permission.SELECT for CAS updates (CASSANDRA-6247)
 * New CQL-aware SSTableWriter (CASSANDRA-5894)
 * Reject CAS operation when the protocol v1 is used (CASSANDRA-6270)
 * Correctly throw error when frame too large (CASSANDRA-5981)
 * Fix serialization bug in PagedRange with 2ndary indexes (CASSANDRA-6299)
 * Fix CQL3 table validation in Thrift (CASSANDRA-6140)
 * Fix bug missing results with IN clauses (CASSANDRA-6327)
 * Fix paging with reversed slices (CASSANDRA-6343)
 * Set minTimestamp correctly to be able to drop expired sstables (CASSANDRA-6337)
 * Support NaN and Infinity as float literals (CASSANDRA-6003)
 * Remove RF from nodetool ring output (CASSANDRA-6289)
 * Fix attempting to flush empty rows (CASSANDRA-6374)
 * Fix potential out of bounds exception when paging (CASSANDRA-6333)
Merged from 1.2:
 * Optimize FD phi calculation (CASSANDRA-6386)
 * Improve initial FD phi estimate when starting up (CASSANDRA-6385)
 * Don't list CQL3 table in CLI describe even if named explicitely 
   (CASSANDRA-5750)
 * Invalidate row cache when dropping CF (CASSANDRA-6351)
 * add non-jamm path for cached statements (CASSANDRA-6293)
 * add windows bat files for shell commands (CASSANDRA-6145)
 * Require logging in for Thrift CQL2/3 statement preparation (CASSANDRA-6254)
 * restrict max_num_tokens to 1536 (CASSANDRA-6267)
 * Nodetool gets default JMX port from cassandra-env.sh (CASSANDRA-6273)
 * make calculatePendingRanges asynchronous (CASSANDRA-6244)
 * Remove blocking flushes in gossip thread (CASSANDRA-6297)
 * Fix potential socket leak in connectionpool creation (CASSANDRA-6308)
 * Allow LOCAL_ONE/LOCAL_QUORUM to work with SimpleStrategy (CASSANDRA-6238)
 * cqlsh: handle 'null' as session duration (CASSANDRA-6317)
 * Fix json2sstable handling of range tombstones (CASSANDRA-6316)
 * Fix missing one row in reverse query (CASSANDRA-6330)
 * Fix reading expired row value from row cache (CASSANDRA-6325)
 * Fix AssertionError when doing set element deletion (CASSANDRA-6341)
 * Make CL code for the native protocol match the one in C* 2.0
   (CASSANDRA-6347)
 * Disallow altering CQL3 table from thrift (CASSANDRA-6370)
 * Fix size computation of prepared statement (CASSANDRA-6369)


2.0.2
 * Update FailureDetector to use nanontime (CASSANDRA-4925)
 * Fix FileCacheService regressions (CASSANDRA-6149)
 * Never return WriteTimeout for CL.ANY (CASSANDRA-6132)
 * Fix race conditions in bulk loader (CASSANDRA-6129)
 * Add configurable metrics reporting (CASSANDRA-4430)
 * drop queries exceeding a configurable number of tombstones (CASSANDRA-6117)
 * Track and persist sstable read activity (CASSANDRA-5515)
 * Fixes for speculative retry (CASSANDRA-5932, CASSANDRA-6194)
 * Improve memory usage of metadata min/max column names (CASSANDRA-6077)
 * Fix thrift validation refusing row markers on CQL3 tables (CASSANDRA-6081)
 * Fix insertion of collections with CAS (CASSANDRA-6069)
 * Correctly send metadata on SELECT COUNT (CASSANDRA-6080)
 * Track clients' remote addresses in ClientState (CASSANDRA-6070)
 * Create snapshot dir if it does not exist when migrating
   leveled manifest (CASSANDRA-6093)
 * make sequential nodetool repair the default (CASSANDRA-5950)
 * Add more hooks for compaction strategy implementations (CASSANDRA-6111)
 * Fix potential NPE on composite 2ndary indexes (CASSANDRA-6098)
 * Delete can potentially be skipped in batch (CASSANDRA-6115)
 * Allow alter keyspace on system_traces (CASSANDRA-6016)
 * Disallow empty column names in cql (CASSANDRA-6136)
 * Use Java7 file-handling APIs and fix file moving on Windows (CASSANDRA-5383)
 * Save compaction history to system keyspace (CASSANDRA-5078)
 * Fix NPE if StorageService.getOperationMode() is executed before full startup (CASSANDRA-6166)
 * CQL3: support pre-epoch longs for TimestampType (CASSANDRA-6212)
 * Add reloadtriggers command to nodetool (CASSANDRA-4949)
 * cqlsh: ignore empty 'value alias' in DESCRIBE (CASSANDRA-6139)
 * Fix sstable loader (CASSANDRA-6205)
 * Reject bootstrapping if the node already exists in gossip (CASSANDRA-5571)
 * Fix NPE while loading paxos state (CASSANDRA-6211)
 * cqlsh: add SHOW SESSION <tracing-session> command (CASSANDRA-6228)
Merged from 1.2:
 * (Hadoop) Require CFRR batchSize to be at least 2 (CASSANDRA-6114)
 * Add a warning for small LCS sstable size (CASSANDRA-6191)
 * Add ability to list specific KS/CF combinations in nodetool cfstats (CASSANDRA-4191)
 * Mark CF clean if a mutation raced the drop and got it marked dirty (CASSANDRA-5946)
 * Add a LOCAL_ONE consistency level (CASSANDRA-6202)
 * Limit CQL prepared statement cache by size instead of count (CASSANDRA-6107)
 * Tracing should log write failure rather than raw exceptions (CASSANDRA-6133)
 * lock access to TM.endpointToHostIdMap (CASSANDRA-6103)
 * Allow estimated memtable size to exceed slab allocator size (CASSANDRA-6078)
 * Start MeteredFlusher earlier to prevent OOM during CL replay (CASSANDRA-6087)
 * Avoid sending Truncate command to fat clients (CASSANDRA-6088)
 * Allow where clause conditions to be in parenthesis (CASSANDRA-6037)
 * Do not open non-ssl storage port if encryption option is all (CASSANDRA-3916)
 * Move batchlog replay to its own executor (CASSANDRA-6079)
 * Add tombstone debug threshold and histogram (CASSANDRA-6042, 6057)
 * Enable tcp keepalive on incoming connections (CASSANDRA-4053)
 * Fix fat client schema pull NPE (CASSANDRA-6089)
 * Fix memtable flushing for indexed tables (CASSANDRA-6112)
 * Fix skipping columns with multiple slices (CASSANDRA-6119)
 * Expose connected thrift + native client counts (CASSANDRA-5084)
 * Optimize auth setup (CASSANDRA-6122)
 * Trace index selection (CASSANDRA-6001)
 * Update sstablesPerReadHistogram to use biased sampling (CASSANDRA-6164)
 * Log UnknownColumnfamilyException when closing socket (CASSANDRA-5725)
 * Properly error out on CREATE INDEX for counters table (CASSANDRA-6160)
 * Handle JMX notification failure for repair (CASSANDRA-6097)
 * (Hadoop) Fetch no more than 128 splits in parallel (CASSANDRA-6169)
 * stress: add username/password authentication support (CASSANDRA-6068)
 * Fix indexed queries with row cache enabled on parent table (CASSANDRA-5732)
 * Fix compaction race during columnfamily drop (CASSANDRA-5957)
 * Fix validation of empty column names for compact tables (CASSANDRA-6152)
 * Skip replaying mutations that pass CRC but fail to deserialize (CASSANDRA-6183)
 * Rework token replacement to use replace_address (CASSANDRA-5916)
 * Fix altering column types (CASSANDRA-6185)
 * cqlsh: fix CREATE/ALTER WITH completion (CASSANDRA-6196)
 * add windows bat files for shell commands (CASSANDRA-6145)
 * Fix potential stack overflow during range tombstones insertion (CASSANDRA-6181)
 * (Hadoop) Make LOCAL_ONE the default consistency level (CASSANDRA-6214)


2.0.1
 * Fix bug that could allow reading deleted data temporarily (CASSANDRA-6025)
 * Improve memory use defaults (CASSANDRA-6059)
 * Make ThriftServer more easlly extensible (CASSANDRA-6058)
 * Remove Hadoop dependency from ITransportFactory (CASSANDRA-6062)
 * add file_cache_size_in_mb setting (CASSANDRA-5661)
 * Improve error message when yaml contains invalid properties (CASSANDRA-5958)
 * Improve leveled compaction's ability to find non-overlapping L0 compactions
   to work on concurrently (CASSANDRA-5921)
 * Notify indexer of columns shadowed by range tombstones (CASSANDRA-5614)
 * Log Merkle tree stats (CASSANDRA-2698)
 * Switch from crc32 to adler32 for compressed sstable checksums (CASSANDRA-5862)
 * Improve offheap memcpy performance (CASSANDRA-5884)
 * Use a range aware scanner for cleanup (CASSANDRA-2524)
 * Cleanup doesn't need to inspect sstables that contain only local data
   (CASSANDRA-5722)
 * Add ability for CQL3 to list partition keys (CASSANDRA-4536)
 * Improve native protocol serialization (CASSANDRA-5664)
 * Upgrade Thrift to 0.9.1 (CASSANDRA-5923)
 * Require superuser status for adding triggers (CASSANDRA-5963)
 * Make standalone scrubber handle old and new style leveled manifest
   (CASSANDRA-6005)
 * Fix paxos bugs (CASSANDRA-6012, 6013, 6023)
 * Fix paged ranges with multiple replicas (CASSANDRA-6004)
 * Fix potential AssertionError during tracing (CASSANDRA-6041)
 * Fix NPE in sstablesplit (CASSANDRA-6027)
 * Migrate pre-2.0 key/value/column aliases to system.schema_columns
   (CASSANDRA-6009)
 * Paging filter empty rows too agressively (CASSANDRA-6040)
 * Support variadic parameters for IN clauses (CASSANDRA-4210)
 * cqlsh: return the result of CAS writes (CASSANDRA-5796)
 * Fix validation of IN clauses with 2ndary indexes (CASSANDRA-6050)
 * Support named bind variables in CQL (CASSANDRA-6033)
Merged from 1.2:
 * Allow cache-keys-to-save to be set at runtime (CASSANDRA-5980)
 * Avoid second-guessing out-of-space state (CASSANDRA-5605)
 * Tuning knobs for dealing with large blobs and many CFs (CASSANDRA-5982)
 * (Hadoop) Fix CQLRW for thrift tables (CASSANDRA-6002)
 * Fix possible divide-by-zero in HHOM (CASSANDRA-5990)
 * Allow local batchlog writes for CL.ANY (CASSANDRA-5967)
 * Upgrade metrics-core to version 2.2.0 (CASSANDRA-5947)
 * Fix CqlRecordWriter with composite keys (CASSANDRA-5949)
 * Add snitch, schema version, cluster, partitioner to JMX (CASSANDRA-5881)
 * Allow disabling SlabAllocator (CASSANDRA-5935)
 * Make user-defined compaction JMX blocking (CASSANDRA-4952)
 * Fix streaming does not transfer wrapped range (CASSANDRA-5948)
 * Fix loading index summary containing empty key (CASSANDRA-5965)
 * Correctly handle limits in CompositesSearcher (CASSANDRA-5975)
 * Pig: handle CQL collections (CASSANDRA-5867)
 * Pass the updated cf to the PRSI index() method (CASSANDRA-5999)
 * Allow empty CQL3 batches (as no-op) (CASSANDRA-5994)
 * Support null in CQL3 functions (CASSANDRA-5910)
 * Replace the deprecated MapMaker with CacheLoader (CASSANDRA-6007)
 * Add SSTableDeletingNotification to DataTracker (CASSANDRA-6010)
 * Fix snapshots in use get deleted during snapshot repair (CASSANDRA-6011)
 * Move hints and exception count to o.a.c.metrics (CASSANDRA-6017)
 * Fix memory leak in snapshot repair (CASSANDRA-6047)
 * Fix sstable2sjon for CQL3 tables (CASSANDRA-5852)


2.0.0
 * Fix thrift validation when inserting into CQL3 tables (CASSANDRA-5138)
 * Fix periodic memtable flushing behavior with clean memtables (CASSANDRA-5931)
 * Fix dateOf() function for pre-2.0 timestamp columns (CASSANDRA-5928)
 * Fix SSTable unintentionally loads BF when opened for batch (CASSANDRA-5938)
 * Add stream session progress to JMX (CASSANDRA-4757)
 * Fix NPE during CAS operation (CASSANDRA-5925)
Merged from 1.2:
 * Fix getBloomFilterDiskSpaceUsed for AlwaysPresentFilter (CASSANDRA-5900)
 * Don't announce schema version until we've loaded the changes locally
   (CASSANDRA-5904)
 * Fix to support off heap bloom filters size greater than 2 GB (CASSANDRA-5903)
 * Properly handle parsing huge map and set literals (CASSANDRA-5893)


2.0.0-rc2
 * enable vnodes by default (CASSANDRA-5869)
 * fix CAS contention timeout (CASSANDRA-5830)
 * fix HsHa to respect max frame size (CASSANDRA-4573)
 * Fix (some) 2i on composite components omissions (CASSANDRA-5851)
 * cqlsh: add DESCRIBE FULL SCHEMA variant (CASSANDRA-5880)
Merged from 1.2:
 * Correctly validate sparse composite cells in scrub (CASSANDRA-5855)
 * Add KeyCacheHitRate metric to CF metrics (CASSANDRA-5868)
 * cqlsh: add support for multiline comments (CASSANDRA-5798)
 * Handle CQL3 SELECT duplicate IN restrictions on clustering columns
   (CASSANDRA-5856)


2.0.0-rc1
 * improve DecimalSerializer performance (CASSANDRA-5837)
 * fix potential spurious wakeup in AsyncOneResponse (CASSANDRA-5690)
 * fix schema-related trigger issues (CASSANDRA-5774)
 * Better validation when accessing CQL3 table from thrift (CASSANDRA-5138)
 * Fix assertion error during repair (CASSANDRA-5801)
 * Fix range tombstone bug (CASSANDRA-5805)
 * DC-local CAS (CASSANDRA-5797)
 * Add a native_protocol_version column to the system.local table (CASSANRDA-5819)
 * Use index_interval from cassandra.yaml when upgraded (CASSANDRA-5822)
 * Fix buffer underflow on socket close (CASSANDRA-5792)
Merged from 1.2:
 * Fix reading DeletionTime from 1.1-format sstables (CASSANDRA-5814)
 * cqlsh: add collections support to COPY (CASSANDRA-5698)
 * retry important messages for any IOException (CASSANDRA-5804)
 * Allow empty IN relations in SELECT/UPDATE/DELETE statements (CASSANDRA-5626)
 * cqlsh: fix crashing on Windows due to libedit detection (CASSANDRA-5812)
 * fix bulk-loading compressed sstables (CASSANDRA-5820)
 * (Hadoop) fix quoting in CqlPagingRecordReader and CqlRecordWriter 
   (CASSANDRA-5824)
 * update default LCS sstable size to 160MB (CASSANDRA-5727)
 * Allow compacting 2Is via nodetool (CASSANDRA-5670)
 * Hex-encode non-String keys in OPP (CASSANDRA-5793)
 * nodetool history logging (CASSANDRA-5823)
 * (Hadoop) fix support for Thrift tables in CqlPagingRecordReader 
   (CASSANDRA-5752)
 * add "all time blocked" to StatusLogger output (CASSANDRA-5825)
 * Future-proof inter-major-version schema migrations (CASSANDRA-5845)
 * (Hadoop) add CqlPagingRecordReader support for ReversedType in Thrift table
   (CASSANDRA-5718)
 * Add -no-snapshot option to scrub (CASSANDRA-5891)
 * Fix to support off heap bloom filters size greater than 2 GB (CASSANDRA-5903)
 * Properly handle parsing huge map and set literals (CASSANDRA-5893)
 * Fix LCS L0 compaction may overlap in L1 (CASSANDRA-5907)
 * New sstablesplit tool to split large sstables offline (CASSANDRA-4766)
 * Fix potential deadlock in native protocol server (CASSANDRA-5926)
 * Disallow incompatible type change in CQL3 (CASSANDRA-5882)
Merged from 1.1:
 * Correctly validate sparse composite cells in scrub (CASSANDRA-5855)


2.0.0-beta2
 * Replace countPendingHints with Hints Created metric (CASSANDRA-5746)
 * Allow nodetool with no args, and with help to run without a server (CASSANDRA-5734)
 * Cleanup AbstractType/TypeSerializer classes (CASSANDRA-5744)
 * Remove unimplemented cli option schema-mwt (CASSANDRA-5754)
 * Support range tombstones in thrift (CASSANDRA-5435)
 * Normalize table-manipulating CQL3 statements' class names (CASSANDRA-5759)
 * cqlsh: add missing table options to DESCRIBE output (CASSANDRA-5749)
 * Fix assertion error during repair (CASSANDRA-5757)
 * Fix bulkloader (CASSANDRA-5542)
 * Add LZ4 compression to the native protocol (CASSANDRA-5765)
 * Fix bugs in the native protocol v2 (CASSANDRA-5770)
 * CAS on 'primary key only' table (CASSANDRA-5715)
 * Support streaming SSTables of old versions (CASSANDRA-5772)
 * Always respect protocol version in native protocol (CASSANDRA-5778)
 * Fix ConcurrentModificationException during streaming (CASSANDRA-5782)
 * Update deletion timestamp in Commit#updatesWithPaxosTime (CASSANDRA-5787)
 * Thrift cas() method crashes if input columns are not sorted (CASSANDRA-5786)
 * Order columns names correctly when querying for CAS (CASSANDRA-5788)
 * Fix streaming retry (CASSANDRA-5775)
Merged from 1.2:
 * if no seeds can be a reached a node won't start in a ring by itself (CASSANDRA-5768)
 * add cassandra.unsafesystem property (CASSANDRA-5704)
 * (Hadoop) quote identifiers in CqlPagingRecordReader (CASSANDRA-5763)
 * Add replace_node functionality for vnodes (CASSANDRA-5337)
 * Add timeout events to query traces (CASSANDRA-5520)
 * Fix serialization of the LEFT gossip value (CASSANDRA-5696)
 * Pig: support for cql3 tables (CASSANDRA-5234)
 * Fix skipping range tombstones with reverse queries (CASSANDRA-5712)
 * Expire entries out of ThriftSessionManager (CASSANDRA-5719)
 * Don't keep ancestor information in memory (CASSANDRA-5342)
 * Expose native protocol server status in nodetool info (CASSANDRA-5735)
 * Fix pathetic performance of range tombstones (CASSANDRA-5677)
 * Fix querying with an empty (impossible) range (CASSANDRA-5573)
 * cqlsh: handle CUSTOM 2i in DESCRIBE output (CASSANDRA-5760)
 * Fix minor bug in Range.intersects(Bound) (CASSANDRA-5771)
 * cqlsh: handle disabled compression in DESCRIBE output (CASSANDRA-5766)
 * Ensure all UP events are notified on the native protocol (CASSANDRA-5769)
 * Fix formatting of sstable2json with multiple -k arguments (CASSANDRA-5781)
 * Don't rely on row marker for queries in general to hide lost markers
   after TTL expires (CASSANDRA-5762)
 * Sort nodetool help output (CASSANDRA-5776)
 * Fix column expiring during 2 phases compaction (CASSANDRA-5799)
 * now() is being rejected in INSERTs when inside collections (CASSANDRA-5795)


2.0.0-beta1
 * Add support for indexing clustered columns (CASSANDRA-5125)
 * Removed on-heap row cache (CASSANDRA-5348)
 * use nanotime consistently for node-local timeouts (CASSANDRA-5581)
 * Avoid unnecessary second pass on name-based queries (CASSANDRA-5577)
 * Experimental triggers (CASSANDRA-1311)
 * JEMalloc support for off-heap allocation (CASSANDRA-3997)
 * Single-pass compaction (CASSANDRA-4180)
 * Removed token range bisection (CASSANDRA-5518)
 * Removed compatibility with pre-1.2.5 sstables and network messages
   (CASSANDRA-5511)
 * removed PBSPredictor (CASSANDRA-5455)
 * CAS support (CASSANDRA-5062, 5441, 5442, 5443, 5619, 5667)
 * Leveled compaction performs size-tiered compactions in L0 
   (CASSANDRA-5371, 5439)
 * Add yaml network topology snitch for mixed ec2/other envs (CASSANDRA-5339)
 * Log when a node is down longer than the hint window (CASSANDRA-4554)
 * Optimize tombstone creation for ExpiringColumns (CASSANDRA-4917)
 * Improve LeveledScanner work estimation (CASSANDRA-5250, 5407)
 * Replace compaction lock with runWithCompactionsDisabled (CASSANDRA-3430)
 * Change Message IDs to ints (CASSANDRA-5307)
 * Move sstable level information into the Stats component, removing the
   need for a separate Manifest file (CASSANDRA-4872)
 * avoid serializing to byte[] on commitlog append (CASSANDRA-5199)
 * make index_interval configurable per columnfamily (CASSANDRA-3961, CASSANDRA-5650)
 * add default_time_to_live (CASSANDRA-3974)
 * add memtable_flush_period_in_ms (CASSANDRA-4237)
 * replace supercolumns internally by composites (CASSANDRA-3237, 5123)
 * upgrade thrift to 0.9.0 (CASSANDRA-3719)
 * drop unnecessary keyspace parameter from user-defined compaction API 
   (CASSANDRA-5139)
 * more robust solution to incomplete compactions + counters (CASSANDRA-5151)
 * Change order of directory searching for c*.in.sh (CASSANDRA-3983)
 * Add tool to reset SSTable compaction level for LCS (CASSANDRA-5271)
 * Allow custom configuration loader (CASSANDRA-5045)
 * Remove memory emergency pressure valve logic (CASSANDRA-3534)
 * Reduce request latency with eager retry (CASSANDRA-4705)
 * cqlsh: Remove ASSUME command (CASSANDRA-5331)
 * Rebuild BF when loading sstables if bloom_filter_fp_chance
   has changed since compaction (CASSANDRA-5015)
 * remove row-level bloom filters (CASSANDRA-4885)
 * Change Kernel Page Cache skipping into row preheating (disabled by default)
   (CASSANDRA-4937)
 * Improve repair by deciding on a gcBefore before sending
   out TreeRequests (CASSANDRA-4932)
 * Add an official way to disable compactions (CASSANDRA-5074)
 * Reenable ALTER TABLE DROP with new semantics (CASSANDRA-3919)
 * Add binary protocol versioning (CASSANDRA-5436)
 * Swap THshaServer for TThreadedSelectorServer (CASSANDRA-5530)
 * Add alias support to SELECT statement (CASSANDRA-5075)
 * Don't create empty RowMutations in CommitLogReplayer (CASSANDRA-5541)
 * Use range tombstones when dropping cfs/columns from schema (CASSANDRA-5579)
 * cqlsh: drop CQL2/CQL3-beta support (CASSANDRA-5585)
 * Track max/min column names in sstables to be able to optimize slice
   queries (CASSANDRA-5514, CASSANDRA-5595, CASSANDRA-5600)
 * Binary protocol: allow batching already prepared statements (CASSANDRA-4693)
 * Allow preparing timestamp, ttl and limit in CQL3 queries (CASSANDRA-4450)
 * Support native link w/o JNA in Java7 (CASSANDRA-3734)
 * Use SASL authentication in binary protocol v2 (CASSANDRA-5545)
 * Replace Thrift HsHa with LMAX Disruptor based implementation (CASSANDRA-5582)
 * cqlsh: Add row count to SELECT output (CASSANDRA-5636)
 * Include a timestamp with all read commands to determine column expiration
   (CASSANDRA-5149)
 * Streaming 2.0 (CASSANDRA-5286, 5699)
 * Conditional create/drop ks/table/index statements in CQL3 (CASSANDRA-2737)
 * more pre-table creation property validation (CASSANDRA-5693)
 * Redesign repair messages (CASSANDRA-5426)
 * Fix ALTER RENAME post-5125 (CASSANDRA-5702)
 * Disallow renaming a 2ndary indexed column (CASSANDRA-5705)
 * Rename Table to Keyspace (CASSANDRA-5613)
 * Ensure changing column_index_size_in_kb on different nodes don't corrupt the
   sstable (CASSANDRA-5454)
 * Move resultset type information into prepare, not execute (CASSANDRA-5649)
 * Auto paging in binary protocol (CASSANDRA-4415, 5714)
 * Don't tie client side use of AbstractType to JDBC (CASSANDRA-4495)
 * Adds new TimestampType to replace DateType (CASSANDRA-5723, CASSANDRA-5729)
Merged from 1.2:
 * make starting native protocol server idempotent (CASSANDRA-5728)
 * Fix loading key cache when a saved entry is no longer valid (CASSANDRA-5706)
 * Fix serialization of the LEFT gossip value (CASSANDRA-5696)
 * cqlsh: Don't show 'null' in place of empty values (CASSANDRA-5675)
 * Race condition in detecting version on a mixed 1.1/1.2 cluster
   (CASSANDRA-5692)
 * Fix skipping range tombstones with reverse queries (CASSANDRA-5712)
 * Expire entries out of ThriftSessionManager (CASSANRDA-5719)
 * Don't keep ancestor information in memory (CASSANDRA-5342)
 * cqlsh: fix handling of semicolons inside BATCH queries (CASSANDRA-5697)


1.2.6
 * Fix tracing when operation completes before all responses arrive 
   (CASSANDRA-5668)
 * Fix cross-DC mutation forwarding (CASSANDRA-5632)
 * Reduce SSTableLoader memory usage (CASSANDRA-5555)
 * Scale hinted_handoff_throttle_in_kb to cluster size (CASSANDRA-5272)
 * (Hadoop) Add CQL3 input/output formats (CASSANDRA-4421, 5622)
 * (Hadoop) Fix InputKeyRange in CFIF (CASSANDRA-5536)
 * Fix dealing with ridiculously large max sstable sizes in LCS (CASSANDRA-5589)
 * Ignore pre-truncate hints (CASSANDRA-4655)
 * Move System.exit on OOM into a separate thread (CASSANDRA-5273)
 * Write row markers when serializing schema (CASSANDRA-5572)
 * Check only SSTables for the requested range when streaming (CASSANDRA-5569)
 * Improve batchlog replay behavior and hint ttl handling (CASSANDRA-5314)
 * Exclude localTimestamp from validation for tombstones (CASSANDRA-5398)
 * cqlsh: add custom prompt support (CASSANDRA-5539)
 * Reuse prepared statements in hot auth queries (CASSANDRA-5594)
 * cqlsh: add vertical output option (see EXPAND) (CASSANDRA-5597)
 * Add a rate limit option to stress (CASSANDRA-5004)
 * have BulkLoader ignore snapshots directories (CASSANDRA-5587) 
 * fix SnitchProperties logging context (CASSANDRA-5602)
 * Expose whether jna is enabled and memory is locked via JMX (CASSANDRA-5508)
 * cqlsh: fix COPY FROM with ReversedType (CASSANDRA-5610)
 * Allow creating CUSTOM indexes on collections (CASSANDRA-5615)
 * Evaluate now() function at execution time (CASSANDRA-5616)
 * Expose detailed read repair metrics (CASSANDRA-5618)
 * Correct blob literal + ReversedType parsing (CASSANDRA-5629)
 * Allow GPFS to prefer the internal IP like EC2MRS (CASSANDRA-5630)
 * fix help text for -tspw cassandra-cli (CASSANDRA-5643)
 * don't throw away initial causes exceptions for internode encryption issues 
   (CASSANDRA-5644)
 * Fix message spelling errors for cql select statements (CASSANDRA-5647)
 * Suppress custom exceptions thru jmx (CASSANDRA-5652)
 * Update CREATE CUSTOM INDEX syntax (CASSANDRA-5639)
 * Fix PermissionDetails.equals() method (CASSANDRA-5655)
 * Never allow partition key ranges in CQL3 without token() (CASSANDRA-5666)
 * Gossiper incorrectly drops AppState for an upgrading node (CASSANDRA-5660)
 * Connection thrashing during multi-region ec2 during upgrade, due to 
   messaging version (CASSANDRA-5669)
 * Avoid over reconnecting in EC2MRS (CASSANDRA-5678)
 * Fix ReadResponseSerializer.serializedSize() for digest reads (CASSANDRA-5476)
 * allow sstable2json on 2i CFs (CASSANDRA-5694)
Merged from 1.1:
 * Remove buggy thrift max message length option (CASSANDRA-5529)
 * Fix NPE in Pig's widerow mode (CASSANDRA-5488)
 * Add split size parameter to Pig and disable split combination (CASSANDRA-5544)


1.2.5
 * make BytesToken.toString only return hex bytes (CASSANDRA-5566)
 * Ensure that submitBackground enqueues at least one task (CASSANDRA-5554)
 * fix 2i updates with identical values and timestamps (CASSANDRA-5540)
 * fix compaction throttling bursty-ness (CASSANDRA-4316)
 * reduce memory consumption of IndexSummary (CASSANDRA-5506)
 * remove per-row column name bloom filters (CASSANDRA-5492)
 * Include fatal errors in trace events (CASSANDRA-5447)
 * Ensure that PerRowSecondaryIndex is notified of row-level deletes
   (CASSANDRA-5445)
 * Allow empty blob literals in CQL3 (CASSANDRA-5452)
 * Fix streaming RangeTombstones at column index boundary (CASSANDRA-5418)
 * Fix preparing statements when current keyspace is not set (CASSANDRA-5468)
 * Fix SemanticVersion.isSupportedBy minor/patch handling (CASSANDRA-5496)
 * Don't provide oldCfId for post-1.1 system cfs (CASSANDRA-5490)
 * Fix primary range ignores replication strategy (CASSANDRA-5424)
 * Fix shutdown of binary protocol server (CASSANDRA-5507)
 * Fix repair -snapshot not working (CASSANDRA-5512)
 * Set isRunning flag later in binary protocol server (CASSANDRA-5467)
 * Fix use of CQL3 functions with descending clustering order (CASSANDRA-5472)
 * Disallow renaming columns one at a time for thrift table in CQL3
   (CASSANDRA-5531)
 * cqlsh: add CLUSTERING ORDER BY support to DESCRIBE (CASSANDRA-5528)
 * Add custom secondary index support to CQL3 (CASSANDRA-5484)
 * Fix repair hanging silently on unexpected error (CASSANDRA-5229)
 * Fix Ec2Snitch regression introduced by CASSANDRA-5171 (CASSANDRA-5432)
 * Add nodetool enablebackup/disablebackup (CASSANDRA-5556)
 * cqlsh: fix DESCRIBE after case insensitive USE (CASSANDRA-5567)
Merged from 1.1
 * Add retry mechanism to OTC for non-droppable_verbs (CASSANDRA-5393)
 * Use allocator information to improve memtable memory usage estimate
   (CASSANDRA-5497)
 * Fix trying to load deleted row into row cache on startup (CASSANDRA-4463)
 * fsync leveled manifest to avoid corruption (CASSANDRA-5535)
 * Fix Bound intersection computation (CASSANDRA-5551)
 * sstablescrub now respects max memory size in cassandra.in.sh (CASSANDRA-5562)


1.2.4
 * Ensure that PerRowSecondaryIndex updates see the most recent values
   (CASSANDRA-5397)
 * avoid duplicate index entries ind PrecompactedRow and 
   ParallelCompactionIterable (CASSANDRA-5395)
 * remove the index entry on oldColumn when new column is a tombstone 
   (CASSANDRA-5395)
 * Change default stream throughput from 400 to 200 mbps (CASSANDRA-5036)
 * Gossiper logs DOWN for symmetry with UP (CASSANDRA-5187)
 * Fix mixing prepared statements between keyspaces (CASSANDRA-5352)
 * Fix consistency level during bootstrap - strike 3 (CASSANDRA-5354)
 * Fix transposed arguments in AlreadyExistsException (CASSANDRA-5362)
 * Improve asynchronous hint delivery (CASSANDRA-5179)
 * Fix Guava dependency version (12.0 -> 13.0.1) for Maven (CASSANDRA-5364)
 * Validate that provided CQL3 collection value are < 64K (CASSANDRA-5355)
 * Make upgradeSSTable skip current version sstables by default (CASSANDRA-5366)
 * Optimize min/max timestamp collection (CASSANDRA-5373)
 * Invalid streamId in cql binary protocol when using invalid CL 
   (CASSANDRA-5164)
 * Fix validation for IN where clauses with collections (CASSANDRA-5376)
 * Copy resultSet on count query to avoid ConcurrentModificationException 
   (CASSANDRA-5382)
 * Correctly typecheck in CQL3 even with ReversedType (CASSANDRA-5386)
 * Fix streaming compressed files when using encryption (CASSANDRA-5391)
 * cassandra-all 1.2.0 pom missing netty dependency (CASSANDRA-5392)
 * Fix writetime/ttl functions on null values (CASSANDRA-5341)
 * Fix NPE during cql3 select with token() (CASSANDRA-5404)
 * IndexHelper.skipBloomFilters won't skip non-SHA filters (CASSANDRA-5385)
 * cqlsh: Print maps ordered by key, sort sets (CASSANDRA-5413)
 * Add null syntax support in CQL3 for inserts (CASSANDRA-3783)
 * Allow unauthenticated set_keyspace() calls (CASSANDRA-5423)
 * Fix potential incremental backups race (CASSANDRA-5410)
 * Fix prepared BATCH statements with batch-level timestamps (CASSANDRA-5415)
 * Allow overriding superuser setup delay (CASSANDRA-5430)
 * cassandra-shuffle with JMX usernames and passwords (CASSANDRA-5431)
Merged from 1.1:
 * cli: Quote ks and cf names in schema output when needed (CASSANDRA-5052)
 * Fix bad default for min/max timestamp in SSTableMetadata (CASSANDRA-5372)
 * Fix cf name extraction from manifest in Directories.migrateFile() 
   (CASSANDRA-5242)
 * Support pluggable internode authentication (CASSANDRA-5401)


1.2.3
 * add check for sstable overlap within a level on startup (CASSANDRA-5327)
 * replace ipv6 colons in jmx object names (CASSANDRA-5298, 5328)
 * Avoid allocating SSTableBoundedScanner during repair when the range does 
   not intersect the sstable (CASSANDRA-5249)
 * Don't lowercase property map keys (this breaks NTS) (CASSANDRA-5292)
 * Fix composite comparator with super columns (CASSANDRA-5287)
 * Fix insufficient validation of UPDATE queries against counter cfs
   (CASSANDRA-5300)
 * Fix PropertyFileSnitch default DC/Rack behavior (CASSANDRA-5285)
 * Handle null values when executing prepared statement (CASSANDRA-5081)
 * Add netty to pom dependencies (CASSANDRA-5181)
 * Include type arguments in Thrift CQLPreparedResult (CASSANDRA-5311)
 * Fix compaction not removing columns when bf_fp_ratio is 1 (CASSANDRA-5182)
 * cli: Warn about missing CQL3 tables in schema descriptions (CASSANDRA-5309)
 * Re-enable unknown option in replication/compaction strategies option for
   backward compatibility (CASSANDRA-4795)
 * Add binary protocol support to stress (CASSANDRA-4993)
 * cqlsh: Fix COPY FROM value quoting and null handling (CASSANDRA-5305)
 * Fix repair -pr for vnodes (CASSANDRA-5329)
 * Relax CL for auth queries for non-default users (CASSANDRA-5310)
 * Fix AssertionError during repair (CASSANDRA-5245)
 * Don't announce migrations to pre-1.2 nodes (CASSANDRA-5334)
Merged from 1.1:
 * Update offline scrub for 1.0 -> 1.1 directory structure (CASSANDRA-5195)
 * add tmp flag to Descriptor hashcode (CASSANDRA-4021)
 * fix logging of "Found table data in data directories" when only system tables
   are present (CASSANDRA-5289)
 * cli: Add JMX authentication support (CASSANDRA-5080)
 * nodetool: ability to repair specific range (CASSANDRA-5280)
 * Fix possible assertion triggered in SliceFromReadCommand (CASSANDRA-5284)
 * cqlsh: Add inet type support on Windows (ipv4-only) (CASSANDRA-4801)
 * Fix race when initializing ColumnFamilyStore (CASSANDRA-5350)
 * Add UseTLAB JVM flag (CASSANDRA-5361)


1.2.2
 * fix potential for multiple concurrent compactions of the same sstables
   (CASSANDRA-5256)
 * avoid no-op caching of byte[] on commitlog append (CASSANDRA-5199)
 * fix symlinks under data dir not working (CASSANDRA-5185)
 * fix bug in compact storage metadata handling (CASSANDRA-5189)
 * Validate login for USE queries (CASSANDRA-5207)
 * cli: remove default username and password (CASSANDRA-5208)
 * configure populate_io_cache_on_flush per-CF (CASSANDRA-4694)
 * allow configuration of internode socket buffer (CASSANDRA-3378)
 * Make sstable directory picking blacklist-aware again (CASSANDRA-5193)
 * Correctly expire gossip states for edge cases (CASSANDRA-5216)
 * Improve handling of directory creation failures (CASSANDRA-5196)
 * Expose secondary indicies to the rest of nodetool (CASSANDRA-4464)
 * Binary protocol: avoid sending notification for 0.0.0.0 (CASSANDRA-5227)
 * add UseCondCardMark XX jvm settings on jdk 1.7 (CASSANDRA-4366)
 * CQL3 refactor to allow conversion function (CASSANDRA-5226)
 * Fix drop of sstables in some circumstance (CASSANDRA-5232)
 * Implement caching of authorization results (CASSANDRA-4295)
 * Add support for LZ4 compression (CASSANDRA-5038)
 * Fix missing columns in wide rows queries (CASSANDRA-5225)
 * Simplify auth setup and make system_auth ks alterable (CASSANDRA-5112)
 * Stop compactions from hanging during bootstrap (CASSANDRA-5244)
 * fix compressed streaming sending extra chunk (CASSANDRA-5105)
 * Add CQL3-based implementations of IAuthenticator and IAuthorizer
   (CASSANDRA-4898)
 * Fix timestamp-based tomstone removal logic (CASSANDRA-5248)
 * cli: Add JMX authentication support (CASSANDRA-5080)
 * Fix forceFlush behavior (CASSANDRA-5241)
 * cqlsh: Add username autocompletion (CASSANDRA-5231)
 * Fix CQL3 composite partition key error (CASSANDRA-5240)
 * Allow IN clause on last clustering key (CASSANDRA-5230)
Merged from 1.1:
 * fix start key/end token validation for wide row iteration (CASSANDRA-5168)
 * add ConfigHelper support for Thrift frame and max message sizes (CASSANDRA-5188)
 * fix nodetool repair not fail on node down (CASSANDRA-5203)
 * always collect tombstone hints (CASSANDRA-5068)
 * Fix error when sourcing file in cqlsh (CASSANDRA-5235)


1.2.1
 * stream undelivered hints on decommission (CASSANDRA-5128)
 * GossipingPropertyFileSnitch loads saved dc/rack info if needed (CASSANDRA-5133)
 * drain should flush system CFs too (CASSANDRA-4446)
 * add inter_dc_tcp_nodelay setting (CASSANDRA-5148)
 * re-allow wrapping ranges for start_token/end_token range pairitspwng (CASSANDRA-5106)
 * fix validation compaction of empty rows (CASSANDRA-5136)
 * nodetool methods to enable/disable hint storage/delivery (CASSANDRA-4750)
 * disallow bloom filter false positive chance of 0 (CASSANDRA-5013)
 * add threadpool size adjustment methods to JMXEnabledThreadPoolExecutor and 
   CompactionManagerMBean (CASSANDRA-5044)
 * fix hinting for dropped local writes (CASSANDRA-4753)
 * off-heap cache doesn't need mutable column container (CASSANDRA-5057)
 * apply disk_failure_policy to bad disks on initial directory creation 
   (CASSANDRA-4847)
 * Optimize name-based queries to use ArrayBackedSortedColumns (CASSANDRA-5043)
 * Fall back to old manifest if most recent is unparseable (CASSANDRA-5041)
 * pool [Compressed]RandomAccessReader objects on the partitioned read path
   (CASSANDRA-4942)
 * Add debug logging to list filenames processed by Directories.migrateFile 
   method (CASSANDRA-4939)
 * Expose black-listed directories via JMX (CASSANDRA-4848)
 * Log compaction merge counts (CASSANDRA-4894)
 * Minimize byte array allocation by AbstractData{Input,Output} (CASSANDRA-5090)
 * Add SSL support for the binary protocol (CASSANDRA-5031)
 * Allow non-schema system ks modification for shuffle to work (CASSANDRA-5097)
 * cqlsh: Add default limit to SELECT statements (CASSANDRA-4972)
 * cqlsh: fix DESCRIBE for 1.1 cfs in CQL3 (CASSANDRA-5101)
 * Correctly gossip with nodes >= 1.1.7 (CASSANDRA-5102)
 * Ensure CL guarantees on digest mismatch (CASSANDRA-5113)
 * Validate correctly selects on composite partition key (CASSANDRA-5122)
 * Fix exception when adding collection (CASSANDRA-5117)
 * Handle states for non-vnode clusters correctly (CASSANDRA-5127)
 * Refuse unrecognized replication and compaction strategy options (CASSANDRA-4795)
 * Pick the correct value validator in sstable2json for cql3 tables (CASSANDRA-5134)
 * Validate login for describe_keyspace, describe_keyspaces and set_keyspace
   (CASSANDRA-5144)
 * Fix inserting empty maps (CASSANDRA-5141)
 * Don't remove tokens from System table for node we know (CASSANDRA-5121)
 * fix streaming progress report for compresed files (CASSANDRA-5130)
 * Coverage analysis for low-CL queries (CASSANDRA-4858)
 * Stop interpreting dates as valid timeUUID value (CASSANDRA-4936)
 * Adds E notation for floating point numbers (CASSANDRA-4927)
 * Detect (and warn) unintentional use of the cql2 thrift methods when cql3 was
   intended (CASSANDRA-5172)
 * cli: Quote ks and cf names in schema output when needed (CASSANDRA-5052)
 * Fix cf name extraction from manifest in Directories.migrateFile() (CASSANDRA-5242)
 * Replace mistaken usage of commons-logging with slf4j (CASSANDRA-5464)
 * Ensure Jackson dependency matches lib (CASSANDRA-5126)
 * Expose droppable tombstone ratio stats over JMX (CASSANDRA-5159)
Merged from 1.1:
 * Simplify CompressedRandomAccessReader to work around JDK FD bug (CASSANDRA-5088)
 * Improve handling a changing target throttle rate mid-compaction (CASSANDRA-5087)
 * Pig: correctly decode row keys in widerow mode (CASSANDRA-5098)
 * nodetool repair command now prints progress (CASSANDRA-4767)
 * fix user defined compaction to run against 1.1 data directory (CASSANDRA-5118)
 * Fix CQL3 BATCH authorization caching (CASSANDRA-5145)
 * fix get_count returns incorrect value with TTL (CASSANDRA-5099)
 * better handling for mid-compaction failure (CASSANDRA-5137)
 * convert default marshallers list to map for better readability (CASSANDRA-5109)
 * fix ConcurrentModificationException in getBootstrapSource (CASSANDRA-5170)
 * fix sstable maxtimestamp for row deletes and pre-1.1.1 sstables (CASSANDRA-5153)
 * Fix thread growth on node removal (CASSANDRA-5175)
 * Make Ec2Region's datacenter name configurable (CASSANDRA-5155)


1.2.0
 * Disallow counters in collections (CASSANDRA-5082)
 * cqlsh: add unit tests (CASSANDRA-3920)
 * fix default bloom_filter_fp_chance for LeveledCompactionStrategy (CASSANDRA-5093)
Merged from 1.1:
 * add validation for get_range_slices with start_key and end_token (CASSANDRA-5089)


1.2.0-rc2
 * fix nodetool ownership display with vnodes (CASSANDRA-5065)
 * cqlsh: add DESCRIBE KEYSPACES command (CASSANDRA-5060)
 * Fix potential infinite loop when reloading CFS (CASSANDRA-5064)
 * Fix SimpleAuthorizer example (CASSANDRA-5072)
 * cqlsh: force CL.ONE for tracing and system.schema* queries (CASSANDRA-5070)
 * Includes cassandra-shuffle in the debian package (CASSANDRA-5058)
Merged from 1.1:
 * fix multithreaded compaction deadlock (CASSANDRA-4492)
 * fix temporarily missing schema after upgrade from pre-1.1.5 (CASSANDRA-5061)
 * Fix ALTER TABLE overriding compression options with defaults
   (CASSANDRA-4996, 5066)
 * fix specifying and altering crc_check_chance (CASSANDRA-5053)
 * fix Murmur3Partitioner ownership% calculation (CASSANDRA-5076)
 * Don't expire columns sooner than they should in 2ndary indexes (CASSANDRA-5079)


1.2-rc1
 * rename rpc_timeout settings to request_timeout (CASSANDRA-5027)
 * add BF with 0.1 FP to LCS by default (CASSANDRA-5029)
 * Fix preparing insert queries (CASSANDRA-5016)
 * Fix preparing queries with counter increment (CASSANDRA-5022)
 * Fix preparing updates with collections (CASSANDRA-5017)
 * Don't generate UUID based on other node address (CASSANDRA-5002)
 * Fix message when trying to alter a clustering key type (CASSANDRA-5012)
 * Update IAuthenticator to match the new IAuthorizer (CASSANDRA-5003)
 * Fix inserting only a key in CQL3 (CASSANDRA-5040)
 * Fix CQL3 token() function when used with strings (CASSANDRA-5050)
Merged from 1.1:
 * reduce log spam from invalid counter shards (CASSANDRA-5026)
 * Improve schema propagation performance (CASSANDRA-5025)
 * Fix for IndexHelper.IndexFor throws OOB Exception (CASSANDRA-5030)
 * cqlsh: make it possible to describe thrift CFs (CASSANDRA-4827)
 * cqlsh: fix timestamp formatting on some platforms (CASSANDRA-5046)


1.2-beta3
 * make consistency level configurable in cqlsh (CASSANDRA-4829)
 * fix cqlsh rendering of blob fields (CASSANDRA-4970)
 * fix cqlsh DESCRIBE command (CASSANDRA-4913)
 * save truncation position in system table (CASSANDRA-4906)
 * Move CompressionMetadata off-heap (CASSANDRA-4937)
 * allow CLI to GET cql3 columnfamily data (CASSANDRA-4924)
 * Fix rare race condition in getExpireTimeForEndpoint (CASSANDRA-4402)
 * acquire references to overlapping sstables during compaction so bloom filter
   doesn't get free'd prematurely (CASSANDRA-4934)
 * Don't share slice query filter in CQL3 SelectStatement (CASSANDRA-4928)
 * Separate tracing from Log4J (CASSANDRA-4861)
 * Exclude gcable tombstones from merkle-tree computation (CASSANDRA-4905)
 * Better printing of AbstractBounds for tracing (CASSANDRA-4931)
 * Optimize mostRecentTombstone check in CC.collectAllData (CASSANDRA-4883)
 * Change stream session ID to UUID to avoid collision from same node (CASSANDRA-4813)
 * Use Stats.db when bulk loading if present (CASSANDRA-4957)
 * Skip repair on system_trace and keyspaces with RF=1 (CASSANDRA-4956)
 * (cql3) Remove arbitrary SELECT limit (CASSANDRA-4918)
 * Correctly handle prepared operation on collections (CASSANDRA-4945)
 * Fix CQL3 LIMIT (CASSANDRA-4877)
 * Fix Stress for CQL3 (CASSANDRA-4979)
 * Remove cassandra specific exceptions from JMX interface (CASSANDRA-4893)
 * (CQL3) Force using ALLOW FILTERING on potentially inefficient queries (CASSANDRA-4915)
 * (cql3) Fix adding column when the table has collections (CASSANDRA-4982)
 * (cql3) Fix allowing collections with compact storage (CASSANDRA-4990)
 * (cql3) Refuse ttl/writetime function on collections (CASSANDRA-4992)
 * Replace IAuthority with new IAuthorizer (CASSANDRA-4874)
 * clqsh: fix KEY pseudocolumn escaping when describing Thrift tables
   in CQL3 mode (CASSANDRA-4955)
 * add basic authentication support for Pig CassandraStorage (CASSANDRA-3042)
 * fix CQL2 ALTER TABLE compaction_strategy_class altering (CASSANDRA-4965)
Merged from 1.1:
 * Fall back to old describe_splits if d_s_ex is not available (CASSANDRA-4803)
 * Improve error reporting when streaming ranges fail (CASSANDRA-5009)
 * Fix cqlsh timestamp formatting of timezone info (CASSANDRA-4746)
 * Fix assertion failure with leveled compaction (CASSANDRA-4799)
 * Check for null end_token in get_range_slice (CASSANDRA-4804)
 * Remove all remnants of removed nodes (CASSANDRA-4840)
 * Add aut-reloading of the log4j file in debian package (CASSANDRA-4855)
 * Fix estimated row cache entry size (CASSANDRA-4860)
 * reset getRangeSlice filter after finishing a row for get_paged_slice
   (CASSANDRA-4919)
 * expunge row cache post-truncate (CASSANDRA-4940)
 * Allow static CF definition with compact storage (CASSANDRA-4910)
 * Fix endless loop/compaction of schema_* CFs due to broken timestamps (CASSANDRA-4880)
 * Fix 'wrong class type' assertion in CounterColumn (CASSANDRA-4976)


1.2-beta2
 * fp rate of 1.0 disables BF entirely; LCS defaults to 1.0 (CASSANDRA-4876)
 * off-heap bloom filters for row keys (CASSANDRA_4865)
 * add extension point for sstable components (CASSANDRA-4049)
 * improve tracing output (CASSANDRA-4852, 4862)
 * make TRACE verb droppable (CASSANDRA-4672)
 * fix BulkLoader recognition of CQL3 columnfamilies (CASSANDRA-4755)
 * Sort commitlog segments for replay by id instead of mtime (CASSANDRA-4793)
 * Make hint delivery asynchronous (CASSANDRA-4761)
 * Pluggable Thrift transport factories for CLI and cqlsh (CASSANDRA-4609, 4610)
 * cassandra-cli: allow Double value type to be inserted to a column (CASSANDRA-4661)
 * Add ability to use custom TServerFactory implementations (CASSANDRA-4608)
 * optimize batchlog flushing to skip successful batches (CASSANDRA-4667)
 * include metadata for system keyspace itself in schema tables (CASSANDRA-4416)
 * add check to PropertyFileSnitch to verify presence of location for
   local node (CASSANDRA-4728)
 * add PBSPredictor consistency modeler (CASSANDRA-4261)
 * remove vestiges of Thrift unframed mode (CASSANDRA-4729)
 * optimize single-row PK lookups (CASSANDRA-4710)
 * adjust blockFor calculation to account for pending ranges due to node 
   movement (CASSANDRA-833)
 * Change CQL version to 3.0.0 and stop accepting 3.0.0-beta1 (CASSANDRA-4649)
 * (CQL3) Make prepared statement global instead of per connection 
   (CASSANDRA-4449)
 * Fix scrubbing of CQL3 created tables (CASSANDRA-4685)
 * (CQL3) Fix validation when using counter and regular columns in the same 
   table (CASSANDRA-4706)
 * Fix bug starting Cassandra with simple authentication (CASSANDRA-4648)
 * Add support for batchlog in CQL3 (CASSANDRA-4545, 4738)
 * Add support for multiple column family outputs in CFOF (CASSANDRA-4208)
 * Support repairing only the local DC nodes (CASSANDRA-4747)
 * Use rpc_address for binary protocol and change default port (CASSANDRA-4751)
 * Fix use of collections in prepared statements (CASSANDRA-4739)
 * Store more information into peers table (CASSANDRA-4351, 4814)
 * Configurable bucket size for size tiered compaction (CASSANDRA-4704)
 * Run leveled compaction in parallel (CASSANDRA-4310)
 * Fix potential NPE during CFS reload (CASSANDRA-4786)
 * Composite indexes may miss results (CASSANDRA-4796)
 * Move consistency level to the protocol level (CASSANDRA-4734, 4824)
 * Fix Subcolumn slice ends not respected (CASSANDRA-4826)
 * Fix Assertion error in cql3 select (CASSANDRA-4783)
 * Fix list prepend logic (CQL3) (CASSANDRA-4835)
 * Add booleans as literals in CQL3 (CASSANDRA-4776)
 * Allow renaming PK columns in CQL3 (CASSANDRA-4822)
 * Fix binary protocol NEW_NODE event (CASSANDRA-4679)
 * Fix potential infinite loop in tombstone compaction (CASSANDRA-4781)
 * Remove system tables accounting from schema (CASSANDRA-4850)
 * (cql3) Force provided columns in clustering key order in 
   'CLUSTERING ORDER BY' (CASSANDRA-4881)
 * Fix composite index bug (CASSANDRA-4884)
 * Fix short read protection for CQL3 (CASSANDRA-4882)
 * Add tracing support to the binary protocol (CASSANDRA-4699)
 * (cql3) Don't allow prepared marker inside collections (CASSANDRA-4890)
 * Re-allow order by on non-selected columns (CASSANDRA-4645)
 * Bug when composite index is created in a table having collections (CASSANDRA-4909)
 * log index scan subject in CompositesSearcher (CASSANDRA-4904)
Merged from 1.1:
 * add get[Row|Key]CacheEntries to CacheServiceMBean (CASSANDRA-4859)
 * fix get_paged_slice to wrap to next row correctly (CASSANDRA-4816)
 * fix indexing empty column values (CASSANDRA-4832)
 * allow JdbcDate to compose null Date objects (CASSANDRA-4830)
 * fix possible stackoverflow when compacting 1000s of sstables
   (CASSANDRA-4765)
 * fix wrong leveled compaction progress calculation (CASSANDRA-4807)
 * add a close() method to CRAR to prevent leaking file descriptors (CASSANDRA-4820)
 * fix potential infinite loop in get_count (CASSANDRA-4833)
 * fix compositeType.{get/from}String methods (CASSANDRA-4842)
 * (CQL) fix CREATE COLUMNFAMILY permissions check (CASSANDRA-4864)
 * Fix DynamicCompositeType same type comparison (CASSANDRA-4711)
 * Fix duplicate SSTable reference when stream session failed (CASSANDRA-3306)
 * Allow static CF definition with compact storage (CASSANDRA-4910)
 * Fix endless loop/compaction of schema_* CFs due to broken timestamps (CASSANDRA-4880)
 * Fix 'wrong class type' assertion in CounterColumn (CASSANDRA-4976)


1.2-beta1
 * add atomic_batch_mutate (CASSANDRA-4542, -4635)
 * increase default max_hint_window_in_ms to 3h (CASSANDRA-4632)
 * include message initiation time to replicas so they can more
   accurately drop timed-out requests (CASSANDRA-2858)
 * fix clientutil.jar dependencies (CASSANDRA-4566)
 * optimize WriteResponse (CASSANDRA-4548)
 * new metrics (CASSANDRA-4009)
 * redesign KEYS indexes to avoid read-before-write (CASSANDRA-2897)
 * debug tracing (CASSANDRA-1123)
 * parallelize row cache loading (CASSANDRA-4282)
 * Make compaction, flush JBOD-aware (CASSANDRA-4292)
 * run local range scans on the read stage (CASSANDRA-3687)
 * clean up ioexceptions (CASSANDRA-2116)
 * add disk_failure_policy (CASSANDRA-2118)
 * Introduce new json format with row level deletion (CASSANDRA-4054)
 * remove redundant "name" column from schema_keyspaces (CASSANDRA-4433)
 * improve "nodetool ring" handling of multi-dc clusters (CASSANDRA-3047)
 * update NTS calculateNaturalEndpoints to be O(N log N) (CASSANDRA-3881)
 * split up rpc timeout by operation type (CASSANDRA-2819)
 * rewrite key cache save/load to use only sequential i/o (CASSANDRA-3762)
 * update MS protocol with a version handshake + broadcast address id
   (CASSANDRA-4311)
 * multithreaded hint replay (CASSANDRA-4189)
 * add inter-node message compression (CASSANDRA-3127)
 * remove COPP (CASSANDRA-2479)
 * Track tombstone expiration and compact when tombstone content is
   higher than a configurable threshold, default 20% (CASSANDRA-3442, 4234)
 * update MurmurHash to version 3 (CASSANDRA-2975)
 * (CLI) track elapsed time for `delete' operation (CASSANDRA-4060)
 * (CLI) jline version is bumped to 1.0 to properly  support
   'delete' key function (CASSANDRA-4132)
 * Save IndexSummary into new SSTable 'Summary' component (CASSANDRA-2392, 4289)
 * Add support for range tombstones (CASSANDRA-3708)
 * Improve MessagingService efficiency (CASSANDRA-3617)
 * Avoid ID conflicts from concurrent schema changes (CASSANDRA-3794)
 * Set thrift HSHA server thread limit to unlimited by default (CASSANDRA-4277)
 * Avoids double serialization of CF id in RowMutation messages
   (CASSANDRA-4293)
 * stream compressed sstables directly with java nio (CASSANDRA-4297)
 * Support multiple ranges in SliceQueryFilter (CASSANDRA-3885)
 * Add column metadata to system column families (CASSANDRA-4018)
 * (cql3) Always use composite types by default (CASSANDRA-4329)
 * (cql3) Add support for set, map and list (CASSANDRA-3647)
 * Validate date type correctly (CASSANDRA-4441)
 * (cql3) Allow definitions with only a PK (CASSANDRA-4361)
 * (cql3) Add support for row key composites (CASSANDRA-4179)
 * improve DynamicEndpointSnitch by using reservoir sampling (CASSANDRA-4038)
 * (cql3) Add support for 2ndary indexes (CASSANDRA-3680)
 * (cql3) fix defining more than one PK to be invalid (CASSANDRA-4477)
 * remove schema agreement checking from all external APIs (Thrift, CQL and CQL3) (CASSANDRA-4487)
 * add Murmur3Partitioner and make it default for new installations (CASSANDRA-3772, 4621)
 * (cql3) update pseudo-map syntax to use map syntax (CASSANDRA-4497)
 * Finer grained exceptions hierarchy and provides error code with exceptions (CASSANDRA-3979)
 * Adds events push to binary protocol (CASSANDRA-4480)
 * Rewrite nodetool help (CASSANDRA-2293)
 * Make CQL3 the default for CQL (CASSANDRA-4640)
 * update stress tool to be able to use CQL3 (CASSANDRA-4406)
 * Accept all thrift update on CQL3 cf but don't expose their metadata (CASSANDRA-4377)
 * Replace Throttle with Guava's RateLimiter for HintedHandOff (CASSANDRA-4541)
 * fix counter add/get using CQL2 and CQL3 in stress tool (CASSANDRA-4633)
 * Add sstable count per level to cfstats (CASSANDRA-4537)
 * (cql3) Add ALTER KEYSPACE statement (CASSANDRA-4611)
 * (cql3) Allow defining default consistency levels (CASSANDRA-4448)
 * (cql3) Fix queries using LIMIT missing results (CASSANDRA-4579)
 * fix cross-version gossip messaging (CASSANDRA-4576)
 * added inet data type (CASSANDRA-4627)


1.1.6
 * Wait for writes on synchronous read digest mismatch (CASSANDRA-4792)
 * fix commitlog replay for nanotime-infected sstables (CASSANDRA-4782)
 * preflight check ttl for maximum of 20 years (CASSANDRA-4771)
 * (Pig) fix widerow input with single column rows (CASSANDRA-4789)
 * Fix HH to compact with correct gcBefore, which avoids wiping out
   undelivered hints (CASSANDRA-4772)
 * LCS will merge up to 32 L0 sstables as intended (CASSANDRA-4778)
 * NTS will default unconfigured DC replicas to zero (CASSANDRA-4675)
 * use default consistency level in counter validation if none is
   explicitly provide (CASSANDRA-4700)
 * Improve IAuthority interface by introducing fine-grained
   access permissions and grant/revoke commands (CASSANDRA-4490, 4644)
 * fix assumption error in CLI when updating/describing keyspace 
   (CASSANDRA-4322)
 * Adds offline sstablescrub to debian packaging (CASSANDRA-4642)
 * Automatic fixing of overlapping leveled sstables (CASSANDRA-4644)
 * fix error when using ORDER BY with extended selections (CASSANDRA-4689)
 * (CQL3) Fix validation for IN queries for non-PK cols (CASSANDRA-4709)
 * fix re-created keyspace disappering after 1.1.5 upgrade 
   (CASSANDRA-4698, 4752)
 * (CLI) display elapsed time in 2 fraction digits (CASSANDRA-3460)
 * add authentication support to sstableloader (CASSANDRA-4712)
 * Fix CQL3 'is reversed' logic (CASSANDRA-4716, 4759)
 * (CQL3) Don't return ReversedType in result set metadata (CASSANDRA-4717)
 * Backport adding AlterKeyspace statement (CASSANDRA-4611)
 * (CQL3) Correcty accept upper-case data types (CASSANDRA-4770)
 * Add binary protocol events for schema changes (CASSANDRA-4684)
Merged from 1.0:
 * Switch from NBHM to CHM in MessagingService's callback map, which
   prevents OOM in long-running instances (CASSANDRA-4708)


1.1.5
 * add SecondaryIndex.reload API (CASSANDRA-4581)
 * use millis + atomicint for commitlog segment creation instead of
   nanotime, which has issues under some hypervisors (CASSANDRA-4601)
 * fix FD leak in slice queries (CASSANDRA-4571)
 * avoid recursion in leveled compaction (CASSANDRA-4587)
 * increase stack size under Java7 to 180K
 * Log(info) schema changes (CASSANDRA-4547)
 * Change nodetool setcachecapcity to manipulate global caches (CASSANDRA-4563)
 * (cql3) fix setting compaction strategy (CASSANDRA-4597)
 * fix broken system.schema_* timestamps on system startup (CASSANDRA-4561)
 * fix wrong skip of cache saving (CASSANDRA-4533)
 * Avoid NPE when lost+found is in data dir (CASSANDRA-4572)
 * Respect five-minute flush moratorium after initial CL replay (CASSANDRA-4474)
 * Adds ntp as recommended in debian packaging (CASSANDRA-4606)
 * Configurable transport in CF Record{Reader|Writer} (CASSANDRA-4558)
 * (cql3) fix potential NPE with both equal and unequal restriction (CASSANDRA-4532)
 * (cql3) improves ORDER BY validation (CASSANDRA-4624)
 * Fix potential deadlock during counter writes (CASSANDRA-4578)
 * Fix cql error with ORDER BY when using IN (CASSANDRA-4612)
Merged from 1.0:
 * increase Xss to 160k to accomodate latest 1.6 JVMs (CASSANDRA-4602)
 * fix toString of hint destination tokens (CASSANDRA-4568)
 * Fix multiple values for CurrentLocal NodeID (CASSANDRA-4626)


1.1.4
 * fix offline scrub to catch >= out of order rows (CASSANDRA-4411)
 * fix cassandra-env.sh on RHEL and other non-dash-based systems 
   (CASSANDRA-4494)
Merged from 1.0:
 * (Hadoop) fix setting key length for old-style mapred api (CASSANDRA-4534)
 * (Hadoop) fix iterating through a resultset consisting entirely
   of tombstoned rows (CASSANDRA-4466)


1.1.3
 * (cqlsh) add COPY TO (CASSANDRA-4434)
 * munmap commitlog segments before rename (CASSANDRA-4337)
 * (JMX) rename getRangeKeySample to sampleKeyRange to avoid returning
   multi-MB results as an attribute (CASSANDRA-4452)
 * flush based on data size, not throughput; overwritten columns no 
   longer artificially inflate liveRatio (CASSANDRA-4399)
 * update default commitlog segment size to 32MB and total commitlog
   size to 32/1024 MB for 32/64 bit JVMs, respectively (CASSANDRA-4422)
 * avoid using global partitioner to estimate ranges in index sstables
   (CASSANDRA-4403)
 * restore pre-CASSANDRA-3862 approach to removing expired tombstones
   from row cache during compaction (CASSANDRA-4364)
 * (stress) support for CQL prepared statements (CASSANDRA-3633)
 * Correctly catch exception when Snappy cannot be loaded (CASSANDRA-4400)
 * (cql3) Support ORDER BY when IN condition is given in WHERE clause (CASSANDRA-4327)
 * (cql3) delete "component_index" column on DROP TABLE call (CASSANDRA-4420)
 * change nanoTime() to currentTimeInMillis() in schema related code (CASSANDRA-4432)
 * add a token generation tool (CASSANDRA-3709)
 * Fix LCS bug with sstable containing only 1 row (CASSANDRA-4411)
 * fix "Can't Modify Index Name" problem on CF update (CASSANDRA-4439)
 * Fix assertion error in getOverlappingSSTables during repair (CASSANDRA-4456)
 * fix nodetool's setcompactionthreshold command (CASSANDRA-4455)
 * Ensure compacted files are never used, to avoid counter overcount (CASSANDRA-4436)
Merged from 1.0:
 * Push the validation of secondary index values to the SecondaryIndexManager (CASSANDRA-4240)
 * allow dropping columns shadowed by not-yet-expired supercolumn or row
   tombstones in PrecompactedRow (CASSANDRA-4396)


1.1.2
 * Fix cleanup not deleting index entries (CASSANDRA-4379)
 * Use correct partitioner when saving + loading caches (CASSANDRA-4331)
 * Check schema before trying to export sstable (CASSANDRA-2760)
 * Raise a meaningful exception instead of NPE when PFS encounters
   an unconfigured node + no default (CASSANDRA-4349)
 * fix bug in sstable blacklisting with LCS (CASSANDRA-4343)
 * LCS no longer promotes tiny sstables out of L0 (CASSANDRA-4341)
 * skip tombstones during hint replay (CASSANDRA-4320)
 * fix NPE in compactionstats (CASSANDRA-4318)
 * enforce 1m min keycache for auto (CASSANDRA-4306)
 * Have DeletedColumn.isMFD always return true (CASSANDRA-4307)
 * (cql3) exeption message for ORDER BY constraints said primary filter can be
    an IN clause, which is misleading (CASSANDRA-4319)
 * (cql3) Reject (not yet supported) creation of 2ndardy indexes on tables with
   composite primary keys (CASSANDRA-4328)
 * Set JVM stack size to 160k for java 7 (CASSANDRA-4275)
 * cqlsh: add COPY command to load data from CSV flat files (CASSANDRA-4012)
 * CFMetaData.fromThrift to throw ConfigurationException upon error (CASSANDRA-4353)
 * Use CF comparator to sort indexed columns in SecondaryIndexManager
   (CASSANDRA-4365)
 * add strategy_options to the KSMetaData.toString() output (CASSANDRA-4248)
 * (cql3) fix range queries containing unqueried results (CASSANDRA-4372)
 * (cql3) allow updating column_alias types (CASSANDRA-4041)
 * (cql3) Fix deletion bug (CASSANDRA-4193)
 * Fix computation of overlapping sstable for leveled compaction (CASSANDRA-4321)
 * Improve scrub and allow to run it offline (CASSANDRA-4321)
 * Fix assertionError in StorageService.bulkLoad (CASSANDRA-4368)
 * (cqlsh) add option to authenticate to a keyspace at startup (CASSANDRA-4108)
 * (cqlsh) fix ASSUME functionality (CASSANDRA-4352)
 * Fix ColumnFamilyRecordReader to not return progress > 100% (CASSANDRA-3942)
Merged from 1.0:
 * Set gc_grace on index CF to 0 (CASSANDRA-4314)


1.1.1
 * add populate_io_cache_on_flush option (CASSANDRA-2635)
 * allow larger cache capacities than 2GB (CASSANDRA-4150)
 * add getsstables command to nodetool (CASSANDRA-4199)
 * apply parent CF compaction settings to secondary index CFs (CASSANDRA-4280)
 * preserve commitlog size cap when recycling segments at startup
   (CASSANDRA-4201)
 * (Hadoop) fix split generation regression (CASSANDRA-4259)
 * ignore min/max compactions settings in LCS, while preserving
   behavior that min=max=0 disables autocompaction (CASSANDRA-4233)
 * log number of rows read from saved cache (CASSANDRA-4249)
 * calculate exact size required for cleanup operations (CASSANDRA-1404)
 * avoid blocking additional writes during flush when the commitlog
   gets behind temporarily (CASSANDRA-1991)
 * enable caching on index CFs based on data CF cache setting (CASSANDRA-4197)
 * warn on invalid replication strategy creation options (CASSANDRA-4046)
 * remove [Freeable]Memory finalizers (CASSANDRA-4222)
 * include tombstone size in ColumnFamily.size, which can prevent OOM
   during sudden mass delete operations by yielding a nonzero liveRatio
   (CASSANDRA-3741)
 * Open 1 sstableScanner per level for leveled compaction (CASSANDRA-4142)
 * Optimize reads when row deletion timestamps allow us to restrict
   the set of sstables we check (CASSANDRA-4116)
 * add support for commitlog archiving and point-in-time recovery
   (CASSANDRA-3690)
 * avoid generating redundant compaction tasks during streaming
   (CASSANDRA-4174)
 * add -cf option to nodetool snapshot, and takeColumnFamilySnapshot to
   StorageService mbean (CASSANDRA-556)
 * optimize cleanup to drop entire sstables where possible (CASSANDRA-4079)
 * optimize truncate when autosnapshot is disabled (CASSANDRA-4153)
 * update caches to use byte[] keys to reduce memory overhead (CASSANDRA-3966)
 * add column limit to cli (CASSANDRA-3012, 4098)
 * clean up and optimize DataOutputBuffer, used by CQL compression and
   CompositeType (CASSANDRA-4072)
 * optimize commitlog checksumming (CASSANDRA-3610)
 * identify and blacklist corrupted SSTables from future compactions 
   (CASSANDRA-2261)
 * Move CfDef and KsDef validation out of thrift (CASSANDRA-4037)
 * Expose API to repair a user provided range (CASSANDRA-3912)
 * Add way to force the cassandra-cli to refresh its schema (CASSANDRA-4052)
 * Avoid having replicate on write tasks stacking up at CL.ONE (CASSANDRA-2889)
 * (cql3) Backwards compatibility for composite comparators in non-cql3-aware
   clients (CASSANDRA-4093)
 * (cql3) Fix order by for reversed queries (CASSANDRA-4160)
 * (cql3) Add ReversedType support (CASSANDRA-4004)
 * (cql3) Add timeuuid type (CASSANDRA-4194)
 * (cql3) Minor fixes (CASSANDRA-4185)
 * (cql3) Fix prepared statement in BATCH (CASSANDRA-4202)
 * (cql3) Reduce the list of reserved keywords (CASSANDRA-4186)
 * (cql3) Move max/min compaction thresholds to compaction strategy options
   (CASSANDRA-4187)
 * Fix exception during move when localhost is the only source (CASSANDRA-4200)
 * (cql3) Allow paging through non-ordered partitioner results (CASSANDRA-3771)
 * (cql3) Fix drop index (CASSANDRA-4192)
 * (cql3) Don't return range ghosts anymore (CASSANDRA-3982)
 * fix re-creating Keyspaces/ColumnFamilies with the same name as dropped
   ones (CASSANDRA-4219)
 * fix SecondaryIndex LeveledManifest save upon snapshot (CASSANDRA-4230)
 * fix missing arrayOffset in FBUtilities.hash (CASSANDRA-4250)
 * (cql3) Add name of parameters in CqlResultSet (CASSANDRA-4242)
 * (cql3) Correctly validate order by queries (CASSANDRA-4246)
 * rename stress to cassandra-stress for saner packaging (CASSANDRA-4256)
 * Fix exception on colum metadata with non-string comparator (CASSANDRA-4269)
 * Check for unknown/invalid compression options (CASSANDRA-4266)
 * (cql3) Adds simple access to column timestamp and ttl (CASSANDRA-4217)
 * (cql3) Fix range queries with secondary indexes (CASSANDRA-4257)
 * Better error messages from improper input in cli (CASSANDRA-3865)
 * Try to stop all compaction upon Keyspace or ColumnFamily drop (CASSANDRA-4221)
 * (cql3) Allow keyspace properties to contain hyphens (CASSANDRA-4278)
 * (cql3) Correctly validate keyspace access in create table (CASSANDRA-4296)
 * Avoid deadlock in migration stage (CASSANDRA-3882)
 * Take supercolumn names and deletion info into account in memtable throughput
   (CASSANDRA-4264)
 * Add back backward compatibility for old style replication factor (CASSANDRA-4294)
 * Preserve compatibility with pre-1.1 index queries (CASSANDRA-4262)
Merged from 1.0:
 * Fix super columns bug where cache is not updated (CASSANDRA-4190)
 * fix maxTimestamp to include row tombstones (CASSANDRA-4116)
 * (CLI) properly handle quotes in create/update keyspace commands (CASSANDRA-4129)
 * Avoids possible deadlock during bootstrap (CASSANDRA-4159)
 * fix stress tool that hangs forever on timeout or error (CASSANDRA-4128)
 * stress tool to return appropriate exit code on failure (CASSANDRA-4188)
 * fix compaction NPE when out of disk space and assertions disabled
   (CASSANDRA-3985)
 * synchronize LCS getEstimatedTasks to avoid CME (CASSANDRA-4255)
 * ensure unique streaming session id's (CASSANDRA-4223)
 * kick off background compaction when min/max thresholds change 
   (CASSANDRA-4279)
 * improve ability of STCS.getBuckets to deal with 100s of 1000s of
   sstables, such as when convertinb back from LCS (CASSANDRA-4287)
 * Oversize integer in CQL throws NumberFormatException (CASSANDRA-4291)
 * fix 1.0.x node join to mixed version cluster, other nodes >= 1.1 (CASSANDRA-4195)
 * Fix LCS splitting sstable base on uncompressed size (CASSANDRA-4419)
 * Push the validation of secondary index values to the SecondaryIndexManager (CASSANDRA-4240)
 * Don't purge columns during upgradesstables (CASSANDRA-4462)
 * Make cqlsh work with piping (CASSANDRA-4113)
 * Validate arguments for nodetool decommission (CASSANDRA-4061)
 * Report thrift status in nodetool info (CASSANDRA-4010)


1.1.0-final
 * average a reduced liveRatio estimate with the previous one (CASSANDRA-4065)
 * Allow KS and CF names up to 48 characters (CASSANDRA-4157)
 * fix stress build (CASSANDRA-4140)
 * add time remaining estimate to nodetool compactionstats (CASSANDRA-4167)
 * (cql) fix NPE in cql3 ALTER TABLE (CASSANDRA-4163)
 * (cql) Add support for CL.TWO and CL.THREE in CQL (CASSANDRA-4156)
 * (cql) Fix type in CQL3 ALTER TABLE preventing update (CASSANDRA-4170)
 * (cql) Throw invalid exception from CQL3 on obsolete options (CASSANDRA-4171)
 * (cqlsh) fix recognizing uppercase SELECT keyword (CASSANDRA-4161)
 * Pig: wide row support (CASSANDRA-3909)
Merged from 1.0:
 * avoid streaming empty files with bulk loader if sstablewriter errors out
   (CASSANDRA-3946)


1.1-rc1
 * Include stress tool in binary builds (CASSANDRA-4103)
 * (Hadoop) fix wide row iteration when last row read was deleted
   (CASSANDRA-4154)
 * fix read_repair_chance to really default to 0.1 in the cli (CASSANDRA-4114)
 * Adds caching and bloomFilterFpChange to CQL options (CASSANDRA-4042)
 * Adds posibility to autoconfigure size of the KeyCache (CASSANDRA-4087)
 * fix KEYS index from skipping results (CASSANDRA-3996)
 * Remove sliced_buffer_size_in_kb dead option (CASSANDRA-4076)
 * make loadNewSStable preserve sstable version (CASSANDRA-4077)
 * Respect 1.0 cache settings as much as possible when upgrading 
   (CASSANDRA-4088)
 * relax path length requirement for sstable files when upgrading on 
   non-Windows platforms (CASSANDRA-4110)
 * fix terminination of the stress.java when errors were encountered
   (CASSANDRA-4128)
 * Move CfDef and KsDef validation out of thrift (CASSANDRA-4037)
 * Fix get_paged_slice (CASSANDRA-4136)
 * CQL3: Support slice with exclusive start and stop (CASSANDRA-3785)
Merged from 1.0:
 * support PropertyFileSnitch in bulk loader (CASSANDRA-4145)
 * add auto_snapshot option allowing disabling snapshot before drop/truncate
   (CASSANDRA-3710)
 * allow short snitch names (CASSANDRA-4130)


1.1-beta2
 * rename loaded sstables to avoid conflicts with local snapshots
   (CASSANDRA-3967)
 * start hint replay as soon as FD notifies that the target is back up
   (CASSANDRA-3958)
 * avoid unproductive deserializing of cached rows during compaction
   (CASSANDRA-3921)
 * fix concurrency issues with CQL keyspace creation (CASSANDRA-3903)
 * Show Effective Owership via Nodetool ring <keyspace> (CASSANDRA-3412)
 * Update ORDER BY syntax for CQL3 (CASSANDRA-3925)
 * Fix BulkRecordWriter to not throw NPE if reducer gets no map data from Hadoop (CASSANDRA-3944)
 * Fix bug with counters in super columns (CASSANDRA-3821)
 * Remove deprecated merge_shard_chance (CASSANDRA-3940)
 * add a convenient way to reset a node's schema (CASSANDRA-2963)
 * fix for intermittent SchemaDisagreementException (CASSANDRA-3884)
 * CLI `list <CF>` to limit number of columns and their order (CASSANDRA-3012)
 * ignore deprecated KsDef/CfDef/ColumnDef fields in native schema (CASSANDRA-3963)
 * CLI to report when unsupported column_metadata pair was given (CASSANDRA-3959)
 * reincarnate removed and deprecated KsDef/CfDef attributes (CASSANDRA-3953)
 * Fix race between writes and read for cache (CASSANDRA-3862)
 * perform static initialization of StorageProxy on start-up (CASSANDRA-3797)
 * support trickling fsync() on writes (CASSANDRA-3950)
 * expose counters for unavailable/timeout exceptions given to thrift clients (CASSANDRA-3671)
 * avoid quadratic startup time in LeveledManifest (CASSANDRA-3952)
 * Add type information to new schema_ columnfamilies and remove thrift
   serialization for schema (CASSANDRA-3792)
 * add missing column validator options to the CLI help (CASSANDRA-3926)
 * skip reading saved key cache if CF's caching strategy is NONE or ROWS_ONLY (CASSANDRA-3954)
 * Unify migration code (CASSANDRA-4017)
Merged from 1.0:
 * cqlsh: guess correct version of Python for Arch Linux (CASSANDRA-4090)
 * (CLI) properly handle quotes in create/update keyspace commands (CASSANDRA-4129)
 * Avoids possible deadlock during bootstrap (CASSANDRA-4159)
 * fix stress tool that hangs forever on timeout or error (CASSANDRA-4128)
 * Fix super columns bug where cache is not updated (CASSANDRA-4190)
 * stress tool to return appropriate exit code on failure (CASSANDRA-4188)


1.0.9
 * improve index sampling performance (CASSANDRA-4023)
 * always compact away deleted hints immediately after handoff (CASSANDRA-3955)
 * delete hints from dropped ColumnFamilies on handoff instead of
   erroring out (CASSANDRA-3975)
 * add CompositeType ref to the CLI doc for create/update column family (CASSANDRA-3980)
 * Pig: support Counter ColumnFamilies (CASSANDRA-3973)
 * Pig: Composite column support (CASSANDRA-3684)
 * Avoid NPE during repair when a keyspace has no CFs (CASSANDRA-3988)
 * Fix division-by-zero error on get_slice (CASSANDRA-4000)
 * don't change manifest level for cleanup, scrub, and upgradesstables
   operations under LeveledCompactionStrategy (CASSANDRA-3989, 4112)
 * fix race leading to super columns assertion failure (CASSANDRA-3957)
 * fix NPE on invalid CQL delete command (CASSANDRA-3755)
 * allow custom types in CLI's assume command (CASSANDRA-4081)
 * fix totalBytes count for parallel compactions (CASSANDRA-3758)
 * fix intermittent NPE in get_slice (CASSANDRA-4095)
 * remove unnecessary asserts in native code interfaces (CASSANDRA-4096)
 * Validate blank keys in CQL to avoid assertion errors (CASSANDRA-3612)
 * cqlsh: fix bad decoding of some column names (CASSANDRA-4003)
 * cqlsh: fix incorrect padding with unicode chars (CASSANDRA-4033)
 * Fix EC2 snitch incorrectly reporting region (CASSANDRA-4026)
 * Shut down thrift during decommission (CASSANDRA-4086)
 * Expose nodetool cfhistograms for 2ndary indexes (CASSANDRA-4063)
Merged from 0.8:
 * Fix ConcurrentModificationException in gossiper (CASSANDRA-4019)


1.1-beta1
 * (cqlsh)
   + add SOURCE and CAPTURE commands, and --file option (CASSANDRA-3479)
   + add ALTER COLUMNFAMILY WITH (CASSANDRA-3523)
   + bundle Python dependencies with Cassandra (CASSANDRA-3507)
   + added to Debian package (CASSANDRA-3458)
   + display byte data instead of erroring out on decode failure 
     (CASSANDRA-3874)
 * add nodetool rebuild_index (CASSANDRA-3583)
 * add nodetool rangekeysample (CASSANDRA-2917)
 * Fix streaming too much data during move operations (CASSANDRA-3639)
 * Nodetool and CLI connect to localhost by default (CASSANDRA-3568)
 * Reduce memory used by primary index sample (CASSANDRA-3743)
 * (Hadoop) separate input/output configurations (CASSANDRA-3197, 3765)
 * avoid returning internal Cassandra classes over JMX (CASSANDRA-2805)
 * add row-level isolation via SnapTree (CASSANDRA-2893)
 * Optimize key count estimation when opening sstable on startup
   (CASSANDRA-2988)
 * multi-dc replication optimization supporting CL > ONE (CASSANDRA-3577)
 * add command to stop compactions (CASSANDRA-1740, 3566, 3582)
 * multithreaded streaming (CASSANDRA-3494)
 * removed in-tree redhat spec (CASSANDRA-3567)
 * "defragment" rows for name-based queries under STCS, again (CASSANDRA-2503)
 * Recycle commitlog segments for improved performance 
   (CASSANDRA-3411, 3543, 3557, 3615)
 * update size-tiered compaction to prioritize small tiers (CASSANDRA-2407)
 * add message expiration logic to OutboundTcpConnection (CASSANDRA-3005)
 * off-heap cache to use sun.misc.Unsafe instead of JNA (CASSANDRA-3271)
 * EACH_QUORUM is only supported for writes (CASSANDRA-3272)
 * replace compactionlock use in schema migration by checking CFS.isValid
   (CASSANDRA-3116)
 * recognize that "SELECT first ... *" isn't really "SELECT *" (CASSANDRA-3445)
 * Use faster bytes comparison (CASSANDRA-3434)
 * Bulk loader is no longer a fat client, (HADOOP) bulk load output format
   (CASSANDRA-3045)
 * (Hadoop) add support for KeyRange.filter
 * remove assumption that keys and token are in bijection
   (CASSANDRA-1034, 3574, 3604)
 * always remove endpoints from delevery queue in HH (CASSANDRA-3546)
 * fix race between cf flush and its 2ndary indexes flush (CASSANDRA-3547)
 * fix potential race in AES when a repair fails (CASSANDRA-3548)
 * Remove columns shadowed by a deleted container even when we cannot purge
   (CASSANDRA-3538)
 * Improve memtable slice iteration performance (CASSANDRA-3545)
 * more efficient allocation of small bloom filters (CASSANDRA-3618)
 * Use separate writer thread in SSTableSimpleUnsortedWriter (CASSANDRA-3619)
 * fsync the directory after new sstable or commitlog segment are created (CASSANDRA-3250)
 * fix minor issues reported by FindBugs (CASSANDRA-3658)
 * global key/row caches (CASSANDRA-3143, 3849)
 * optimize memtable iteration during range scan (CASSANDRA-3638)
 * introduce 'crc_check_chance' in CompressionParameters to support
   a checksum percentage checking chance similarly to read-repair (CASSANDRA-3611)
 * a way to deactivate global key/row cache on per-CF basis (CASSANDRA-3667)
 * fix LeveledCompactionStrategy broken because of generation pre-allocation
   in LeveledManifest (CASSANDRA-3691)
 * finer-grained control over data directories (CASSANDRA-2749)
 * Fix ClassCastException during hinted handoff (CASSANDRA-3694)
 * Upgrade Thrift to 0.7 (CASSANDRA-3213)
 * Make stress.java insert operation to use microseconds (CASSANDRA-3725)
 * Allows (internally) doing a range query with a limit of columns instead of
   rows (CASSANDRA-3742)
 * Allow rangeSlice queries to be start/end inclusive/exclusive (CASSANDRA-3749)
 * Fix BulkLoader to support new SSTable layout and add stream
   throttling to prevent an NPE when there is no yaml config (CASSANDRA-3752)
 * Allow concurrent schema migrations (CASSANDRA-1391, 3832)
 * Add SnapshotCommand to trigger snapshot on remote node (CASSANDRA-3721)
 * Make CFMetaData conversions to/from thrift/native schema inverses
   (CASSANDRA_3559)
 * Add initial code for CQL 3.0-beta (CASSANDRA-2474, 3781, 3753)
 * Add wide row support for ColumnFamilyInputFormat (CASSANDRA-3264)
 * Allow extending CompositeType comparator (CASSANDRA-3657)
 * Avoids over-paging during get_count (CASSANDRA-3798)
 * Add new command to rebuild a node without (repair) merkle tree calculations
   (CASSANDRA-3483, 3922)
 * respect not only row cache capacity but caching mode when
   trying to read data (CASSANDRA-3812)
 * fix system tests (CASSANDRA-3827)
 * CQL support for altering row key type in ALTER TABLE (CASSANDRA-3781)
 * turn compression on by default (CASSANDRA-3871)
 * make hexToBytes refuse invalid input (CASSANDRA-2851)
 * Make secondary indexes CF inherit compression and compaction from their
   parent CF (CASSANDRA-3877)
 * Finish cleanup up tombstone purge code (CASSANDRA-3872)
 * Avoid NPE on aboarted stream-out sessions (CASSANDRA-3904)
 * BulkRecordWriter throws NPE for counter columns (CASSANDRA-3906)
 * Support compression using BulkWriter (CASSANDRA-3907)


1.0.8
 * fix race between cleanup and flush on secondary index CFSes (CASSANDRA-3712)
 * avoid including non-queried nodes in rangeslice read repair
   (CASSANDRA-3843)
 * Only snapshot CF being compacted for snapshot_before_compaction 
   (CASSANDRA-3803)
 * Log active compactions in StatusLogger (CASSANDRA-3703)
 * Compute more accurate compaction score per level (CASSANDRA-3790)
 * Return InvalidRequest when using a keyspace that doesn't exist
   (CASSANDRA-3764)
 * disallow user modification of System keyspace (CASSANDRA-3738)
 * allow using sstable2json on secondary index data (CASSANDRA-3738)
 * (cqlsh) add DESCRIBE COLUMNFAMILIES (CASSANDRA-3586)
 * (cqlsh) format blobs correctly and use colors to improve output
   readability (CASSANDRA-3726)
 * synchronize BiMap of bootstrapping tokens (CASSANDRA-3417)
 * show index options in CLI (CASSANDRA-3809)
 * add optional socket timeout for streaming (CASSANDRA-3838)
 * fix truncate not to leave behind non-CFS backed secondary indexes
   (CASSANDRA-3844)
 * make CLI `show schema` to use output stream directly instead
   of StringBuilder (CASSANDRA-3842)
 * remove the wait on hint future during write (CASSANDRA-3870)
 * (cqlsh) ignore missing CfDef opts (CASSANDRA-3933)
 * (cqlsh) look for cqlshlib relative to realpath (CASSANDRA-3767)
 * Fix short read protection (CASSANDRA-3934)
 * Make sure infered and actual schema match (CASSANDRA-3371)
 * Fix NPE during HH delivery (CASSANDRA-3677)
 * Don't put boostrapping node in 'hibernate' status (CASSANDRA-3737)
 * Fix double quotes in windows bat files (CASSANDRA-3744)
 * Fix bad validator lookup (CASSANDRA-3789)
 * Fix soft reset in EC2MultiRegionSnitch (CASSANDRA-3835)
 * Don't leave zombie connections with THSHA thrift server (CASSANDRA-3867)
 * (cqlsh) fix deserialization of data (CASSANDRA-3874)
 * Fix removetoken force causing an inconsistent state (CASSANDRA-3876)
 * Fix ahndling of some types with Pig (CASSANDRA-3886)
 * Don't allow to drop the system keyspace (CASSANDRA-3759)
 * Make Pig deletes disabled by default and configurable (CASSANDRA-3628)
Merged from 0.8:
 * (Pig) fix CassandraStorage to use correct comparator in Super ColumnFamily
   case (CASSANDRA-3251)
 * fix thread safety issues in commitlog replay, primarily affecting
   systems with many (100s) of CF definitions (CASSANDRA-3751)
 * Fix relevant tombstone ignored with super columns (CASSANDRA-3875)


1.0.7
 * fix regression in HH page size calculation (CASSANDRA-3624)
 * retry failed stream on IOException (CASSANDRA-3686)
 * allow configuring bloom_filter_fp_chance (CASSANDRA-3497)
 * attempt hint delivery every ten minutes, or when failure detector
   notifies us that a node is back up, whichever comes first.  hint
   handoff throttle delay default changed to 1ms, from 50 (CASSANDRA-3554)
 * add nodetool setstreamthroughput (CASSANDRA-3571)
 * fix assertion when dropping a columnfamily with no sstables (CASSANDRA-3614)
 * more efficient allocation of small bloom filters (CASSANDRA-3618)
 * CLibrary.createHardLinkWithExec() to check for errors (CASSANDRA-3101)
 * Avoid creating empty and non cleaned writer during compaction (CASSANDRA-3616)
 * stop thrift service in shutdown hook so we can quiesce MessagingService
   (CASSANDRA-3335)
 * (CQL) compaction_strategy_options and compression_parameters for
   CREATE COLUMNFAMILY statement (CASSANDRA-3374)
 * Reset min/max compaction threshold when creating size tiered compaction
   strategy (CASSANDRA-3666)
 * Don't ignore IOException during compaction (CASSANDRA-3655)
 * Fix assertion error for CF with gc_grace=0 (CASSANDRA-3579)
 * Shutdown ParallelCompaction reducer executor after use (CASSANDRA-3711)
 * Avoid < 0 value for pending tasks in leveled compaction (CASSANDRA-3693)
 * (Hadoop) Support TimeUUID in Pig CassandraStorage (CASSANDRA-3327)
 * Check schema is ready before continuing boostrapping (CASSANDRA-3629)
 * Catch overflows during parsing of chunk_length_kb (CASSANDRA-3644)
 * Improve stream protocol mismatch errors (CASSANDRA-3652)
 * Avoid multiple thread doing HH to the same target (CASSANDRA-3681)
 * Add JMX property for rp_timeout_in_ms (CASSANDRA-2940)
 * Allow DynamicCompositeType to compare component of different types
   (CASSANDRA-3625)
 * Flush non-cfs backed secondary indexes (CASSANDRA-3659)
 * Secondary Indexes should report memory consumption (CASSANDRA-3155)
 * fix for SelectStatement start/end key are not set correctly
   when a key alias is involved (CASSANDRA-3700)
 * fix CLI `show schema` command insert of an extra comma in
   column_metadata (CASSANDRA-3714)
Merged from 0.8:
 * avoid logging (harmless) exception when GC takes < 1ms (CASSANDRA-3656)
 * prevent new nodes from thinking down nodes are up forever (CASSANDRA-3626)
 * use correct list of replicas for LOCAL_QUORUM reads when read repair
   is disabled (CASSANDRA-3696)
 * block on flush before compacting hints (may prevent OOM) (CASSANDRA-3733)


1.0.6
 * (CQL) fix cqlsh support for replicate_on_write (CASSANDRA-3596)
 * fix adding to leveled manifest after streaming (CASSANDRA-3536)
 * filter out unavailable cipher suites when using encryption (CASSANDRA-3178)
 * (HADOOP) add old-style api support for CFIF and CFRR (CASSANDRA-2799)
 * Support TimeUUIDType column names in Stress.java tool (CASSANDRA-3541)
 * (CQL) INSERT/UPDATE/DELETE/TRUNCATE commands should allow CF names to
   be qualified by keyspace (CASSANDRA-3419)
 * always remove endpoints from delevery queue in HH (CASSANDRA-3546)
 * fix race between cf flush and its 2ndary indexes flush (CASSANDRA-3547)
 * fix potential race in AES when a repair fails (CASSANDRA-3548)
 * fix default value validation usage in CLI SET command (CASSANDRA-3553)
 * Optimize componentsFor method for compaction and startup time
   (CASSANDRA-3532)
 * (CQL) Proper ColumnFamily metadata validation on CREATE COLUMNFAMILY 
   (CASSANDRA-3565)
 * fix compression "chunk_length_kb" option to set correct kb value for 
   thrift/avro (CASSANDRA-3558)
 * fix missing response during range slice repair (CASSANDRA-3551)
 * 'describe ring' moved from CLI to nodetool and available through JMX (CASSANDRA-3220)
 * add back partitioner to sstable metadata (CASSANDRA-3540)
 * fix NPE in get_count for counters (CASSANDRA-3601)
Merged from 0.8:
 * remove invalid assertion that table was opened before dropping it
   (CASSANDRA-3580)
 * range and index scans now only send requests to enough replicas to
   satisfy requested CL + RR (CASSANDRA-3598)
 * use cannonical host for local node in nodetool info (CASSANDRA-3556)
 * remove nonlocal DC write optimization since it only worked with
   CL.ONE or CL.LOCAL_QUORUM (CASSANDRA-3577, 3585)
 * detect misuses of CounterColumnType (CASSANDRA-3422)
 * turn off string interning in json2sstable, take 2 (CASSANDRA-2189)
 * validate compression parameters on add/update of the ColumnFamily 
   (CASSANDRA-3573)
 * Check for 0.0.0.0 is incorrect in CFIF (CASSANDRA-3584)
 * Increase vm.max_map_count in debian packaging (CASSANDRA-3563)
 * gossiper will never add itself to saved endpoints (CASSANDRA-3485)


1.0.5
 * revert CASSANDRA-3407 (see CASSANDRA-3540)
 * fix assertion error while forwarding writes to local nodes (CASSANDRA-3539)


1.0.4
 * fix self-hinting of timed out read repair updates and make hinted handoff
   less prone to OOMing a coordinator (CASSANDRA-3440)
 * expose bloom filter sizes via JMX (CASSANDRA-3495)
 * enforce RP tokens 0..2**127 (CASSANDRA-3501)
 * canonicalize paths exposed through JMX (CASSANDRA-3504)
 * fix "liveSize" stat when sstables are removed (CASSANDRA-3496)
 * add bloom filter FP rates to nodetool cfstats (CASSANDRA-3347)
 * record partitioner in sstable metadata component (CASSANDRA-3407)
 * add new upgradesstables nodetool command (CASSANDRA-3406)
 * skip --debug requirement to see common exceptions in CLI (CASSANDRA-3508)
 * fix incorrect query results due to invalid max timestamp (CASSANDRA-3510)
 * make sstableloader recognize compressed sstables (CASSANDRA-3521)
 * avoids race in OutboundTcpConnection in multi-DC setups (CASSANDRA-3530)
 * use SETLOCAL in cassandra.bat (CASSANDRA-3506)
 * fix ConcurrentModificationException in Table.all() (CASSANDRA-3529)
Merged from 0.8:
 * fix concurrence issue in the FailureDetector (CASSANDRA-3519)
 * fix array out of bounds error in counter shard removal (CASSANDRA-3514)
 * avoid dropping tombstones when they might still be needed to shadow
   data in a different sstable (CASSANDRA-2786)


1.0.3
 * revert name-based query defragmentation aka CASSANDRA-2503 (CASSANDRA-3491)
 * fix invalidate-related test failures (CASSANDRA-3437)
 * add next-gen cqlsh to bin/ (CASSANDRA-3188, 3131, 3493)
 * (CQL) fix handling of rows with no columns (CASSANDRA-3424, 3473)
 * fix querying supercolumns by name returning only a subset of
   subcolumns or old subcolumn versions (CASSANDRA-3446)
 * automatically compute sha1 sum for uncompressed data files (CASSANDRA-3456)
 * fix reading metadata/statistics component for version < h (CASSANDRA-3474)
 * add sstable forward-compatibility (CASSANDRA-3478)
 * report compression ratio in CFSMBean (CASSANDRA-3393)
 * fix incorrect size exception during streaming of counters (CASSANDRA-3481)
 * (CQL) fix for counter decrement syntax (CASSANDRA-3418)
 * Fix race introduced by CASSANDRA-2503 (CASSANDRA-3482)
 * Fix incomplete deletion of delivered hints (CASSANDRA-3466)
 * Avoid rescheduling compactions when no compaction was executed 
   (CASSANDRA-3484)
 * fix handling of the chunk_length_kb compression options (CASSANDRA-3492)
Merged from 0.8:
 * fix updating CF row_cache_provider (CASSANDRA-3414)
 * CFMetaData.convertToThrift method to set RowCacheProvider (CASSANDRA-3405)
 * acquire compactionlock during truncate (CASSANDRA-3399)
 * fix displaying cfdef entries for super columnfamilies (CASSANDRA-3415)
 * Make counter shard merging thread safe (CASSANDRA-3178)
 * Revert CASSANDRA-2855
 * Fix bug preventing the use of efficient cross-DC writes (CASSANDRA-3472)
 * `describe ring` command for CLI (CASSANDRA-3220)
 * (Hadoop) skip empty rows when entire row is requested, redux (CASSANDRA-2855)


1.0.2
 * "defragment" rows for name-based queries under STCS (CASSANDRA-2503)
 * Add timing information to cassandra-cli GET/SET/LIST queries (CASSANDRA-3326)
 * Only create one CompressionMetadata object per sstable (CASSANDRA-3427)
 * cleanup usage of StorageService.setMode() (CASSANDRA-3388)
 * Avoid large array allocation for compressed chunk offsets (CASSANDRA-3432)
 * fix DecimalType bytebuffer marshalling (CASSANDRA-3421)
 * fix bug that caused first column in per row indexes to be ignored 
   (CASSANDRA-3441)
 * add JMX call to clean (failed) repair sessions (CASSANDRA-3316)
 * fix sstableloader reference acquisition bug (CASSANDRA-3438)
 * fix estimated row size regression (CASSANDRA-3451)
 * make sure we don't return more columns than asked (CASSANDRA-3303, 3395)
Merged from 0.8:
 * acquire compactionlock during truncate (CASSANDRA-3399)
 * fix displaying cfdef entries for super columnfamilies (CASSANDRA-3415)


1.0.1
 * acquire references during index build to prevent delete problems
   on Windows (CASSANDRA-3314)
 * describe_ring should include datacenter/topology information (CASSANDRA-2882)
 * Thrift sockets are not properly buffered (CASSANDRA-3261)
 * performance improvement for bytebufferutil compare function (CASSANDRA-3286)
 * add system.versions ColumnFamily (CASSANDRA-3140)
 * reduce network copies (CASSANDRA-3333, 3373)
 * limit nodetool to 32MB of heap (CASSANDRA-3124)
 * (CQL) update parser to accept "timestamp" instead of "date" (CASSANDRA-3149)
 * Fix CLI `show schema` to include "compression_options" (CASSANDRA-3368)
 * Snapshot to include manifest under LeveledCompactionStrategy (CASSANDRA-3359)
 * (CQL) SELECT query should allow CF name to be qualified by keyspace (CASSANDRA-3130)
 * (CQL) Fix internal application error specifying 'using consistency ...'
   in lower case (CASSANDRA-3366)
 * fix Deflate compression when compression actually makes the data bigger
   (CASSANDRA-3370)
 * optimize UUIDGen to avoid lock contention on InetAddress.getLocalHost 
   (CASSANDRA-3387)
 * tolerate index being dropped mid-mutation (CASSANDRA-3334, 3313)
 * CompactionManager is now responsible for checking for new candidates
   post-task execution, enabling more consistent leveled compaction 
   (CASSANDRA-3391)
 * Cache HSHA threads (CASSANDRA-3372)
 * use CF/KS names as snapshot prefix for drop + truncate operations
   (CASSANDRA-2997)
 * Break bloom filters up to avoid heap fragmentation (CASSANDRA-2466)
 * fix cassandra hanging on jsvc stop (CASSANDRA-3302)
 * Avoid leveled compaction getting blocked on errors (CASSANDRA-3408)
 * Make reloading the compaction strategy safe (CASSANDRA-3409)
 * ignore 0.8 hints even if compaction begins before we try to purge
   them (CASSANDRA-3385)
 * remove procrun (bin\daemon) from Cassandra source tree and 
   artifacts (CASSANDRA-3331)
 * make cassandra compile under JDK7 (CASSANDRA-3275)
 * remove dependency of clientutil.jar to FBUtilities (CASSANDRA-3299)
 * avoid truncation errors by using long math on long values (CASSANDRA-3364)
 * avoid clock drift on some Windows machine (CASSANDRA-3375)
 * display cache provider in cli 'describe keyspace' command (CASSANDRA-3384)
 * fix incomplete topology information in describe_ring (CASSANDRA-3403)
 * expire dead gossip states based on time (CASSANDRA-2961)
 * improve CompactionTask extensibility (CASSANDRA-3330)
 * Allow one leveled compaction task to kick off another (CASSANDRA-3363)
 * allow encryption only between datacenters (CASSANDRA-2802)
Merged from 0.8:
 * fix truncate allowing data to be replayed post-restart (CASSANDRA-3297)
 * make iwriter final in IndexWriter to avoid NPE (CASSANDRA-2863)
 * (CQL) update grammar to require key clause in DELETE statement
   (CASSANDRA-3349)
 * (CQL) allow numeric keyspace names in USE statement (CASSANDRA-3350)
 * (Hadoop) skip empty rows when slicing the entire row (CASSANDRA-2855)
 * Fix handling of tombstone by SSTableExport/Import (CASSANDRA-3357)
 * fix ColumnIndexer to use long offsets (CASSANDRA-3358)
 * Improved CLI exceptions (CASSANDRA-3312)
 * Fix handling of tombstone by SSTableExport/Import (CASSANDRA-3357)
 * Only count compaction as active (for throttling) when they have
   successfully acquired the compaction lock (CASSANDRA-3344)
 * Display CLI version string on startup (CASSANDRA-3196)
 * (Hadoop) make CFIF try rpc_address or fallback to listen_address
   (CASSANDRA-3214)
 * (Hadoop) accept comma delimited lists of initial thrift connections
   (CASSANDRA-3185)
 * ColumnFamily min_compaction_threshold should be >= 2 (CASSANDRA-3342)
 * (Pig) add 0.8+ types and key validation type in schema (CASSANDRA-3280)
 * Fix completely removing column metadata using CLI (CASSANDRA-3126)
 * CLI `describe cluster;` output should be on separate lines for separate versions
   (CASSANDRA-3170)
 * fix changing durable_writes keyspace option during CF creation
   (CASSANDRA-3292)
 * avoid locking on update when no indexes are involved (CASSANDRA-3386)
 * fix assertionError during repair with ordered partitioners (CASSANDRA-3369)
 * correctly serialize key_validation_class for avro (CASSANDRA-3391)
 * don't expire counter tombstone after streaming (CASSANDRA-3394)
 * prevent nodes that failed to join from hanging around forever 
   (CASSANDRA-3351)
 * remove incorrect optimization from slice read path (CASSANDRA-3390)
 * Fix race in AntiEntropyService (CASSANDRA-3400)


1.0.0-final
 * close scrubbed sstable fd before deleting it (CASSANDRA-3318)
 * fix bug preventing obsolete commitlog segments from being removed
   (CASSANDRA-3269)
 * tolerate whitespace in seed CDL (CASSANDRA-3263)
 * Change default heap thresholds to max(min(1/2 ram, 1G), min(1/4 ram, 8GB))
   (CASSANDRA-3295)
 * Fix broken CompressedRandomAccessReaderTest (CASSANDRA-3298)
 * (CQL) fix type information returned for wildcard queries (CASSANDRA-3311)
 * add estimated tasks to LeveledCompactionStrategy (CASSANDRA-3322)
 * avoid including compaction cache-warming in keycache stats (CASSANDRA-3325)
 * run compaction and hinted handoff threads at MIN_PRIORITY (CASSANDRA-3308)
 * default hsha thrift server to cpu core count in rpc pool (CASSANDRA-3329)
 * add bin\daemon to binary tarball for Windows service (CASSANDRA-3331)
 * Fix places where uncompressed size of sstables was use in place of the
   compressed one (CASSANDRA-3338)
 * Fix hsha thrift server (CASSANDRA-3346)
 * Make sure repair only stream needed sstables (CASSANDRA-3345)


1.0.0-rc2
 * Log a meaningful warning when a node receives a message for a repair session
   that doesn't exist anymore (CASSANDRA-3256)
 * test for NUMA policy support as well as numactl presence (CASSANDRA-3245)
 * Fix FD leak when internode encryption is enabled (CASSANDRA-3257)
 * Remove incorrect assertion in mergeIterator (CASSANDRA-3260)
 * FBUtilities.hexToBytes(String) to throw NumberFormatException when string
   contains non-hex characters (CASSANDRA-3231)
 * Keep SimpleSnitch proximity ordering unchanged from what the Strategy
   generates, as intended (CASSANDRA-3262)
 * remove Scrub from compactionstats when finished (CASSANDRA-3255)
 * fix counter entry in jdbc TypesMap (CASSANDRA-3268)
 * fix full queue scenario for ParallelCompactionIterator (CASSANDRA-3270)
 * fix bootstrap process (CASSANDRA-3285)
 * don't try delivering hints if when there isn't any (CASSANDRA-3176)
 * CLI documentation change for ColumnFamily `compression_options` (CASSANDRA-3282)
 * ignore any CF ids sent by client for adding CF/KS (CASSANDRA-3288)
 * remove obsolete hints on first startup (CASSANDRA-3291)
 * use correct ISortedColumns for time-optimized reads (CASSANDRA-3289)
 * Evict gossip state immediately when a token is taken over by a new IP 
   (CASSANDRA-3259)


1.0.0-rc1
 * Update CQL to generate microsecond timestamps by default (CASSANDRA-3227)
 * Fix counting CFMetadata towards Memtable liveRatio (CASSANDRA-3023)
 * Kill server on wrapped OOME such as from FileChannel.map (CASSANDRA-3201)
 * remove unnecessary copy when adding to row cache (CASSANDRA-3223)
 * Log message when a full repair operation completes (CASSANDRA-3207)
 * Fix streamOutSession keeping sstables references forever if the remote end
   dies (CASSANDRA-3216)
 * Remove dynamic_snitch boolean from example configuration (defaulting to 
   true) and set default badness threshold to 0.1 (CASSANDRA-3229)
 * Base choice of random or "balanced" token on bootstrap on whether
   schema definitions were found (CASSANDRA-3219)
 * Fixes for LeveledCompactionStrategy score computation, prioritization,
   scheduling, and performance (CASSANDRA-3224, 3234)
 * parallelize sstable open at server startup (CASSANDRA-2988)
 * fix handling of exceptions writing to OutboundTcpConnection (CASSANDRA-3235)
 * Allow using quotes in "USE <keyspace>;" CLI command (CASSANDRA-3208)
 * Don't allow any cache loading exceptions to halt startup (CASSANDRA-3218)
 * Fix sstableloader --ignores option (CASSANDRA-3247)
 * File descriptor limit increased in packaging (CASSANDRA-3206)
 * Fix deadlock in commit log during flush (CASSANDRA-3253) 


1.0.0-beta1
 * removed binarymemtable (CASSANDRA-2692)
 * add commitlog_total_space_in_mb to prevent fragmented logs (CASSANDRA-2427)
 * removed commitlog_rotation_threshold_in_mb configuration (CASSANDRA-2771)
 * make AbstractBounds.normalize de-overlapp overlapping ranges (CASSANDRA-2641)
 * replace CollatingIterator, ReducingIterator with MergeIterator 
   (CASSANDRA-2062)
 * Fixed the ability to set compaction strategy in cli using create column 
   family command (CASSANDRA-2778)
 * clean up tmp files after failed compaction (CASSANDRA-2468)
 * restrict repair streaming to specific columnfamilies (CASSANDRA-2280)
 * don't bother persisting columns shadowed by a row tombstone (CASSANDRA-2589)
 * reset CF and SC deletion times after gc_grace (CASSANDRA-2317)
 * optimize away seek when compacting wide rows (CASSANDRA-2879)
 * single-pass streaming (CASSANDRA-2677, 2906, 2916, 3003)
 * use reference counting for deleting sstables instead of relying on GC
   (CASSANDRA-2521, 3179)
 * store hints as serialized mutations instead of pointers to data row
   (CASSANDRA-2045)
 * store hints in the coordinator node instead of in the closest replica 
   (CASSANDRA-2914)
 * add row_cache_keys_to_save CF option (CASSANDRA-1966)
 * check column family validity in nodetool repair (CASSANDRA-2933)
 * use lazy initialization instead of class initialization in NodeId
   (CASSANDRA-2953)
 * add paging to get_count (CASSANDRA-2894)
 * fix "short reads" in [multi]get (CASSANDRA-2643, 3157, 3192)
 * add optional compression for sstables (CASSANDRA-47, 2994, 3001, 3128)
 * add scheduler JMX metrics (CASSANDRA-2962)
 * add block level checksum for compressed data (CASSANDRA-1717)
 * make column family backed column map pluggable and introduce unsynchronized
   ArrayList backed one to speedup reads (CASSANDRA-2843, 3165, 3205)
 * refactoring of the secondary index api (CASSANDRA-2982)
 * make CL > ONE reads wait for digest reconciliation before returning
   (CASSANDRA-2494)
 * fix missing logging for some exceptions (CASSANDRA-2061)
 * refactor and optimize ColumnFamilyStore.files(...) and Descriptor.fromFilename(String)
   and few other places responsible for work with SSTable files (CASSANDRA-3040)
 * Stop reading from sstables once we know we have the most recent columns,
   for query-by-name requests (CASSANDRA-2498)
 * Add query-by-column mode to stress.java (CASSANDRA-3064)
 * Add "install" command to cassandra.bat (CASSANDRA-292)
 * clean up KSMetadata, CFMetadata from unnecessary
   Thrift<->Avro conversion methods (CASSANDRA-3032)
 * Add timeouts to client request schedulers (CASSANDRA-3079, 3096)
 * Cli to use hashes rather than array of hashes for strategy options (CASSANDRA-3081)
 * LeveledCompactionStrategy (CASSANDRA-1608, 3085, 3110, 3087, 3145, 3154, 3182)
 * Improvements of the CLI `describe` command (CASSANDRA-2630)
 * reduce window where dropped CF sstables may not be deleted (CASSANDRA-2942)
 * Expose gossip/FD info to JMX (CASSANDRA-2806)
 * Fix streaming over SSL when compressed SSTable involved (CASSANDRA-3051)
 * Add support for pluggable secondary index implementations (CASSANDRA-3078)
 * remove compaction_thread_priority setting (CASSANDRA-3104)
 * generate hints for replicas that timeout, not just replicas that are known
   to be down before starting (CASSANDRA-2034)
 * Add throttling for internode streaming (CASSANDRA-3080)
 * make the repair of a range repair all replica (CASSANDRA-2610, 3194)
 * expose the ability to repair the first range (as returned by the
   partitioner) of a node (CASSANDRA-2606)
 * Streams Compression (CASSANDRA-3015)
 * add ability to use multiple threads during a single compaction
   (CASSANDRA-2901)
 * make AbstractBounds.normalize support overlapping ranges (CASSANDRA-2641)
 * fix of the CQL count() behavior (CASSANDRA-3068)
 * use TreeMap backed column families for the SSTable simple writers
   (CASSANDRA-3148)
 * fix inconsistency of the CLI syntax when {} should be used instead of [{}]
   (CASSANDRA-3119)
 * rename CQL type names to match expected SQL behavior (CASSANDRA-3149, 3031)
 * Arena-based allocation for memtables (CASSANDRA-2252, 3162, 3163, 3168)
 * Default RR chance to 0.1 (CASSANDRA-3169)
 * Add RowLevel support to secondary index API (CASSANDRA-3147)
 * Make SerializingCacheProvider the default if JNA is available (CASSANDRA-3183)
 * Fix backwards compatibilty for CQL memtable properties (CASSANDRA-3190)
 * Add five-minute delay before starting compactions on a restarted server
   (CASSANDRA-3181)
 * Reduce copies done for intra-host messages (CASSANDRA-1788, 3144)
 * support of compaction strategy option for stress.java (CASSANDRA-3204)
 * make memtable throughput and column count thresholds no-ops (CASSANDRA-2449)
 * Return schema information along with the resultSet in CQL (CASSANDRA-2734)
 * Add new DecimalType (CASSANDRA-2883)
 * Fix assertion error in RowRepairResolver (CASSANDRA-3156)
 * Reduce unnecessary high buffer sizes (CASSANDRA-3171)
 * Pluggable compaction strategy (CASSANDRA-1610)
 * Add new broadcast_address config option (CASSANDRA-2491)


0.8.7
 * Kill server on wrapped OOME such as from FileChannel.map (CASSANDRA-3201)
 * Allow using quotes in "USE <keyspace>;" CLI command (CASSANDRA-3208)
 * Log message when a full repair operation completes (CASSANDRA-3207)
 * Don't allow any cache loading exceptions to halt startup (CASSANDRA-3218)
 * Fix sstableloader --ignores option (CASSANDRA-3247)
 * File descriptor limit increased in packaging (CASSANDRA-3206)
 * Log a meaningfull warning when a node receive a message for a repair session
   that doesn't exist anymore (CASSANDRA-3256)
 * Fix FD leak when internode encryption is enabled (CASSANDRA-3257)
 * FBUtilities.hexToBytes(String) to throw NumberFormatException when string
   contains non-hex characters (CASSANDRA-3231)
 * Keep SimpleSnitch proximity ordering unchanged from what the Strategy
   generates, as intended (CASSANDRA-3262)
 * remove Scrub from compactionstats when finished (CASSANDRA-3255)
 * Fix tool .bat files when CASSANDRA_HOME contains spaces (CASSANDRA-3258)
 * Force flush of status table when removing/updating token (CASSANDRA-3243)
 * Evict gossip state immediately when a token is taken over by a new IP (CASSANDRA-3259)
 * Fix bug where the failure detector can take too long to mark a host
   down (CASSANDRA-3273)
 * (Hadoop) allow wrapping ranges in queries (CASSANDRA-3137)
 * (Hadoop) check all interfaces for a match with split location
   before falling back to random replica (CASSANDRA-3211)
 * (Hadoop) Make Pig storage handle implements LoadMetadata (CASSANDRA-2777)
 * (Hadoop) Fix exception during PIG 'dump' (CASSANDRA-2810)
 * Fix stress COUNTER_GET option (CASSANDRA-3301)
 * Fix missing fields in CLI `show schema` output (CASSANDRA-3304)
 * Nodetool no longer leaks threads and closes JMX connections (CASSANDRA-3309)
 * fix truncate allowing data to be replayed post-restart (CASSANDRA-3297)
 * Move SimpleAuthority and SimpleAuthenticator to examples (CASSANDRA-2922)
 * Fix handling of tombstone by SSTableExport/Import (CASSANDRA-3357)
 * Fix transposition in cfHistograms (CASSANDRA-3222)
 * Allow using number as DC name when creating keyspace in CQL (CASSANDRA-3239)
 * Force flush of system table after updating/removing a token (CASSANDRA-3243)


0.8.6
 * revert CASSANDRA-2388
 * change TokenRange.endpoints back to listen/broadcast address to match
   pre-1777 behavior, and add TokenRange.rpc_endpoints instead (CASSANDRA-3187)
 * avoid trying to watch cassandra-topology.properties when loaded from jar
   (CASSANDRA-3138)
 * prevent users from creating keyspaces with LocalStrategy replication
   (CASSANDRA-3139)
 * fix CLI `show schema;` to output correct keyspace definition statement
   (CASSANDRA-3129)
 * CustomTThreadPoolServer to log TTransportException at DEBUG level
   (CASSANDRA-3142)
 * allow topology sort to work with non-unique rack names between 
   datacenters (CASSANDRA-3152)
 * Improve caching of same-version Messages on digest and repair paths
   (CASSANDRA-3158)
 * Randomize choice of first replica for counter increment (CASSANDRA-2890)
 * Fix using read_repair_chance instead of merge_shard_change (CASSANDRA-3202)
 * Avoid streaming data to nodes that already have it, on move as well as
   decommission (CASSANDRA-3041)
 * Fix divide by zero error in GCInspector (CASSANDRA-3164)
 * allow quoting of the ColumnFamily name in CLI `create column family`
   statement (CASSANDRA-3195)
 * Fix rolling upgrade from 0.7 to 0.8 problem (CASSANDRA-3166)
 * Accomodate missing encryption_options in IncomingTcpConnection.stream
   (CASSANDRA-3212)


0.8.5
 * fix NPE when encryption_options is unspecified (CASSANDRA-3007)
 * include column name in validation failure exceptions (CASSANDRA-2849)
 * make sure truncate clears out the commitlog so replay won't re-
   populate with truncated data (CASSANDRA-2950)
 * fix NPE when debug logging is enabled and dropped CF is present
   in a commitlog segment (CASSANDRA-3021)
 * fix cassandra.bat when CASSANDRA_HOME contains spaces (CASSANDRA-2952)
 * fix to SSTableSimpleUnsortedWriter bufferSize calculation (CASSANDRA-3027)
 * make cleanup and normal compaction able to skip empty rows
   (rows containing nothing but expired tombstones) (CASSANDRA-3039)
 * work around native memory leak in com.sun.management.GarbageCollectorMXBean
   (CASSANDRA-2868)
 * validate that column names in column_metadata are not equal to key_alias
   on create/update of the ColumnFamily and CQL 'ALTER' statement (CASSANDRA-3036)
 * return an InvalidRequestException if an indexed column is assigned
   a value larger than 64KB (CASSANDRA-3057)
 * fix of numeric-only and string column names handling in CLI "drop index" 
   (CASSANDRA-3054)
 * prune index scan resultset back to original request for lazy
   resultset expansion case (CASSANDRA-2964)
 * (Hadoop) fail jobs when Cassandra node has failed but TaskTracker
   has not (CASSANDRA-2388)
 * fix dynamic snitch ignoring nodes when read_repair_chance is zero
   (CASSANDRA-2662)
 * avoid retaining references to dropped CFS objects in 
   CompactionManager.estimatedCompactions (CASSANDRA-2708)
 * expose rpc timeouts per host in MessagingServiceMBean (CASSANDRA-2941)
 * avoid including cwd in classpath for deb and rpm packages (CASSANDRA-2881)
 * remove gossip state when a new IP takes over a token (CASSANDRA-3071)
 * allow sstable2json to work on index sstable files (CASSANDRA-3059)
 * always hint counters (CASSANDRA-3099)
 * fix log4j initialization in EmbeddedCassandraService (CASSANDRA-2857)
 * remove gossip state when a new IP takes over a token (CASSANDRA-3071)
 * work around native memory leak in com.sun.management.GarbageCollectorMXBean
    (CASSANDRA-2868)
 * fix UnavailableException with writes at CL.EACH_QUORM (CASSANDRA-3084)
 * fix parsing of the Keyspace and ColumnFamily names in numeric
   and string representations in CLI (CASSANDRA-3075)
 * fix corner cases in Range.differenceToFetch (CASSANDRA-3084)
 * fix ip address String representation in the ring cache (CASSANDRA-3044)
 * fix ring cache compatibility when mixing pre-0.8.4 nodes with post-
   in the same cluster (CASSANDRA-3023)
 * make repair report failure when a node participating dies (instead of
   hanging forever) (CASSANDRA-2433)
 * fix handling of the empty byte buffer by ReversedType (CASSANDRA-3111)
 * Add validation that Keyspace names are case-insensitively unique (CASSANDRA-3066)
 * catch invalid key_validation_class before instantiating UpdateColumnFamily (CASSANDRA-3102)
 * make Range and Bounds objects client-safe (CASSANDRA-3108)
 * optionally skip log4j configuration (CASSANDRA-3061)
 * bundle sstableloader with the debian package (CASSANDRA-3113)
 * don't try to build secondary indexes when there is none (CASSANDRA-3123)
 * improve SSTableSimpleUnsortedWriter speed for large rows (CASSANDRA-3122)
 * handle keyspace arguments correctly in nodetool snapshot (CASSANDRA-3038)
 * Fix SSTableImportTest on windows (CASSANDRA-3043)
 * expose compactionThroughputMbPerSec through JMX (CASSANDRA-3117)
 * log keyspace and CF of large rows being compacted


0.8.4
 * change TokenRing.endpoints to be a list of rpc addresses instead of 
   listen/broadcast addresses (CASSANDRA-1777)
 * include files-to-be-streamed in StreamInSession.getSources (CASSANDRA-2972)
 * use JAVA env var in cassandra-env.sh (CASSANDRA-2785, 2992)
 * avoid doing read for no-op replicate-on-write at CL=1 (CASSANDRA-2892)
 * refuse counter write for CL.ANY (CASSANDRA-2990)
 * switch back to only logging recent dropped messages (CASSANDRA-3004)
 * always deserialize RowMutation for counters (CASSANDRA-3006)
 * ignore saved replication_factor strategy_option for NTS (CASSANDRA-3011)
 * make sure pre-truncate CL segments are discarded (CASSANDRA-2950)


0.8.3
 * add ability to drop local reads/writes that are going to timeout
   (CASSANDRA-2943)
 * revamp token removal process, keep gossip states for 3 days (CASSANDRA-2496)
 * don't accept extra args for 0-arg nodetool commands (CASSANDRA-2740)
 * log unavailableexception details at debug level (CASSANDRA-2856)
 * expose data_dir though jmx (CASSANDRA-2770)
 * don't include tmp files as sstable when create cfs (CASSANDRA-2929)
 * log Java classpath on startup (CASSANDRA-2895)
 * keep gossipped version in sync with actual on migration coordinator 
   (CASSANDRA-2946)
 * use lazy initialization instead of class initialization in NodeId
   (CASSANDRA-2953)
 * check column family validity in nodetool repair (CASSANDRA-2933)
 * speedup bytes to hex conversions dramatically (CASSANDRA-2850)
 * Flush memtables on shutdown when durable writes are disabled 
   (CASSANDRA-2958)
 * improved POSIX compatibility of start scripts (CASsANDRA-2965)
 * add counter support to Hadoop InputFormat (CASSANDRA-2981)
 * fix bug where dirty commitlog segments were removed (and avoid keeping 
   segments with no post-flush activity permanently dirty) (CASSANDRA-2829)
 * fix throwing exception with batch mutation of counter super columns
   (CASSANDRA-2949)
 * ignore system tables during repair (CASSANDRA-2979)
 * throw exception when NTS is given replication_factor as an option
   (CASSANDRA-2960)
 * fix assertion error during compaction of counter CFs (CASSANDRA-2968)
 * avoid trying to create index names, when no index exists (CASSANDRA-2867)
 * don't sample the system table when choosing a bootstrap token
   (CASSANDRA-2825)
 * gossiper notifies of local state changes (CASSANDRA-2948)
 * add asynchronous and half-sync/half-async (hsha) thrift servers 
   (CASSANDRA-1405)
 * fix potential use of free'd native memory in SerializingCache 
   (CASSANDRA-2951)
 * prune index scan resultset back to original request for lazy
   resultset expansion case (CASSANDRA-2964)
 * (Hadoop) fail jobs when Cassandra node has failed but TaskTracker
    has not (CASSANDRA-2388)


0.8.2
 * CQL: 
   - include only one row per unique key for IN queries (CASSANDRA-2717)
   - respect client timestamp on full row deletions (CASSANDRA-2912)
 * improve thread-safety in StreamOutSession (CASSANDRA-2792)
 * allow deleting a row and updating indexed columns in it in the
   same mutation (CASSANDRA-2773)
 * Expose number of threads blocked on submitting memtable to flush
   in JMX (CASSANDRA-2817)
 * add ability to return "endpoints" to nodetool (CASSANDRA-2776)
 * Add support for multiple (comma-delimited) coordinator addresses
   to ColumnFamilyInputFormat (CASSANDRA-2807)
 * fix potential NPE while scheduling read repair for range slice
   (CASSANDRA-2823)
 * Fix race in SystemTable.getCurrentLocalNodeId (CASSANDRA-2824)
 * Correctly set default for replicate_on_write (CASSANDRA-2835)
 * improve nodetool compactionstats formatting (CASSANDRA-2844)
 * fix index-building status display (CASSANDRA-2853)
 * fix CLI perpetuating obsolete KsDef.replication_factor (CASSANDRA-2846)
 * improve cli treatment of multiline comments (CASSANDRA-2852)
 * handle row tombstones correctly in EchoedRow (CASSANDRA-2786)
 * add MessagingService.get[Recently]DroppedMessages and
   StorageService.getExceptionCount (CASSANDRA-2804)
 * fix possibility of spurious UnavailableException for LOCAL_QUORUM
   reads with dynamic snitch + read repair disabled (CASSANDRA-2870)
 * add ant-optional as dependence for the debian package (CASSANDRA-2164)
 * add option to specify limit for get_slice in the CLI (CASSANDRA-2646)
 * decrease HH page size (CASSANDRA-2832)
 * reset cli keyspace after dropping the current one (CASSANDRA-2763)
 * add KeyRange option to Hadoop inputformat (CASSANDRA-1125)
 * fix protocol versioning (CASSANDRA-2818, 2860)
 * support spaces in path to log4j configuration (CASSANDRA-2383)
 * avoid including inferred types in CF update (CASSANDRA-2809)
 * fix JMX bulkload call (CASSANDRA-2908)
 * fix updating KS with durable_writes=false (CASSANDRA-2907)
 * add simplified facade to SSTableWriter for bulk loading use
   (CASSANDRA-2911)
 * fix re-using index CF sstable names after drop/recreate (CASSANDRA-2872)
 * prepend CF to default index names (CASSANDRA-2903)
 * fix hint replay (CASSANDRA-2928)
 * Properly synchronize repair's merkle tree computation (CASSANDRA-2816)


0.8.1
 * CQL:
   - support for insert, delete in BATCH (CASSANDRA-2537)
   - support for IN to SELECT, UPDATE (CASSANDRA-2553)
   - timestamp support for INSERT, UPDATE, and BATCH (CASSANDRA-2555)
   - TTL support (CASSANDRA-2476)
   - counter support (CASSANDRA-2473)
   - ALTER COLUMNFAMILY (CASSANDRA-1709)
   - DROP INDEX (CASSANDRA-2617)
   - add SCHEMA/TABLE as aliases for KS/CF (CASSANDRA-2743)
   - server handles wait-for-schema-agreement (CASSANDRA-2756)
   - key alias support (CASSANDRA-2480)
 * add support for comparator parameters and a generic ReverseType
   (CASSANDRA-2355)
 * add CompositeType and DynamicCompositeType (CASSANDRA-2231)
 * optimize batches containing multiple updates to the same row
   (CASSANDRA-2583)
 * adjust hinted handoff page size to avoid OOM with large columns 
   (CASSANDRA-2652)
 * mark BRAF buffer invalid post-flush so we don't re-flush partial
   buffers again, especially on CL writes (CASSANDRA-2660)
 * add DROP INDEX support to CLI (CASSANDRA-2616)
 * don't perform HH to client-mode [storageproxy] nodes (CASSANDRA-2668)
 * Improve forceDeserialize/getCompactedRow encapsulation (CASSANDRA-2659)
 * Don't write CounterUpdateColumn to disk in tests (CASSANDRA-2650)
 * Add sstable bulk loading utility (CASSANDRA-1278)
 * avoid replaying hints to dropped columnfamilies (CASSANDRA-2685)
 * add placeholders for missing rows in range query pseudo-RR (CASSANDRA-2680)
 * remove no-op HHOM.renameHints (CASSANDRA-2693)
 * clone super columns to avoid modifying them during flush (CASSANDRA-2675)
 * allow writes to bypass the commitlog for certain keyspaces (CASSANDRA-2683)
 * avoid NPE when bypassing commitlog during memtable flush (CASSANDRA-2781)
 * Added support for making bootstrap retry if nodes flap (CASSANDRA-2644)
 * Added statusthrift to nodetool to report if thrift server is running (CASSANDRA-2722)
 * Fixed rows being cached if they do not exist (CASSANDRA-2723)
 * Support passing tableName and cfName to RowCacheProviders (CASSANDRA-2702)
 * close scrub file handles (CASSANDRA-2669)
 * throttle migration replay (CASSANDRA-2714)
 * optimize column serializer creation (CASSANDRA-2716)
 * Added support for making bootstrap retry if nodes flap (CASSANDRA-2644)
 * Added statusthrift to nodetool to report if thrift server is running
   (CASSANDRA-2722)
 * Fixed rows being cached if they do not exist (CASSANDRA-2723)
 * fix truncate/compaction race (CASSANDRA-2673)
 * workaround large resultsets causing large allocation retention
   by nio sockets (CASSANDRA-2654)
 * fix nodetool ring use with Ec2Snitch (CASSANDRA-2733)
 * fix removing columns and subcolumns that are supressed by a row or
   supercolumn tombstone during replica resolution (CASSANDRA-2590)
 * support sstable2json against snapshot sstables (CASSANDRA-2386)
 * remove active-pull schema requests (CASSANDRA-2715)
 * avoid marking entire list of sstables as actively being compacted
   in multithreaded compaction (CASSANDRA-2765)
 * seek back after deserializing a row to update cache with (CASSANDRA-2752)
 * avoid skipping rows in scrub for counter column family (CASSANDRA-2759)
 * fix ConcurrentModificationException in repair when dealing with 0.7 node
   (CASSANDRA-2767)
 * use threadsafe collections for StreamInSession (CASSANDRA-2766)
 * avoid infinite loop when creating merkle tree (CASSANDRA-2758)
 * avoids unmarking compacting sstable prematurely in cleanup (CASSANDRA-2769)
 * fix NPE when the commit log is bypassed (CASSANDRA-2718)
 * don't throw an exception in SS.isRPCServerRunning (CASSANDRA-2721)
 * make stress.jar executable (CASSANDRA-2744)
 * add daemon mode to java stress (CASSANDRA-2267)
 * expose the DC and rack of a node through JMX and nodetool ring (CASSANDRA-2531)
 * fix cache mbean getSize (CASSANDRA-2781)
 * Add Date, Float, Double, and Boolean types (CASSANDRA-2530)
 * Add startup flag to renew counter node id (CASSANDRA-2788)
 * add jamm agent to cassandra.bat (CASSANDRA-2787)
 * fix repair hanging if a neighbor has nothing to send (CASSANDRA-2797)
 * purge tombstone even if row is in only one sstable (CASSANDRA-2801)
 * Fix wrong purge of deleted cf during compaction (CASSANDRA-2786)
 * fix race that could result in Hadoop writer failing to throw an
   exception encountered after close() (CASSANDRA-2755)
 * fix scan wrongly throwing assertion error (CASSANDRA-2653)
 * Always use even distribution for merkle tree with RandomPartitionner
   (CASSANDRA-2841)
 * fix describeOwnership for OPP (CASSANDRA-2800)
 * ensure that string tokens do not contain commas (CASSANDRA-2762)


0.8.0-final
 * fix CQL grammar warning and cqlsh regression from CASSANDRA-2622
 * add ant generate-cql-html target (CASSANDRA-2526)
 * update CQL consistency levels (CASSANDRA-2566)
 * debian packaging fixes (CASSANDRA-2481, 2647)
 * fix UUIDType, IntegerType for direct buffers (CASSANDRA-2682, 2684)
 * switch to native Thrift for Hadoop map/reduce (CASSANDRA-2667)
 * fix StackOverflowError when building from eclipse (CASSANDRA-2687)
 * only provide replication_factor to strategy_options "help" for
   SimpleStrategy, OldNetworkTopologyStrategy (CASSANDRA-2678, 2713)
 * fix exception adding validators to non-string columns (CASSANDRA-2696)
 * avoid instantiating DatabaseDescriptor in JDBC (CASSANDRA-2694)
 * fix potential stack overflow during compaction (CASSANDRA-2626)
 * clone super columns to avoid modifying them during flush (CASSANDRA-2675)
 * reset underlying iterator in EchoedRow constructor (CASSANDRA-2653)


0.8.0-rc1
 * faster flushes and compaction from fixing excessively pessimistic 
   rebuffering in BRAF (CASSANDRA-2581)
 * fix returning null column values in the python cql driver (CASSANDRA-2593)
 * fix merkle tree splitting exiting early (CASSANDRA-2605)
 * snapshot_before_compaction directory name fix (CASSANDRA-2598)
 * Disable compaction throttling during bootstrap (CASSANDRA-2612) 
 * fix CQL treatment of > and < operators in range slices (CASSANDRA-2592)
 * fix potential double-application of counter updates on commitlog replay
   by moving replay position from header to sstable metadata (CASSANDRA-2419)
 * JDBC CQL driver exposes getColumn for access to timestamp
 * JDBC ResultSetMetadata properties added to AbstractType
 * r/m clustertool (CASSANDRA-2607)
 * add support for presenting row key as a column in CQL result sets 
   (CASSANDRA-2622)
 * Don't allow {LOCAL|EACH}_QUORUM unless strategy is NTS (CASSANDRA-2627)
 * validate keyspace strategy_options during CQL create (CASSANDRA-2624)
 * fix empty Result with secondary index when limit=1 (CASSANDRA-2628)
 * Fix regression where bootstrapping a node with no schema fails
   (CASSANDRA-2625)
 * Allow removing LocationInfo sstables (CASSANDRA-2632)
 * avoid attempting to replay mutations from dropped keyspaces (CASSANDRA-2631)
 * avoid using cached position of a key when GT is requested (CASSANDRA-2633)
 * fix counting bloom filter true positives (CASSANDRA-2637)
 * initialize local ep state prior to gossip startup if needed (CASSANDRA-2638)
 * fix counter increment lost after restart (CASSANDRA-2642)
 * add quote-escaping via backslash to CLI (CASSANDRA-2623)
 * fix pig example script (CASSANDRA-2487)
 * fix dynamic snitch race in adding latencies (CASSANDRA-2618)
 * Start/stop cassandra after more important services such as mdadm in
   debian packaging (CASSANDRA-2481)


0.8.0-beta2
 * fix NPE compacting index CFs (CASSANDRA-2528)
 * Remove checking all column families on startup for compaction candidates 
   (CASSANDRA-2444)
 * validate CQL create keyspace options (CASSANDRA-2525)
 * fix nodetool setcompactionthroughput (CASSANDRA-2550)
 * move	gossip heartbeat back to its own thread (CASSANDRA-2554)
 * validate cql TRUNCATE columnfamily before truncating (CASSANDRA-2570)
 * fix batch_mutate for mixed standard-counter mutations (CASSANDRA-2457)
 * disallow making schema changes to system keyspace (CASSANDRA-2563)
 * fix sending mutation messages multiple times (CASSANDRA-2557)
 * fix incorrect use of NBHM.size in ReadCallback that could cause
   reads to time out even when responses were received (CASSANDRA-2552)
 * trigger read repair correctly for LOCAL_QUORUM reads (CASSANDRA-2556)
 * Allow configuring the number of compaction thread (CASSANDRA-2558)
 * forceUserDefinedCompaction will attempt to compact what it is given
   even if the pessimistic estimate is that there is not enough disk space;
   automatic compactions will only compact 2 or more sstables (CASSANDRA-2575)
 * refuse to apply migrations with older timestamps than the current 
   schema (CASSANDRA-2536)
 * remove unframed Thrift transport option
 * include indexes in snapshots (CASSANDRA-2596)
 * improve ignoring of obsolete mutations in index maintenance (CASSANDRA-2401)
 * recognize attempt to drop just the index while leaving the column
   definition alone (CASSANDRA-2619)
  

0.8.0-beta1
 * remove Avro RPC support (CASSANDRA-926)
 * support for columns that act as incr/decr counters 
   (CASSANDRA-1072, 1937, 1944, 1936, 2101, 2093, 2288, 2105, 2384, 2236, 2342,
   2454)
 * CQL (CASSANDRA-1703, 1704, 1705, 1706, 1707, 1708, 1710, 1711, 1940, 
   2124, 2302, 2277, 2493)
 * avoid double RowMutation serialization on write path (CASSANDRA-1800)
 * make NetworkTopologyStrategy the default (CASSANDRA-1960)
 * configurable internode encryption (CASSANDRA-1567, 2152)
 * human readable column names in sstable2json output (CASSANDRA-1933)
 * change default JMX port to 7199 (CASSANDRA-2027)
 * backwards compatible internal messaging (CASSANDRA-1015)
 * atomic switch of memtables and sstables (CASSANDRA-2284)
 * add pluggable SeedProvider (CASSANDRA-1669)
 * Fix clustertool to not throw exception when calling get_endpoints (CASSANDRA-2437)
 * upgrade to thrift 0.6 (CASSANDRA-2412) 
 * repair works on a token range instead of full ring (CASSANDRA-2324)
 * purge tombstones from row cache (CASSANDRA-2305)
 * push replication_factor into strategy_options (CASSANDRA-1263)
 * give snapshots the same name on each node (CASSANDRA-1791)
 * remove "nodetool loadbalance" (CASSANDRA-2448)
 * multithreaded compaction (CASSANDRA-2191)
 * compaction throttling (CASSANDRA-2156)
 * add key type information and alias (CASSANDRA-2311, 2396)
 * cli no longer divides read_repair_chance by 100 (CASSANDRA-2458)
 * made CompactionInfo.getTaskType return an enum (CASSANDRA-2482)
 * add a server-wide cap on measured memtable memory usage and aggressively
   flush to keep under that threshold (CASSANDRA-2006)
 * add unified UUIDType (CASSANDRA-2233)
 * add off-heap row cache support (CASSANDRA-1969)


0.7.5
 * improvements/fixes to PIG driver (CASSANDRA-1618, CASSANDRA-2387,
   CASSANDRA-2465, CASSANDRA-2484)
 * validate index names (CASSANDRA-1761)
 * reduce contention on Table.flusherLock (CASSANDRA-1954)
 * try harder to detect failures during streaming, cleaning up temporary
   files more reliably (CASSANDRA-2088)
 * shut down server for OOM on a Thrift thread (CASSANDRA-2269)
 * fix tombstone handling in repair and sstable2json (CASSANDRA-2279)
 * preserve version when streaming data from old sstables (CASSANDRA-2283)
 * don't start repair if a neighboring node is marked as dead (CASSANDRA-2290)
 * purge tombstones from row cache (CASSANDRA-2305)
 * Avoid seeking when sstable2json exports the entire file (CASSANDRA-2318)
 * clear Built flag in system table when dropping an index (CASSANDRA-2320)
 * don't allow arbitrary argument for stress.java (CASSANDRA-2323)
 * validate values for index predicates in get_indexed_slice (CASSANDRA-2328)
 * queue secondary indexes for flush before the parent (CASSANDRA-2330)
 * allow job configuration to set the CL used in Hadoop jobs (CASSANDRA-2331)
 * add memtable_flush_queue_size defaulting to 4 (CASSANDRA-2333)
 * Allow overriding of initial_token, storage_port and rpc_port from system
   properties (CASSANDRA-2343)
 * fix comparator used for non-indexed secondary expressions in index scan
   (CASSANDRA-2347)
 * ensure size calculation and write phase of large-row compaction use
   the same threshold for TTL expiration (CASSANDRA-2349)
 * fix race when iterating CFs during add/drop (CASSANDRA-2350)
 * add ConsistencyLevel command to CLI (CASSANDRA-2354)
 * allow negative numbers in the cli (CASSANDRA-2358)
 * hard code serialVersionUID for tokens class (CASSANDRA-2361)
 * fix potential infinite loop in ByteBufferUtil.inputStream (CASSANDRA-2365)
 * fix encoding bugs in HintedHandoffManager, SystemTable when default
   charset is not UTF8 (CASSANDRA-2367)
 * avoids having removed node reappearing in Gossip (CASSANDRA-2371)
 * fix incorrect truncation of long to int when reading columns via block
   index (CASSANDRA-2376)
 * fix NPE during stream session (CASSANDRA-2377)
 * fix race condition that could leave orphaned data files when dropping CF or
   KS (CASSANDRA-2381)
 * fsync statistics component on write (CASSANDRA-2382)
 * fix duplicate results from CFS.scan (CASSANDRA-2406)
 * add IntegerType to CLI help (CASSANDRA-2414)
 * avoid caching token-only decoratedkeys (CASSANDRA-2416)
 * convert mmap assertion to if/throw so scrub can catch it (CASSANDRA-2417)
 * don't overwrite gc log (CASSANDR-2418)
 * invalidate row cache for streamed row to avoid inconsitencies
   (CASSANDRA-2420)
 * avoid copies in range/index scans (CASSANDRA-2425)
 * make sure we don't wipe data during cleanup if the node has not join
   the ring (CASSANDRA-2428)
 * Try harder to close files after compaction (CASSANDRA-2431)
 * re-set bootstrapped flag after move finishes (CASSANDRA-2435)
 * display validation_class in CLI 'describe keyspace' (CASSANDRA-2442)
 * make cleanup compactions cleanup the row cache (CASSANDRA-2451)
 * add column fields validation to scrub (CASSANDRA-2460)
 * use 64KB flush buffer instead of in_memory_compaction_limit (CASSANDRA-2463)
 * fix backslash substitutions in CLI (CASSANDRA-2492)
 * disable cache saving for system CFS (CASSANDRA-2502)
 * fixes for verifying destination availability under hinted conditions
   so UE can be thrown intead of timing out (CASSANDRA-2514)
 * fix update of validation class in column metadata (CASSANDRA-2512)
 * support LOCAL_QUORUM, EACH_QUORUM CLs outside of NTS (CASSANDRA-2516)
 * preserve version when streaming data from old sstables (CASSANDRA-2283)
 * fix backslash substitutions in CLI (CASSANDRA-2492)
 * count a row deletion as one operation towards memtable threshold 
   (CASSANDRA-2519)
 * support LOCAL_QUORUM, EACH_QUORUM CLs outside of NTS (CASSANDRA-2516)


0.7.4
 * add nodetool join command (CASSANDRA-2160)
 * fix secondary indexes on pre-existing or streamed data (CASSANDRA-2244)
 * initialize endpoint in gossiper earlier (CASSANDRA-2228)
 * add ability to write to Cassandra from Pig (CASSANDRA-1828)
 * add rpc_[min|max]_threads (CASSANDRA-2176)
 * add CL.TWO, CL.THREE (CASSANDRA-2013)
 * avoid exporting an un-requested row in sstable2json, when exporting 
   a key that does not exist (CASSANDRA-2168)
 * add incremental_backups option (CASSANDRA-1872)
 * add configurable row limit to Pig loadfunc (CASSANDRA-2276)
 * validate column values in batches as well as single-Column inserts
   (CASSANDRA-2259)
 * move sample schema from cassandra.yaml to schema-sample.txt,
   a cli scripts (CASSANDRA-2007)
 * avoid writing empty rows when scrubbing tombstoned rows (CASSANDRA-2296)
 * fix assertion error in range and index scans for CL < ALL
   (CASSANDRA-2282)
 * fix commitlog replay when flush position refers to data that didn't
   get synced before server died (CASSANDRA-2285)
 * fix fd leak in sstable2json with non-mmap'd i/o (CASSANDRA-2304)
 * reduce memory use during streaming of multiple sstables (CASSANDRA-2301)
 * purge tombstoned rows from cache after GCGraceSeconds (CASSANDRA-2305)
 * allow zero replicas in a NTS datacenter (CASSANDRA-1924)
 * make range queries respect snitch for local replicas (CASSANDRA-2286)
 * fix HH delivery when column index is larger than 2GB (CASSANDRA-2297)
 * make 2ary indexes use parent CF flush thresholds during initial build
   (CASSANDRA-2294)
 * update memtable_throughput to be a long (CASSANDRA-2158)


0.7.3
 * Keep endpoint state until aVeryLongTime (CASSANDRA-2115)
 * lower-latency read repair (CASSANDRA-2069)
 * add hinted_handoff_throttle_delay_in_ms option (CASSANDRA-2161)
 * fixes for cache save/load (CASSANDRA-2172, -2174)
 * Handle whole-row deletions in CFOutputFormat (CASSANDRA-2014)
 * Make memtable_flush_writers flush in parallel (CASSANDRA-2178)
 * Add compaction_preheat_key_cache option (CASSANDRA-2175)
 * refactor stress.py to have only one copy of the format string 
   used for creating row keys (CASSANDRA-2108)
 * validate index names for \w+ (CASSANDRA-2196)
 * Fix Cassandra cli to respect timeout if schema does not settle 
   (CASSANDRA-2187)
 * fix for compaction and cleanup writing old-format data into new-version 
   sstable (CASSANDRA-2211, -2216)
 * add nodetool scrub (CASSANDRA-2217, -2240)
 * fix sstable2json large-row pagination (CASSANDRA-2188)
 * fix EOFing on requests for the last bytes in a file (CASSANDRA-2213)
 * fix BufferedRandomAccessFile bugs (CASSANDRA-2218, -2241)
 * check for memtable flush_after_mins exceeded every 10s (CASSANDRA-2183)
 * fix cache saving on Windows (CASSANDRA-2207)
 * add validateSchemaAgreement call + synchronization to schema
   modification operations (CASSANDRA-2222)
 * fix for reversed slice queries on large rows (CASSANDRA-2212)
 * fat clients were writing local data (CASSANDRA-2223)
 * set DEFAULT_MEMTABLE_LIFETIME_IN_MINS to 24h
 * improve detection and cleanup of partially-written sstables 
   (CASSANDRA-2206)
 * fix supercolumn de/serialization when subcolumn comparator is different
   from supercolumn's (CASSANDRA-2104)
 * fix starting up on Windows when CASSANDRA_HOME contains whitespace
   (CASSANDRA-2237)
 * add [get|set][row|key]cacheSavePeriod to JMX (CASSANDRA-2100)
 * fix Hadoop ColumnFamilyOutputFormat dropping of mutations
   when batch fills up (CASSANDRA-2255)
 * move file deletions off of scheduledtasks executor (CASSANDRA-2253)


0.7.2
 * copy DecoratedKey.key when inserting into caches to avoid retaining
   a reference to the underlying buffer (CASSANDRA-2102)
 * format subcolumn names with subcomparator (CASSANDRA-2136)
 * fix column bloom filter deserialization (CASSANDRA-2165)


0.7.1
 * refactor MessageDigest creation code. (CASSANDRA-2107)
 * buffer network stack to avoid inefficient small TCP messages while avoiding
   the nagle/delayed ack problem (CASSANDRA-1896)
 * check log4j configuration for changes every 10s (CASSANDRA-1525, 1907)
 * more-efficient cross-DC replication (CASSANDRA-1530, -2051, -2138)
 * avoid polluting page cache with commitlog or sstable writes
   and seq scan operations (CASSANDRA-1470)
 * add RMI authentication options to nodetool (CASSANDRA-1921)
 * make snitches configurable at runtime (CASSANDRA-1374)
 * retry hadoop split requests on connection failure (CASSANDRA-1927)
 * implement describeOwnership for BOP, COPP (CASSANDRA-1928)
 * make read repair behave as expected for ConsistencyLevel > ONE
   (CASSANDRA-982, 2038)
 * distributed test harness (CASSANDRA-1859, 1964)
 * reduce flush lock contention (CASSANDRA-1930)
 * optimize supercolumn deserialization (CASSANDRA-1891)
 * fix CFMetaData.apply to only compare objects of the same class 
   (CASSANDRA-1962)
 * allow specifying specific SSTables to compact from JMX (CASSANDRA-1963)
 * fix race condition in MessagingService.targets (CASSANDRA-1959, 2094, 2081)
 * refuse to open sstables from a future version (CASSANDRA-1935)
 * zero-copy reads (CASSANDRA-1714)
 * fix copy bounds for word Text in wordcount demo (CASSANDRA-1993)
 * fixes for contrib/javautils (CASSANDRA-1979)
 * check more frequently for memtable expiration (CASSANDRA-2000)
 * fix writing SSTable column count statistics (CASSANDRA-1976)
 * fix streaming of multiple CFs during bootstrap (CASSANDRA-1992)
 * explicitly set JVM GC new generation size with -Xmn (CASSANDRA-1968)
 * add short options for CLI flags (CASSANDRA-1565)
 * make keyspace argument to "describe keyspace" in CLI optional
   when authenticated to keyspace already (CASSANDRA-2029)
 * added option to specify -Dcassandra.join_ring=false on startup
   to allow "warm spare" nodes or performing JMX maintenance before
   joining the ring (CASSANDRA-526)
 * log migrations at INFO (CASSANDRA-2028)
 * add CLI verbose option in file mode (CASSANDRA-2030)
 * add single-line "--" comments to CLI (CASSANDRA-2032)
 * message serialization tests (CASSANDRA-1923)
 * switch from ivy to maven-ant-tasks (CASSANDRA-2017)
 * CLI attempts to block for new schema to propagate (CASSANDRA-2044)
 * fix potential overflow in nodetool cfstats (CASSANDRA-2057)
 * add JVM shutdownhook to sync commitlog (CASSANDRA-1919)
 * allow nodes to be up without being part of  normal traffic (CASSANDRA-1951)
 * fix CLI "show keyspaces" with null options on NTS (CASSANDRA-2049)
 * fix possible ByteBuffer race conditions (CASSANDRA-2066)
 * reduce garbage generated by MessagingService to prevent load spikes
   (CASSANDRA-2058)
 * fix math in RandomPartitioner.describeOwnership (CASSANDRA-2071)
 * fix deletion of sstable non-data components (CASSANDRA-2059)
 * avoid blocking gossip while deleting handoff hints (CASSANDRA-2073)
 * ignore messages from newer versions, keep track of nodes in gossip 
   regardless of version (CASSANDRA-1970)
 * cache writing moved to CompactionManager to reduce i/o contention and
   updated to use non-cache-polluting writes (CASSANDRA-2053)
 * page through large rows when exporting to JSON (CASSANDRA-2041)
 * add flush_largest_memtables_at and reduce_cache_sizes_at options
   (CASSANDRA-2142)
 * add cli 'describe cluster' command (CASSANDRA-2127)
 * add cli support for setting username/password at 'connect' command 
   (CASSANDRA-2111)
 * add -D option to Stress.java to allow reading hosts from a file 
   (CASSANDRA-2149)
 * bound hints CF throughput between 32M and 256M (CASSANDRA-2148)
 * continue starting when invalid saved cache entries are encountered
   (CASSANDRA-2076)
 * add max_hint_window_in_ms option (CASSANDRA-1459)


0.7.0-final
 * fix offsets to ByteBuffer.get (CASSANDRA-1939)


0.7.0-rc4
 * fix cli crash after backgrounding (CASSANDRA-1875)
 * count timeouts in storageproxy latencies, and include latency 
   histograms in StorageProxyMBean (CASSANDRA-1893)
 * fix CLI get recognition of supercolumns (CASSANDRA-1899)
 * enable keepalive on intra-cluster sockets (CASSANDRA-1766)
 * count timeouts towards dynamicsnitch latencies (CASSANDRA-1905)
 * Expose index-building status in JMX + cli schema description
   (CASSANDRA-1871)
 * allow [LOCAL|EACH]_QUORUM to be used with non-NetworkTopology 
   replication Strategies
 * increased amount of index locks for faster commitlog replay
 * collect secondary index tombstones immediately (CASSANDRA-1914)
 * revert commitlog changes from #1780 (CASSANDRA-1917)
 * change RandomPartitioner min token to -1 to avoid collision w/
   tokens on actual nodes (CASSANDRA-1901)
 * examine the right nibble when validating TimeUUID (CASSANDRA-1910)
 * include secondary indexes in cleanup (CASSANDRA-1916)
 * CFS.scrubDataDirectories should also cleanup invalid secondary indexes
   (CASSANDRA-1904)
 * ability to disable/enable gossip on nodes to force them down
   (CASSANDRA-1108)


0.7.0-rc3
 * expose getNaturalEndpoints in StorageServiceMBean taking byte[]
   key; RMI cannot serialize ByteBuffer (CASSANDRA-1833)
 * infer org.apache.cassandra.locator for replication strategy classes
   when not otherwise specified
 * validation that generates less garbage (CASSANDRA-1814)
 * add TTL support to CLI (CASSANDRA-1838)
 * cli defaults to bytestype for subcomparator when creating
   column families (CASSANDRA-1835)
 * unregister index MBeans when index is dropped (CASSANDRA-1843)
 * make ByteBufferUtil.clone thread-safe (CASSANDRA-1847)
 * change exception for read requests during bootstrap from 
   InvalidRequest to Unavailable (CASSANDRA-1862)
 * respect row-level tombstones post-flush in range scans
   (CASSANDRA-1837)
 * ReadResponseResolver check digests against each other (CASSANDRA-1830)
 * return InvalidRequest when remove of subcolumn without supercolumn
   is requested (CASSANDRA-1866)
 * flush before repair (CASSANDRA-1748)
 * SSTableExport validates key order (CASSANDRA-1884)
 * large row support for SSTableExport (CASSANDRA-1867)
 * Re-cache hot keys post-compaction without hitting disk (CASSANDRA-1878)
 * manage read repair in coordinator instead of data source, to
   provide latency information to dynamic snitch (CASSANDRA-1873)


0.7.0-rc2
 * fix live-column-count of slice ranges including tombstoned supercolumn 
   with live subcolumn (CASSANDRA-1591)
 * rename o.a.c.internal.AntientropyStage -> AntiEntropyStage,
   o.a.c.request.Request_responseStage -> RequestResponseStage,
   o.a.c.internal.Internal_responseStage -> InternalResponseStage
 * add AbstractType.fromString (CASSANDRA-1767)
 * require index_type to be present when specifying index_name
   on ColumnDef (CASSANDRA-1759)
 * fix add/remove index bugs in CFMetadata (CASSANDRA-1768)
 * rebuild Strategy during system_update_keyspace (CASSANDRA-1762)
 * cli updates prompt to ... in continuation lines (CASSANDRA-1770)
 * support multiple Mutations per key in hadoop ColumnFamilyOutputFormat
   (CASSANDRA-1774)
 * improvements to Debian init script (CASSANDRA-1772)
 * use local classloader to check for version.properties (CASSANDRA-1778)
 * Validate that column names in column_metadata are valid for the
   defined comparator, and decode properly in cli (CASSANDRA-1773)
 * use cross-platform newlines in cli (CASSANDRA-1786)
 * add ExpiringColumn support to sstable import/export (CASSANDRA-1754)
 * add flush for each append to periodic commitlog mode; added
   periodic_without_flush option to disable this (CASSANDRA-1780)
 * close file handle used for post-flush truncate (CASSANDRA-1790)
 * various code cleanup (CASSANDRA-1793, -1794, -1795)
 * fix range queries against wrapped range (CASSANDRA-1781)
 * fix consistencylevel calculations for NetworkTopologyStrategy
   (CASSANDRA-1804)
 * cli support index type enum names (CASSANDRA-1810)
 * improved validation of column_metadata (CASSANDRA-1813)
 * reads at ConsistencyLevel > 1 throw UnavailableException
   immediately if insufficient live nodes exist (CASSANDRA-1803)
 * copy bytebuffers for local writes to avoid retaining the entire
   Thrift frame (CASSANDRA-1801)
 * fix NPE adding index to column w/o prior metadata (CASSANDRA-1764)
 * reduce fat client timeout (CASSANDRA-1730)
 * fix botched merge of CASSANDRA-1316


0.7.0-rc1
 * fix compaction and flush races with schema updates (CASSANDRA-1715)
 * add clustertool, config-converter, sstablekeys, and schematool 
   Windows .bat files (CASSANDRA-1723)
 * reject range queries received during bootstrap (CASSANDRA-1739)
 * fix wrapping-range queries on non-minimum token (CASSANDRA-1700)
 * add nodetool cfhistogram (CASSANDRA-1698)
 * limit repaired ranges to what the nodes have in common (CASSANDRA-1674)
 * index scan treats missing columns as not matching secondary
   expressions (CASSANDRA-1745)
 * Fix misuse of DataOutputBuffer.getData in AntiEntropyService
   (CASSANDRA-1729)
 * detect and warn when obsolete version of JNA is present (CASSANDRA-1760)
 * reduce fat client timeout (CASSANDRA-1730)
 * cleanup smallest CFs first to increase free temp space for larger ones
   (CASSANDRA-1811)
 * Update windows .bat files to work outside of main Cassandra
   directory (CASSANDRA-1713)
 * fix read repair regression from 0.6.7 (CASSANDRA-1727)
 * more-efficient read repair (CASSANDRA-1719)
 * fix hinted handoff replay (CASSANDRA-1656)
 * log type of dropped messages (CASSANDRA-1677)
 * upgrade to SLF4J 1.6.1
 * fix ByteBuffer bug in ExpiringColumn.updateDigest (CASSANDRA-1679)
 * fix IntegerType.getString (CASSANDRA-1681)
 * make -Djava.net.preferIPv4Stack=true the default (CASSANDRA-628)
 * add INTERNAL_RESPONSE verb to differentiate from responses related
   to client requests (CASSANDRA-1685)
 * log tpstats when dropping messages (CASSANDRA-1660)
 * include unreachable nodes in describeSchemaVersions (CASSANDRA-1678)
 * Avoid dropping messages off the client request path (CASSANDRA-1676)
 * fix jna errno reporting (CASSANDRA-1694)
 * add friendlier error for UnknownHostException on startup (CASSANDRA-1697)
 * include jna dependency in RPM package (CASSANDRA-1690)
 * add --skip-keys option to stress.py (CASSANDRA-1696)
 * improve cli handling of non-string keys and column names 
   (CASSANDRA-1701, -1693)
 * r/m extra subcomparator line in cli keyspaces output (CASSANDRA-1712)
 * add read repair chance to cli "show keyspaces"
 * upgrade to ConcurrentLinkedHashMap 1.1 (CASSANDRA-975)
 * fix index scan routing (CASSANDRA-1722)
 * fix tombstoning of supercolumns in range queries (CASSANDRA-1734)
 * clear endpoint cache after updating keyspace metadata (CASSANDRA-1741)
 * fix wrapping-range queries on non-minimum token (CASSANDRA-1700)
 * truncate includes secondary indexes (CASSANDRA-1747)
 * retain reference to PendingFile sstables (CASSANDRA-1749)
 * fix sstableimport regression (CASSANDRA-1753)
 * fix for bootstrap when no non-system tables are defined (CASSANDRA-1732)
 * handle replica unavailability in index scan (CASSANDRA-1755)
 * fix service initialization order deadlock (CASSANDRA-1756)
 * multi-line cli commands (CASSANDRA-1742)
 * fix race between snapshot and compaction (CASSANDRA-1736)
 * add listEndpointsPendingHints, deleteHintsForEndpoint JMX methods 
   (CASSANDRA-1551)


0.7.0-beta3
 * add strategy options to describe_keyspace output (CASSANDRA-1560)
 * log warning when using randomly generated token (CASSANDRA-1552)
 * re-organize JMX into .db, .net, .internal, .request (CASSANDRA-1217)
 * allow nodes to change IPs between restarts (CASSANDRA-1518)
 * remember ring state between restarts by default (CASSANDRA-1518)
 * flush index built flag so we can read it before log replay (CASSANDRA-1541)
 * lock row cache updates to prevent race condition (CASSANDRA-1293)
 * remove assertion causing rare (and harmless) error messages in
   commitlog (CASSANDRA-1330)
 * fix moving nodes with no keyspaces defined (CASSANDRA-1574)
 * fix unbootstrap when no data is present in a transfer range (CASSANDRA-1573)
 * take advantage of AVRO-495 to simplify our avro IDL (CASSANDRA-1436)
 * extend authorization hierarchy to column family (CASSANDRA-1554)
 * deletion support in secondary indexes (CASSANDRA-1571)
 * meaningful error message for invalid replication strategy class 
   (CASSANDRA-1566)
 * allow keyspace creation with RF > N (CASSANDRA-1428)
 * improve cli error handling (CASSANDRA-1580)
 * add cache save/load ability (CASSANDRA-1417, 1606, 1647)
 * add StorageService.getDrainProgress (CASSANDRA-1588)
 * Disallow bootstrap to an in-use token (CASSANDRA-1561)
 * Allow dynamic secondary index creation and destruction (CASSANDRA-1532)
 * log auto-guessed memtable thresholds (CASSANDRA-1595)
 * add ColumnDef support to cli (CASSANDRA-1583)
 * reduce index sample time by 75% (CASSANDRA-1572)
 * add cli support for column, strategy metadata (CASSANDRA-1578, 1612)
 * add cli support for schema modification (CASSANDRA-1584)
 * delete temp files on failed compactions (CASSANDRA-1596)
 * avoid blocking for dead nodes during removetoken (CASSANDRA-1605)
 * remove ConsistencyLevel.ZERO (CASSANDRA-1607)
 * expose in-progress compaction type in jmx (CASSANDRA-1586)
 * removed IClock & related classes from internals (CASSANDRA-1502)
 * fix removing tokens from SystemTable on decommission and removetoken
   (CASSANDRA-1609)
 * include CF metadata in cli 'show keyspaces' (CASSANDRA-1613)
 * switch from Properties to HashMap in PropertyFileSnitch to
   avoid synchronization bottleneck (CASSANDRA-1481)
 * PropertyFileSnitch configuration file renamed to 
   cassandra-topology.properties
 * add cli support for get_range_slices (CASSANDRA-1088, CASSANDRA-1619)
 * Make memtable flush thresholds per-CF instead of global 
   (CASSANDRA-1007, 1637)
 * add cli support for binary data without CfDef hints (CASSANDRA-1603)
 * fix building SSTable statistics post-stream (CASSANDRA-1620)
 * fix potential infinite loop in 2ary index queries (CASSANDRA-1623)
 * allow creating NTS keyspaces with no replicas configured (CASSANDRA-1626)
 * add jmx histogram of sstables accessed per read (CASSANDRA-1624)
 * remove system_rename_column_family and system_rename_keyspace from the
   client API until races can be fixed (CASSANDRA-1630, CASSANDRA-1585)
 * add cli sanity tests (CASSANDRA-1582)
 * update GC settings in cassandra.bat (CASSANDRA-1636)
 * cli support for index queries (CASSANDRA-1635)
 * cli support for updating schema memtable settings (CASSANDRA-1634)
 * cli --file option (CASSANDRA-1616)
 * reduce automatically chosen memtable sizes by 50% (CASSANDRA-1641)
 * move endpoint cache from snitch to strategy (CASSANDRA-1643)
 * fix commitlog recovery deleting the newly-created segment as well as
   the old ones (CASSANDRA-1644)
 * upgrade to Thrift 0.5 (CASSANDRA-1367)
 * renamed CL.DCQUORUM to LOCAL_QUORUM and DCQUORUMSYNC to EACH_QUORUM
 * cli truncate support (CASSANDRA-1653)
 * update GC settings in cassandra.bat (CASSANDRA-1636)
 * avoid logging when a node's ip/token is gossipped back to it (CASSANDRA-1666)


0.7-beta2
 * always use UTF-8 for hint keys (CASSANDRA-1439)
 * remove cassandra.yaml dependency from Hadoop and Pig (CASSADRA-1322)
 * expose CfDef metadata in describe_keyspaces (CASSANDRA-1363)
 * restore use of mmap_index_only option (CASSANDRA-1241)
 * dropping a keyspace with no column families generated an error 
   (CASSANDRA-1378)
 * rename RackAwareStrategy to OldNetworkTopologyStrategy, RackUnawareStrategy 
   to SimpleStrategy, DatacenterShardStrategy to NetworkTopologyStrategy,
   AbstractRackAwareSnitch to AbstractNetworkTopologySnitch (CASSANDRA-1392)
 * merge StorageProxy.mutate, mutateBlocking (CASSANDRA-1396)
 * faster UUIDType, LongType comparisons (CASSANDRA-1386, 1393)
 * fix setting read_repair_chance from CLI addColumnFamily (CASSANDRA-1399)
 * fix updates to indexed columns (CASSANDRA-1373)
 * fix race condition leaving to FileNotFoundException (CASSANDRA-1382)
 * fix sharded lock hash on index write path (CASSANDRA-1402)
 * add support for GT/E, LT/E in subordinate index clauses (CASSANDRA-1401)
 * cfId counter got out of sync when CFs were added (CASSANDRA-1403)
 * less chatty schema updates (CASSANDRA-1389)
 * rename column family mbeans. 'type' will now include either 
   'IndexColumnFamilies' or 'ColumnFamilies' depending on the CFS type.
   (CASSANDRA-1385)
 * disallow invalid keyspace and column family names. This includes name that
   matches a '^\w+' regex. (CASSANDRA-1377)
 * use JNA, if present, to take snapshots (CASSANDRA-1371)
 * truncate hints if starting 0.7 for the first time (CASSANDRA-1414)
 * fix FD leak in single-row slicepredicate queries (CASSANDRA-1416)
 * allow index expressions against columns that are not part of the 
   SlicePredicate (CASSANDRA-1410)
 * config-converter properly handles snitches and framed support 
   (CASSANDRA-1420)
 * remove keyspace argument from multiget_count (CASSANDRA-1422)
 * allow specifying cassandra.yaml location as (local or remote) URL
   (CASSANDRA-1126)
 * fix using DynamicEndpointSnitch with NetworkTopologyStrategy
   (CASSANDRA-1429)
 * Add CfDef.default_validation_class (CASSANDRA-891)
 * fix EstimatedHistogram.max (CASSANDRA-1413)
 * quorum read optimization (CASSANDRA-1622)
 * handle zero-length (or missing) rows during HH paging (CASSANDRA-1432)
 * include secondary indexes during schema migrations (CASSANDRA-1406)
 * fix commitlog header race during schema change (CASSANDRA-1435)
 * fix ColumnFamilyStoreMBeanIterator to use new type name (CASSANDRA-1433)
 * correct filename generated by xml->yaml converter (CASSANDRA-1419)
 * add CMSInitiatingOccupancyFraction=75 and UseCMSInitiatingOccupancyOnly
   to default JVM options
 * decrease jvm heap for cassandra-cli (CASSANDRA-1446)
 * ability to modify keyspaces and column family definitions on a live cluster
   (CASSANDRA-1285)
 * support for Hadoop Streaming [non-jvm map/reduce via stdin/out]
   (CASSANDRA-1368)
 * Move persistent sstable stats from the system table to an sstable component
   (CASSANDRA-1430)
 * remove failed bootstrap attempt from pending ranges when gossip times
   it out after 1h (CASSANDRA-1463)
 * eager-create tcp connections to other cluster members (CASSANDRA-1465)
 * enumerate stages and derive stage from message type instead of 
   transmitting separately (CASSANDRA-1465)
 * apply reversed flag during collation from different data sources
   (CASSANDRA-1450)
 * make failure to remove commitlog segment non-fatal (CASSANDRA-1348)
 * correct ordering of drain operations so CL.recover is no longer 
   necessary (CASSANDRA-1408)
 * removed keyspace from describe_splits method (CASSANDRA-1425)
 * rename check_schema_agreement to describe_schema_versions
   (CASSANDRA-1478)
 * fix QUORUM calculation for RF > 3 (CASSANDRA-1487)
 * remove tombstones during non-major compactions when bloom filter
   verifies that row does not exist in other sstables (CASSANDRA-1074)
 * nodes that coordinated a loadbalance in the past could not be seen by
   newly added nodes (CASSANDRA-1467)
 * exposed endpoint states (gossip details) via jmx (CASSANDRA-1467)
 * ensure that compacted sstables are not included when new readers are
   instantiated (CASSANDRA-1477)
 * by default, calculate heap size and memtable thresholds at runtime (CASSANDRA-1469)
 * fix races dealing with adding/dropping keyspaces and column families in
   rapid succession (CASSANDRA-1477)
 * clean up of Streaming system (CASSANDRA-1503, 1504, 1506)
 * add options to configure Thrift socket keepalive and buffer sizes (CASSANDRA-1426)
 * make contrib CassandraServiceDataCleaner recursive (CASSANDRA-1509)
 * min, max compaction threshold are configurable and persistent 
   per-ColumnFamily (CASSANDRA-1468)
 * fix replaying the last mutation in a commitlog unnecessarily 
   (CASSANDRA-1512)
 * invoke getDefaultUncaughtExceptionHandler from DTPE with the original
   exception rather than the ExecutionException wrapper (CASSANDRA-1226)
 * remove Clock from the Thrift (and Avro) API (CASSANDRA-1501)
 * Close intra-node sockets when connection is broken (CASSANDRA-1528)
 * RPM packaging spec file (CASSANDRA-786)
 * weighted request scheduler (CASSANDRA-1485)
 * treat expired columns as deleted (CASSANDRA-1539)
 * make IndexInterval configurable (CASSANDRA-1488)
 * add describe_snitch to Thrift API (CASSANDRA-1490)
 * MD5 authenticator compares plain text submitted password with MD5'd
   saved property, instead of vice versa (CASSANDRA-1447)
 * JMX MessagingService pending and completed counts (CASSANDRA-1533)
 * fix race condition processing repair responses (CASSANDRA-1511)
 * make repair blocking (CASSANDRA-1511)
 * create EndpointSnitchInfo and MBean to expose rack and DC (CASSANDRA-1491)
 * added option to contrib/word_count to output results back to Cassandra
   (CASSANDRA-1342)
 * rewrite Hadoop ColumnFamilyRecordWriter to pool connections, retry to
   multiple Cassandra nodes, and smooth impact on the Cassandra cluster
   by using smaller batch sizes (CASSANDRA-1434)
 * fix setting gc_grace_seconds via CLI (CASSANDRA-1549)
 * support TTL'd index values (CASSANDRA-1536)
 * make removetoken work like decommission (CASSANDRA-1216)
 * make cli comparator-aware and improve quote rules (CASSANDRA-1523,-1524)
 * make nodetool compact and cleanup blocking (CASSANDRA-1449)
 * add memtable, cache information to GCInspector logs (CASSANDRA-1558)
 * enable/disable HintedHandoff via JMX (CASSANDRA-1550)
 * Ignore stray files in the commit log directory (CASSANDRA-1547)
 * Disallow bootstrap to an in-use token (CASSANDRA-1561)


0.7-beta1
 * sstable versioning (CASSANDRA-389)
 * switched to slf4j logging (CASSANDRA-625)
 * add (optional) expiration time for column (CASSANDRA-699)
 * access levels for authentication/authorization (CASSANDRA-900)
 * add ReadRepairChance to CF definition (CASSANDRA-930)
 * fix heisenbug in system tests, especially common on OS X (CASSANDRA-944)
 * convert to byte[] keys internally and all public APIs (CASSANDRA-767)
 * ability to alter schema definitions on a live cluster (CASSANDRA-44)
 * renamed configuration file to cassandra.xml, and log4j.properties to
   log4j-server.properties, which must now be loaded from
   the classpath (which is how our scripts in bin/ have always done it)
   (CASSANDRA-971)
 * change get_count to require a SlicePredicate. create multi_get_count
   (CASSANDRA-744)
 * re-organized endpointsnitch implementations and added SimpleSnitch
   (CASSANDRA-994)
 * Added preload_row_cache option (CASSANDRA-946)
 * add CRC to commitlog header (CASSANDRA-999)
 * removed deprecated batch_insert and get_range_slice methods (CASSANDRA-1065)
 * add truncate thrift method (CASSANDRA-531)
 * http mini-interface using mx4j (CASSANDRA-1068)
 * optimize away copy of sliced row on memtable read path (CASSANDRA-1046)
 * replace constant-size 2GB mmaped segments and special casing for index 
   entries spanning segment boundaries, with SegmentedFile that computes 
   segments that always contain entire entries/rows (CASSANDRA-1117)
 * avoid reading large rows into memory during compaction (CASSANDRA-16)
 * added hadoop OutputFormat (CASSANDRA-1101)
 * efficient Streaming (no more anticompaction) (CASSANDRA-579)
 * split commitlog header into separate file and add size checksum to
   mutations (CASSANDRA-1179)
 * avoid allocating a new byte[] for each mutation on replay (CASSANDRA-1219)
 * revise HH schema to be per-endpoint (CASSANDRA-1142)
 * add joining/leaving status to nodetool ring (CASSANDRA-1115)
 * allow multiple repair sessions per node (CASSANDRA-1190)
 * optimize away MessagingService for local range queries (CASSANDRA-1261)
 * make framed transport the default so malformed requests can't OOM the 
   server (CASSANDRA-475)
 * significantly faster reads from row cache (CASSANDRA-1267)
 * take advantage of row cache during range queries (CASSANDRA-1302)
 * make GCGraceSeconds a per-ColumnFamily value (CASSANDRA-1276)
 * keep persistent row size and column count statistics (CASSANDRA-1155)
 * add IntegerType (CASSANDRA-1282)
 * page within a single row during hinted handoff (CASSANDRA-1327)
 * push DatacenterShardStrategy configuration into keyspace definition,
   eliminating datacenter.properties. (CASSANDRA-1066)
 * optimize forward slices starting with '' and single-index-block name 
   queries by skipping the column index (CASSANDRA-1338)
 * streaming refactor (CASSANDRA-1189)
 * faster comparison for UUID types (CASSANDRA-1043)
 * secondary index support (CASSANDRA-749 and subtasks)
 * make compaction buckets deterministic (CASSANDRA-1265)


0.6.6
 * Allow using DynamicEndpointSnitch with RackAwareStrategy (CASSANDRA-1429)
 * remove the remaining vestiges of the unfinished DatacenterShardStrategy 
   (replaced by NetworkTopologyStrategy in 0.7)
   

0.6.5
 * fix key ordering in range query results with RandomPartitioner
   and ConsistencyLevel > ONE (CASSANDRA-1145)
 * fix for range query starting with the wrong token range (CASSANDRA-1042)
 * page within a single row during hinted handoff (CASSANDRA-1327)
 * fix compilation on non-sun JDKs (CASSANDRA-1061)
 * remove String.trim() call on row keys in batch mutations (CASSANDRA-1235)
 * Log summary of dropped messages instead of spamming log (CASSANDRA-1284)
 * add dynamic endpoint snitch (CASSANDRA-981)
 * fix streaming for keyspaces with hyphens in their name (CASSANDRA-1377)
 * fix errors in hard-coded bloom filter optKPerBucket by computing it
   algorithmically (CASSANDRA-1220
 * remove message deserialization stage, and uncap read/write stages
   so slow reads/writes don't block gossip processing (CASSANDRA-1358)
 * add jmx port configuration to Debian package (CASSANDRA-1202)
 * use mlockall via JNA, if present, to prevent Linux from swapping
   out parts of the JVM (CASSANDRA-1214)


0.6.4
 * avoid queuing multiple hint deliveries for the same endpoint
   (CASSANDRA-1229)
 * better performance for and stricter checking of UTF8 column names
   (CASSANDRA-1232)
 * extend option to lower compaction priority to hinted handoff
   as well (CASSANDRA-1260)
 * log errors in gossip instead of re-throwing (CASSANDRA-1289)
 * avoid aborting commitlog replay prematurely if a flushed-but-
   not-removed commitlog segment is encountered (CASSANDRA-1297)
 * fix duplicate rows being read during mapreduce (CASSANDRA-1142)
 * failure detection wasn't closing command sockets (CASSANDRA-1221)
 * cassandra-cli.bat works on windows (CASSANDRA-1236)
 * pre-emptively drop requests that cannot be processed within RPCTimeout
   (CASSANDRA-685)
 * add ack to Binary write verb and update CassandraBulkLoader
   to wait for acks for each row (CASSANDRA-1093)
 * added describe_partitioner Thrift method (CASSANDRA-1047)
 * Hadoop jobs no longer require the Cassandra storage-conf.xml
   (CASSANDRA-1280, CASSANDRA-1047)
 * log thread pool stats when GC is excessive (CASSANDRA-1275)
 * remove gossip message size limit (CASSANDRA-1138)
 * parallelize local and remote reads during multiget, and respect snitch 
   when determining whether to do local read for CL.ONE (CASSANDRA-1317)
 * fix read repair to use requested consistency level on digest mismatch,
   rather than assuming QUORUM (CASSANDRA-1316)
 * process digest mismatch re-reads in parallel (CASSANDRA-1323)
 * switch hints CF comparator to BytesType (CASSANDRA-1274)


0.6.3
 * retry to make streaming connections up to 8 times. (CASSANDRA-1019)
 * reject describe_ring() calls on invalid keyspaces (CASSANDRA-1111)
 * fix cache size calculation for size of 100% (CASSANDRA-1129)
 * fix cache capacity only being recalculated once (CASSANDRA-1129)
 * remove hourly scan of all hints on the off chance that the gossiper
   missed a status change; instead, expose deliverHintsToEndpoint to JMX
   so it can be done manually, if necessary (CASSANDRA-1141)
 * don't reject reads at CL.ALL (CASSANDRA-1152)
 * reject deletions to supercolumns in CFs containing only standard
   columns (CASSANDRA-1139)
 * avoid preserving login information after client disconnects
   (CASSANDRA-1057)
 * prefer sun jdk to openjdk in debian init script (CASSANDRA-1174)
 * detect partioner config changes between restarts and fail fast 
   (CASSANDRA-1146)
 * use generation time to resolve node token reassignment disagreements
   (CASSANDRA-1118)
 * restructure the startup ordering of Gossiper and MessageService to avoid
   timing anomalies (CASSANDRA-1160)
 * detect incomplete commit log hearders (CASSANDRA-1119)
 * force anti-entropy service to stream files on the stream stage to avoid
   sending streams out of order (CASSANDRA-1169)
 * remove inactive stream managers after AES streams files (CASSANDRA-1169)
 * allow removing entire row through batch_mutate Deletion (CASSANDRA-1027)
 * add JMX metrics for row-level bloom filter false positives (CASSANDRA-1212)
 * added a redhat init script to contrib (CASSANDRA-1201)
 * use midpoint when bootstrapping a new machine into range with not
   much data yet instead of random token (CASSANDRA-1112)
 * kill server on OOM in executor stage as well as Thrift (CASSANDRA-1226)
 * remove opportunistic repairs, when two machines with overlapping replica
   responsibilities happen to finish major compactions of the same CF near
   the same time.  repairs are now fully manual (CASSANDRA-1190)
 * add ability to lower compaction priority (default is no change from 0.6.2)
   (CASSANDRA-1181)


0.6.2
 * fix contrib/word_count build. (CASSANDRA-992)
 * split CommitLogExecutorService into BatchCommitLogExecutorService and 
   PeriodicCommitLogExecutorService (CASSANDRA-1014)
 * add latency histograms to CFSMBean (CASSANDRA-1024)
 * make resolving timestamp ties deterministic by using value bytes
   as a tiebreaker (CASSANDRA-1039)
 * Add option to turn off Hinted Handoff (CASSANDRA-894)
 * fix windows startup (CASSANDRA-948)
 * make concurrent_reads, concurrent_writes configurable at runtime via JMX
   (CASSANDRA-1060)
 * disable GCInspector on non-Sun JVMs (CASSANDRA-1061)
 * fix tombstone handling in sstable rows with no other data (CASSANDRA-1063)
 * fix size of row in spanned index entries (CASSANDRA-1056)
 * install json2sstable, sstable2json, and sstablekeys to Debian package
 * StreamingService.StreamDestinations wouldn't empty itself after streaming
   finished (CASSANDRA-1076)
 * added Collections.shuffle(splits) before returning the splits in 
   ColumnFamilyInputFormat (CASSANDRA-1096)
 * do not recalculate cache capacity post-compaction if it's been manually 
   modified (CASSANDRA-1079)
 * better defaults for flush sorter + writer executor queue sizes
   (CASSANDRA-1100)
 * windows scripts for SSTableImport/Export (CASSANDRA-1051)
 * windows script for nodetool (CASSANDRA-1113)
 * expose PhiConvictThreshold (CASSANDRA-1053)
 * make repair of RF==1 a no-op (CASSANDRA-1090)
 * improve default JVM GC options (CASSANDRA-1014)
 * fix SlicePredicate serialization inside Hadoop jobs (CASSANDRA-1049)
 * close Thrift sockets in Hadoop ColumnFamilyRecordReader (CASSANDRA-1081)


0.6.1
 * fix NPE in sstable2json when no excluded keys are given (CASSANDRA-934)
 * keep the replica set constant throughout the read repair process
   (CASSANDRA-937)
 * allow querying getAllRanges with empty token list (CASSANDRA-933)
 * fix command line arguments inversion in clustertool (CASSANDRA-942)
 * fix race condition that could trigger a false-positive assertion
   during post-flush discard of old commitlog segments (CASSANDRA-936)
 * fix neighbor calculation for anti-entropy repair (CASSANDRA-924)
 * perform repair even for small entropy differences (CASSANDRA-924)
 * Use hostnames in CFInputFormat to allow Hadoop's naive string-based
   locality comparisons to work (CASSANDRA-955)
 * cache read-only BufferedRandomAccessFile length to avoid
   3 system calls per invocation (CASSANDRA-950)
 * nodes with IPv6 (and no IPv4) addresses could not join cluster
   (CASSANDRA-969)
 * Retrieve the correct number of undeleted columns, if any, from
   a supercolumn in a row that had been deleted previously (CASSANDRA-920)
 * fix index scans that cross the 2GB mmap boundaries for both mmap
   and standard i/o modes (CASSANDRA-866)
 * expose drain via nodetool (CASSANDRA-978)


0.6.0-RC1
 * JMX drain to flush memtables and run through commit log (CASSANDRA-880)
 * Bootstrapping can skip ranges under the right conditions (CASSANDRA-902)
 * fix merging row versions in range_slice for CL > ONE (CASSANDRA-884)
 * default write ConsistencyLeven chaned from ZERO to ONE
 * fix for index entries spanning mmap buffer boundaries (CASSANDRA-857)
 * use lexical comparison if time part of TimeUUIDs are the same 
   (CASSANDRA-907)
 * bound read, mutation, and response stages to fix possible OOM
   during log replay (CASSANDRA-885)
 * Use microseconds-since-epoch (UTC) in cli, instead of milliseconds
 * Treat batch_mutate Deletion with null supercolumn as "apply this predicate 
   to top level supercolumns" (CASSANDRA-834)
 * Streaming destination nodes do not update their JMX status (CASSANDRA-916)
 * Fix internal RPC timeout calculation (CASSANDRA-911)
 * Added Pig loadfunc to contrib/pig (CASSANDRA-910)


0.6.0-beta3
 * fix compaction bucketing bug (CASSANDRA-814)
 * update windows batch file (CASSANDRA-824)
 * deprecate KeysCachedFraction configuration directive in favor
   of KeysCached; move to unified-per-CF key cache (CASSANDRA-801)
 * add invalidateRowCache to ColumnFamilyStoreMBean (CASSANDRA-761)
 * send Handoff hints to natural locations to reduce load on
   remaining nodes in a failure scenario (CASSANDRA-822)
 * Add RowWarningThresholdInMB configuration option to warn before very 
   large rows get big enough to threaten node stability, and -x option to
   be able to remove them with sstable2json if the warning is unheeded
   until it's too late (CASSANDRA-843)
 * Add logging of GC activity (CASSANDRA-813)
 * fix ConcurrentModificationException in commitlog discard (CASSANDRA-853)
 * Fix hardcoded row count in Hadoop RecordReader (CASSANDRA-837)
 * Add a jmx status to the streaming service and change several DEBUG
   messages to INFO (CASSANDRA-845)
 * fix classpath in cassandra-cli.bat for Windows (CASSANDRA-858)
 * allow re-specifying host, port to cassandra-cli if invalid ones
   are first tried (CASSANDRA-867)
 * fix race condition handling rpc timeout in the coordinator
   (CASSANDRA-864)
 * Remove CalloutLocation and StagingFileDirectory from storage-conf files 
   since those settings are no longer used (CASSANDRA-878)
 * Parse a long from RowWarningThresholdInMB instead of an int (CASSANDRA-882)
 * Remove obsolete ControlPort code from DatabaseDescriptor (CASSANDRA-886)
 * move skipBytes side effect out of assert (CASSANDRA-899)
 * add "double getLoad" to StorageServiceMBean (CASSANDRA-898)
 * track row stats per CF at compaction time (CASSANDRA-870)
 * disallow CommitLogDirectory matching a DataFileDirectory (CASSANDRA-888)
 * default key cache size is 200k entries, changed from 10% (CASSANDRA-863)
 * add -Dcassandra-foreground=yes to cassandra.bat
 * exit if cluster name is changed unexpectedly (CASSANDRA-769)


0.6.0-beta1/beta2
 * add batch_mutate thrift command, deprecating batch_insert (CASSANDRA-336)
 * remove get_key_range Thrift API, deprecated in 0.5 (CASSANDRA-710)
 * add optional login() Thrift call for authentication (CASSANDRA-547)
 * support fat clients using gossiper and StorageProxy to perform
   replication in-process [jvm-only] (CASSANDRA-535)
 * support mmapped I/O for reads, on by default on 64bit JVMs 
   (CASSANDRA-408, CASSANDRA-669)
 * improve insert concurrency, particularly during Hinted Handoff
   (CASSANDRA-658)
 * faster network code (CASSANDRA-675)
 * stress.py moved to contrib (CASSANDRA-635)
 * row caching [must be explicitly enabled per-CF in config] (CASSANDRA-678)
 * present a useful measure of compaction progress in JMX (CASSANDRA-599)
 * add bin/sstablekeys (CASSNADRA-679)
 * add ConsistencyLevel.ANY (CASSANDRA-687)
 * make removetoken remove nodes from gossip entirely (CASSANDRA-644)
 * add ability to set cache sizes at runtime (CASSANDRA-708)
 * report latency and cache hit rate statistics with lifetime totals
   instead of average over the last minute (CASSANDRA-702)
 * support get_range_slice for RandomPartitioner (CASSANDRA-745)
 * per-keyspace replication factory and replication strategy (CASSANDRA-620)
 * track latency in microseconds (CASSANDRA-733)
 * add describe_ Thrift methods, deprecating get_string_property and 
   get_string_list_property
 * jmx interface for tracking operation mode and streams in general.
   (CASSANDRA-709)
 * keep memtables in sorted order to improve range query performance
   (CASSANDRA-799)
 * use while loop instead of recursion when trimming sstables compaction list 
   to avoid blowing stack in pathological cases (CASSANDRA-804)
 * basic Hadoop map/reduce support (CASSANDRA-342)


0.5.1
 * ensure all files for an sstable are streamed to the same directory.
   (CASSANDRA-716)
 * more accurate load estimate for bootstrapping (CASSANDRA-762)
 * tolerate dead or unavailable bootstrap target on write (CASSANDRA-731)
 * allow larger numbers of keys (> 140M) in a sstable bloom filter
   (CASSANDRA-790)
 * include jvm argument improvements from CASSANDRA-504 in debian package
 * change streaming chunk size to 32MB to accomodate Windows XP limitations
   (was 64MB) (CASSANDRA-795)
 * fix get_range_slice returning results in the wrong order (CASSANDRA-781)
 

0.5.0 final
 * avoid attempting to delete temporary bootstrap files twice (CASSANDRA-681)
 * fix bogus NaN in nodeprobe cfstats output (CASSANDRA-646)
 * provide a policy for dealing with single thread executors w/ a full queue
   (CASSANDRA-694)
 * optimize inner read in MessagingService, vastly improving multiple-node
   performance (CASSANDRA-675)
 * wait for table flush before streaming data back to a bootstrapping node.
   (CASSANDRA-696)
 * keep track of bootstrapping sources by table so that bootstrapping doesn't 
   give the indication of finishing early (CASSANDRA-673)


0.5.0 RC3
 * commit the correct version of the patch for CASSANDRA-663


0.5.0 RC2 (unreleased)
 * fix bugs in converting get_range_slice results to Thrift 
   (CASSANDRA-647, CASSANDRA-649)
 * expose java.util.concurrent.TimeoutException in StorageProxy methods
   (CASSANDRA-600)
 * TcpConnectionManager was holding on to disconnected connections, 
   giving the false indication they were being used. (CASSANDRA-651)
 * Remove duplicated write. (CASSANDRA-662)
 * Abort bootstrap if IP is already in the token ring (CASSANDRA-663)
 * increase default commitlog sync period, and wait for last sync to 
   finish before submitting another (CASSANDRA-668)


0.5.0 RC1
 * Fix potential NPE in get_range_slice (CASSANDRA-623)
 * add CRC32 to commitlog entries (CASSANDRA-605)
 * fix data streaming on windows (CASSANDRA-630)
 * GC compacted sstables after cleanup and compaction (CASSANDRA-621)
 * Speed up anti-entropy validation (CASSANDRA-629)
 * Fix anti-entropy assertion error (CASSANDRA-639)
 * Fix pending range conflicts when bootstapping or moving
   multiple nodes at once (CASSANDRA-603)
 * Handle obsolete gossip related to node movement in the case where
   one or more nodes is down when the movement occurs (CASSANDRA-572)
 * Include dead nodes in gossip to avoid a variety of problems
   and fix HH to removed nodes (CASSANDRA-634)
 * return an InvalidRequestException for mal-formed SlicePredicates
   (CASSANDRA-643)
 * fix bug determining closest neighbor for use in multiple datacenters
   (CASSANDRA-648)
 * Vast improvements in anticompaction speed (CASSANDRA-607)
 * Speed up log replay and writes by avoiding redundant serializations
   (CASSANDRA-652)


0.5.0 beta 2
 * Bootstrap improvements (several tickets)
 * add nodeprobe repair anti-entropy feature (CASSANDRA-193, CASSANDRA-520)
 * fix possibility of partition when many nodes restart at once
   in clusters with multiple seeds (CASSANDRA-150)
 * fix NPE in get_range_slice when no data is found (CASSANDRA-578)
 * fix potential NPE in hinted handoff (CASSANDRA-585)
 * fix cleanup of local "system" keyspace (CASSANDRA-576)
 * improve computation of cluster load balance (CASSANDRA-554)
 * added super column read/write, column count, and column/row delete to
   cassandra-cli (CASSANDRA-567, CASSANDRA-594)
 * fix returning live subcolumns of deleted supercolumns (CASSANDRA-583)
 * respect JAVA_HOME in bin/ scripts (several tickets)
 * add StorageService.initClient for fat clients on the JVM (CASSANDRA-535)
   (see contrib/client_only for an example of use)
 * make consistency_level functional in get_range_slice (CASSANDRA-568)
 * optimize key deserialization for RandomPartitioner (CASSANDRA-581)
 * avoid GCing tombstones except on major compaction (CASSANDRA-604)
 * increase failure conviction threshold, resulting in less nodes
   incorrectly (and temporarily) marked as down (CASSANDRA-610)
 * respect memtable thresholds during log replay (CASSANDRA-609)
 * support ConsistencyLevel.ALL on read (CASSANDRA-584)
 * add nodeprobe removetoken command (CASSANDRA-564)


0.5.0 beta
 * Allow multiple simultaneous flushes, improving flush throughput 
   on multicore systems (CASSANDRA-401)
 * Split up locks to improve write and read throughput on multicore systems
   (CASSANDRA-444, CASSANDRA-414)
 * More efficient use of memory during compaction (CASSANDRA-436)
 * autobootstrap option: when enabled, all non-seed nodes will attempt
   to bootstrap when started, until bootstrap successfully
   completes. -b option is removed.  (CASSANDRA-438)
 * Unless a token is manually specified in the configuration xml,
   a bootstraping node will use a token that gives it half the
   keys from the most-heavily-loaded node in the cluster,
   instead of generating a random token. 
   (CASSANDRA-385, CASSANDRA-517)
 * Miscellaneous bootstrap fixes (several tickets)
 * Ability to change a node's token even after it has data on it
   (CASSANDRA-541)
 * Ability to decommission a live node from the ring (CASSANDRA-435)
 * Semi-automatic loadbalancing via nodeprobe (CASSANDRA-192)
 * Add ability to set compaction thresholds at runtime via
   JMX / nodeprobe.  (CASSANDRA-465)
 * Add "comment" field to ColumnFamily definition. (CASSANDRA-481)
 * Additional JMX metrics (CASSANDRA-482)
 * JSON based export and import tools (several tickets)
 * Hinted Handoff fixes (several tickets)
 * Add key cache to improve read performance (CASSANDRA-423)
 * Simplified construction of custom ReplicationStrategy classes
   (CASSANDRA-497)
 * Graphical application (Swing) for ring integrity verification and 
   visualization was added to contrib (CASSANDRA-252)
 * Add DCQUORUM, DCQUORUMSYNC consistency levels and corresponding
   ReplicationStrategy / EndpointSnitch classes.  Experimental.
   (CASSANDRA-492)
 * Web client interface added to contrib (CASSANDRA-457)
 * More-efficient flush for Random, CollatedOPP partitioners 
   for normal writes (CASSANDRA-446) and bulk load (CASSANDRA-420)
 * Add MemtableFlushAfterMinutes, a global replacement for the old 
   per-CF FlushPeriodInMinutes setting (CASSANDRA-463)
 * optimizations to slice reading (CASSANDRA-350) and supercolumn
   queries (CASSANDRA-510)
 * force binding to given listenaddress for nodes with multiple
   interfaces (CASSANDRA-546)
 * stress.py benchmarking tool improvements (several tickets)
 * optimized replica placement code (CASSANDRA-525)
 * faster log replay on restart (CASSANDRA-539, CASSANDRA-540)
 * optimized local-node writes (CASSANDRA-558)
 * added get_range_slice, deprecating get_key_range (CASSANDRA-344)
 * expose TimedOutException to thrift (CASSANDRA-563)
 

0.4.2
 * Add validation disallowing null keys (CASSANDRA-486)
 * Fix race conditions in TCPConnectionManager (CASSANDRA-487)
 * Fix using non-utf8-aware comparison as a sanity check.
   (CASSANDRA-493)
 * Improve default garbage collector options (CASSANDRA-504)
 * Add "nodeprobe flush" (CASSANDRA-505)
 * remove NotFoundException from get_slice throws list (CASSANDRA-518)
 * fix get (not get_slice) of entire supercolumn (CASSANDRA-508)
 * fix null token during bootstrap (CASSANDRA-501)


0.4.1
 * Fix FlushPeriod columnfamily configuration regression
   (CASSANDRA-455)
 * Fix long column name support (CASSANDRA-460)
 * Fix for serializing a row that only contains tombstones
   (CASSANDRA-458)
 * Fix for discarding unneeded commitlog segments (CASSANDRA-459)
 * Add SnapshotBeforeCompaction configuration option (CASSANDRA-426)
 * Fix compaction abort under insufficient disk space (CASSANDRA-473)
 * Fix reading subcolumn slice from tombstoned CF (CASSANDRA-484)
 * Fix race condition in RVH causing occasional NPE (CASSANDRA-478)


0.4.0
 * fix get_key_range problems when a node is down (CASSANDRA-440)
   and add UnavailableException to more Thrift methods
 * Add example EndPointSnitch contrib code (several tickets)


0.4.0 RC2
 * fix SSTable generation clash during compaction (CASSANDRA-418)
 * reject method calls with null parameters (CASSANDRA-308)
 * properly order ranges in nodeprobe output (CASSANDRA-421)
 * fix logging of certain errors on executor threads (CASSANDRA-425)


0.4.0 RC1
 * Bootstrap feature is live; use -b on startup (several tickets)
 * Added multiget api (CASSANDRA-70)
 * fix Deadlock with SelectorManager.doProcess and TcpConnection.write
   (CASSANDRA-392)
 * remove key cache b/c of concurrency bugs in third-party
   CLHM library (CASSANDRA-405)
 * update non-major compaction logic to use two threshold values
   (CASSANDRA-407)
 * add periodic / batch commitlog sync modes (several tickets)
 * inline BatchMutation into batch_insert params (CASSANDRA-403)
 * allow setting the logging level at runtime via mbean (CASSANDRA-402)
 * change default comparator to BytesType (CASSANDRA-400)
 * add forwards-compatible ConsistencyLevel parameter to get_key_range
   (CASSANDRA-322)
 * r/m special case of blocking for local destination when writing with 
   ConsistencyLevel.ZERO (CASSANDRA-399)
 * Fixes to make BinaryMemtable [bulk load interface] useful (CASSANDRA-337);
   see contrib/bmt_example for an example of using it.
 * More JMX properties added (several tickets)
 * Thrift changes (several tickets)
    - Merged _super get methods with the normal ones; return values
      are now of ColumnOrSuperColumn.
    - Similarly, merged batch_insert_super into batch_insert.



0.4.0 beta
 * On-disk data format has changed to allow billions of keys/rows per
   node instead of only millions
 * Multi-keyspace support
 * Scan all sstables for all queries to avoid situations where
   different types of operation on the same ColumnFamily could
   disagree on what data was present
 * Snapshot support via JMX
 * Thrift API has changed a _lot_:
    - removed time-sorted CFs; instead, user-defined comparators
      may be defined on the column names, which are now byte arrays.
      Default comparators are provided for UTF8, Bytes, Ascii, Long (i64),
      and UUID types.
    - removed colon-delimited strings in thrift api in favor of explicit
      structs such as ColumnPath, ColumnParent, etc.  Also normalized
      thrift struct and argument naming.
    - Added columnFamily argument to get_key_range.
    - Change signature of get_slice to accept starting and ending
      columns as well as an offset.  (This allows use of indexes.)
      Added "ascending" flag to allow reasonably-efficient reverse
      scans as well.  Removed get_slice_by_range as redundant.
    - get_key_range operates on one CF at a time
    - changed `block` boolean on insert methods to ConsistencyLevel enum,
      with options of NONE, ONE, QUORUM, and ALL.
    - added similar consistency_level parameter to read methods
    - column-name-set slice with no names given now returns zero columns
      instead of all of them.  ("all" can run your server out of memory.
      use a range-based slice with a high max column count instead.)
 * Removed the web interface. Node information can now be obtained by 
   using the newly introduced nodeprobe utility.
 * More JMX stats
 * Remove magic values from internals (e.g. special key to indicate
   when to flush memtables)
 * Rename configuration "table" to "keyspace"
 * Moved to crash-only design; no more shutdown (just kill the process)
 * Lots of bug fixes

Full list of issues resolved in 0.4 is at https://issues.apache.org/jira/secure/IssueNavigator.jspa?reset=true&&pid=12310865&fixfor=12313862&resolution=1&sorter/field=issuekey&sorter/order=DESC


0.3.0 RC3
 * Fix potential deadlock under load in TCPConnection.
   (CASSANDRA-220)


0.3.0 RC2
 * Fix possible data loss when server is stopped after replaying
   log but before new inserts force memtable flush.
   (CASSANDRA-204)
 * Added BUGS file


0.3.0 RC1
 * Range queries on keys, including user-defined key collation
 * Remove support
 * Workarounds for a weird bug in JDK select/register that seems
   particularly common on VM environments. Cassandra should deploy
   fine on EC2 now
 * Much improved infrastructure: the beginnings of a decent test suite
   ("ant test" for unit tests; "nosetests" for system tests), code
   coverage reporting, etc.
 * Expanded node status reporting via JMX
 * Improved error reporting/logging on both server and client
 * Reduced memory footprint in default configuration
 * Combined blocking and non-blocking versions of insert APIs
 * Added FlushPeriodInMinutes configuration parameter to force
   flushing of infrequently-updated ColumnFamilies<|MERGE_RESOLUTION|>--- conflicted
+++ resolved
@@ -1,16 +1,10 @@
-<<<<<<< HEAD
 2.1.0
  * (cqlsh) Fix COPY FROM handling of null/empty primary key
    values (CASSANDRA-7792)
  * Fix ordering of static cells (CASSANDRA-7763)
 Merged from 2.0:
-=======
-2.0.10
  * Throw EOFException if we run out of chunks in compressed datafile
    (CASSANDRA-7664)
- * Throw InvalidRequestException when queries contain relations on entire
-   collection columns (CASSANDRA-7506)
->>>>>>> 76adf0e1
  * Fix PRSI handling of CQL3 row markers for row cleanup (CASSANDRA-7787)
  * Fix dropping collection when it's the last regular column (CASSANDRA-7744)
  * Properly reject operations on list index with conditions (CASSANDRA-7499)
