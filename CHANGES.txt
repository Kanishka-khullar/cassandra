<<<<<<< HEAD
3.0
 * Move sstable RandomAccessReader to nio2, which allows using the
   FILE_SHARE_DELETE flag on Windows (CASSANDRA-4050)
 * Remove CQL2 (CASSANDRA-5918)
 * Add Thrift get_multi_slice call (CASSANDRA-6757)
 * Optimize fetching multiple cells by name (CASSANDRA-6933)
 * Allow compilation in java 8 (CASSANDRA-7208)
 * Make incremental repair default (CASSANDRA-7250)
 * Enable code coverage thru JaCoCo (CASSANDRA-7226)
 * Switch external naming of 'column families' to 'tables' (CASSANDRA-4369) 
 


2.1.0
=======
2.1.0-rc2
>>>>>>> 2fe6de6a
 * Modify reconcile logic to always pick a tombstone over a counter cell
   (CASSANDRA-7346)
 * Avoid incremental compaction on Windows (CASSANDRA-7365)
 * Fix exception when querying a composite-keyed table with a collection index
   (CASSANDRA-7372)
 * Use node's host id in place of counter ids (CASSANDRA-7366)
 * Fix native protocol CAS batches (CASSANDRA-7337)
 * Reduce likelihood of contention on local paxos locking (CASSANDRA-7359)
 * Upgrade to Pig 0.12.1 (CASSANDRA-6556)
 * Make sure we clear out repair sessions from netstats (CASSANDRA-7329)
 * Don't fail streams on failure detector downs (CASSANDRA-3569)
 * Add optional keyspace to DROP INDEX statement (CASSANDRA-7314)
 * Reduce run time for CQL tests (CASSANDRA-7327)
 * Fix heap size calculation on Windows (CASSANDRA-7352, 7353)
 * RefCount native frames from netty (CASSANDRA-7245)
 * Use tarball dir instead of /var for default paths (CASSANDRA-7136)
 * Remove rows_per_partition_to_cache keyword (CASSANDRA-7193)
 * Fix schema change response in native protocol v3 (CASSANDRA-7413)
Merged from 2.0:
 * Fix assertion error in CL.ANY timeout handling (CASSANDRA-7364)
 * Add per-CF range read request latency metrics (CASSANDRA-7338)
 * Fix NPE in StreamTransferTask.createMessageForRetry() (CASSANDRA-7323)
 * Make StreamSession#closeSession() idempotent (CASSANDRA-7262)
 * Fix infinite loop on exception while streaming (CASSANDRA-7330)
 * Account for range tombstones in min/max column names (CASSANDRA-7235)
 * Improve sub range repair validation (CASSANDRA-7317)
Merged from 1.2:
 * Handle possible integer overflow in FastByteArrayOutputStream (CASSANDRA-7373)
 * cqlsh: 'ascii' values weren't formatted as text (CASSANDRA-7407)
 * cqlsh: ignore .cassandra permission errors (CASSANDRA-7266)
 * Errors in FlushRunnable may leave threads hung (CASSANDRA-7275)
 * reduce failure detector initial value to 2s (CASSANDRA-7307)
 * Fix problem truncating on a node that was previously in a dead state (CASSANDRA-7318)
 * Don't insert tombstones that hide indexed values into 2i (CASSANDRA-7268)
 * Track metrics at a keyspace level (CASSANDRA-6539)
 * Add replace_address_first_boot flag to only replace if not bootstrapped
   (CASSANDRA-7356)
 * Enable keepalive for native protocol (CASSANDRA-7380)
 * Check internal addresses for seeds (CASSANDRA-6523)
 * Fix potential / by 0 in HHOM page size calculation (CASSANDRA-7354)
 * Use LOCAL_ONE for non-superuser auth queries (CASSANDRA-7328)
 * Fix RangeTombstone copy bug (CASSANDRA-7371)


2.1.0-rc1
 * Revert flush directory (CASSANDRA-6357)
 * More efficient executor service for fast operations (CASSANDRA-4718)
 * Move less common tools into a new cassandra-tools package (CASSANDRA-7160)
 * Support more concurrent requests in native protocol (CASSANDRA-7231)
 * Add tab-completion to debian nodetool packaging (CASSANDRA-6421)
 * Change concurrent_compactors defaults (CASSANDRA-7139)
 * Add PowerShell Windows launch scripts (CASSANDRA-7001)
 * Make commitlog archive+restore more robust (CASSANDRA-6974)
 * Fix marking commitlogsegments clean (CASSANDRA-6959)
 * Add snapshot "manifest" describing files included (CASSANDRA-6326)
 * Parallel streaming for sstableloader (CASSANDRA-3668)
 * Fix bugs in supercolumns handling (CASSANDRA-7138)
 * Fix ClassClassException on composite dense tables (CASSANDRA-7112)
 * Cleanup and optimize collation and slice iterators (CASSANDRA-7107)
 * Upgrade NBHM lib (CASSANDRA-7128)
 * Optimize netty server (CASSANDRA-6861)
 * Fix repair hang when given CF does not exist (CASSANDRA-7189)
 * Allow c* to be shutdown in an embedded mode (CASSANDRA-5635)
 * Add server side batching to native transport (CASSANDRA-5663)
 * Make batchlog replay asynchronous (CASSANDRA-6134)
 * remove unused classes (CASSANDRA-7197)
 * Limit user types to the keyspace they are defined in (CASSANDRA-6643)
 * Add validate method to CollectionType (CASSANDRA-7208)
 * New serialization format for UDT values (CASSANDRA-7209, CASSANDRA-7261)
 * Fix nodetool netstats (CASSANDRA-7270)
 * Fix potential ClassCastException in HintedHandoffManager (CASSANDRA-7284)
 * Use prepared statements internally (CASSANDRA-6975)
 * Fix broken paging state with prepared statement (CASSANDRA-7120)
 * Fix IllegalArgumentException in CqlStorage (CASSANDRA-7287)
 * Allow nulls/non-existant fields in UDT (CASSANDRA-7206)
 * Backport Thrift MultiSliceRequest (CASSANDRA-7027)
 * Handle overlapping MultiSlices (CASSANDRA-7279)
 * Fix DataOutputTest on Windows (CASSANDRA-7265)
 * Embedded sets in user defined data-types are not updating (CASSANDRA-7267)
 * Add tuple type to CQL/native protocol (CASSANDRA-7248)
 * Fix CqlPagingRecordReader on tables with few rows (CASSANDRA-7322)
Merged from 2.0:
 * Copy compaction options to make sure they are reloaded (CASSANDRA-7290)
 * Add option to do more aggressive tombstone compactions (CASSANDRA-6563)
 * Don't try to compact already-compacting files in HHOM (CASSANDRA-7288)
 * Always reallocate buffers in HSHA (CASSANDRA-6285)
 * (Hadoop) support authentication in CqlRecordReader (CASSANDRA-7221)
 * (Hadoop) Close java driver Cluster in CQLRR.close (CASSANDRA-7228)
 * Warn when 'USING TIMESTAMP' is used on a CAS BATCH (CASSANDRA-7067)
 * Starting threads in OutboundTcpConnectionPool constructor causes race conditions (CASSANDRA-7177)
 * return all cpu values from BackgroundActivityMonitor.readAndCompute (CASSANDRA-7183)
 * Correctly delete scheduled range xfers (CASSANDRA-7143)
 * Make batchlog replica selection rack-aware (CASSANDRA-6551)
 * Suggest CTRL-C or semicolon after three blank lines in cqlsh (CASSANDRA-7142)
 * return all cpu values from BackgroundActivityMonitor.readAndCompute (CASSANDRA-7183)  
 * reduce garbage creation in calculatePendingRanges (CASSANDRA-7191)
 * fix c* launch issues on Russian os's due to output of linux 'free' cmd (CASSANDRA-6162)
 * Fix disabling autocompaction (CASSANDRA-7187)
 * Fix potential NumberFormatException when deserializing IntegerType (CASSANDRA-7088)
 * cqlsh can't tab-complete disabling compaction (CASSANDRA-7185)
 * cqlsh: Accept and execute CQL statement(s) from command-line parameter (CASSANDRA-7172)
 * Fix IllegalStateException in CqlPagingRecordReader (CASSANDRA-7198)
 * Fix the InvertedIndex trigger example (CASSANDRA-7211)
 * Add --resolve-ip option to 'nodetool ring' (CASSANDRA-7210)
 * reduce garbage on codec flag deserialization (CASSANDRA-7244) 
 * Fix duplicated error messages on directory creation error at startup (CASSANDRA-5818)
 * Proper null handle for IF with map element access (CASSANDRA-7155)
 * Improve compaction visibility (CASSANDRA-7242)
 * Correctly delete scheduled range xfers (CASSANDRA-7143)
 * Make batchlog replica selection rack-aware (CASSANDRA-6551)
 * Allow overriding cassandra-rackdc.properties file (CASSANDRA-7072)
 * Set JMX RMI port to 7199 (CASSANDRA-7087)
 * Use LOCAL_QUORUM for data reads at LOCAL_SERIAL (CASSANDRA-6939)
 * Log a warning for large batches (CASSANDRA-6487)
 * Queries on compact tables can return more rows that requested (CASSANDRA-7052)
 * USING TIMESTAMP for batches does not work (CASSANDRA-7053)
 * Fix performance regression from CASSANDRA-5614 (CASSANDRA-6949)
 * Merge groupable mutations in TriggerExecutor#execute() (CASSANDRA-7047)
 * Fix CFMetaData#getColumnDefinitionFromColumnName() (CASSANDRA-7074)
 * Plug holes in resource release when wiring up StreamSession (CASSANDRA-7073)
 * Re-add parameter columns to tracing session (CASSANDRA-6942)
 * Fix writetime/ttl functions for static columns (CASSANDRA-7081)
 * Suggest CTRL-C or semicolon after three blank lines in cqlsh (CASSANDRA-7142)
 * Fix 2ndary index queries with DESC clustering order (CASSANDRA-6950)
 * Invalid key cache entries on DROP (CASSANDRA-6525)
 * Fix flapping RecoveryManagerTest (CASSANDRA-7084)
 * Add missing iso8601 patterns for date strings (CASSANDRA-6973)
 * Support selecting multiple rows in a partition using IN (CASSANDRA-6875)
 * Add authentication support to shuffle (CASSANDRA-6484)
 * Swap local and global default read repair chances (CASSANDRA-7320)
 * Add conditional CREATE/DROP USER support (CASSANDRA-7264)
 * Cqlsh counts non-empty lines for "Blank lines" warning (CASSANDRA-7325)
Merged from 1.2:
 * Add Cloudstack snitch (CASSANDRA-7147)
 * Update system.peers correctly when relocating tokens (CASSANDRA-7126)
 * Add Google Compute Engine snitch (CASSANDRA-7132)
 * remove duplicate query for local tokens (CASSANDRA-7182)
 * exit CQLSH with error status code if script fails (CASSANDRA-6344)
 * Fix bug with some IN queries missig results (CASSANDRA-7105)
 * Fix availability validation for LOCAL_ONE CL (CASSANDRA-7319)
 * Hint streaming can cause decommission to fail (CASSANDRA-7219)


2.1.0-beta2
 * Increase default CL space to 8GB (CASSANDRA-7031)
 * Add range tombstones to read repair digests (CASSANDRA-6863)
 * Fix BTree.clear for large updates (CASSANDRA-6943)
 * Fail write instead of logging a warning when unable to append to CL
   (CASSANDRA-6764)
 * Eliminate possibility of CL segment appearing twice in active list 
   (CASSANDRA-6557)
 * Apply DONTNEED fadvise to commitlog segments (CASSANDRA-6759)
 * Switch CRC component to Adler and include it for compressed sstables 
   (CASSANDRA-4165)
 * Allow cassandra-stress to set compaction strategy options (CASSANDRA-6451)
 * Add broadcast_rpc_address option to cassandra.yaml (CASSANDRA-5899)
 * Auto reload GossipingPropertyFileSnitch config (CASSANDRA-5897)
 * Fix overflow of memtable_total_space_in_mb (CASSANDRA-6573)
 * Fix ABTC NPE and apply update function correctly (CASSANDRA-6692)
 * Allow nodetool to use a file or prompt for password (CASSANDRA-6660)
 * Fix AIOOBE when concurrently accessing ABSC (CASSANDRA-6742)
 * Fix assertion error in ALTER TYPE RENAME (CASSANDRA-6705)
 * Scrub should not always clear out repaired status (CASSANDRA-5351)
 * Improve handling of range tombstone for wide partitions (CASSANDRA-6446)
 * Fix ClassCastException for compact table with composites (CASSANDRA-6738)
 * Fix potentially repairing with wrong nodes (CASSANDRA-6808)
 * Change caching option syntax (CASSANDRA-6745)
 * Fix stress to do proper counter reads (CASSANDRA-6835)
 * Fix help message for stress counter_write (CASSANDRA-6824)
 * Fix stress smart Thrift client to pick servers correctly (CASSANDRA-6848)
 * Add logging levels (minimal, normal or verbose) to stress tool (CASSANDRA-6849)
 * Fix race condition in Batch CLE (CASSANDRA-6860)
 * Improve cleanup/scrub/upgradesstables failure handling (CASSANDRA-6774)
 * ByteBuffer write() methods for serializing sstables (CASSANDRA-6781)
 * Proper compare function for CollectionType (CASSANDRA-6783)
 * Update native server to Netty 4 (CASSANDRA-6236)
 * Fix off-by-one error in stress (CASSANDRA-6883)
 * Make OpOrder AutoCloseable (CASSANDRA-6901)
 * Remove sync repair JMX interface (CASSANDRA-6900)
 * Add multiple memory allocation options for memtables (CASSANDRA-6689, 6694)
 * Remove adjusted op rate from stress output (CASSANDRA-6921)
 * Add optimized CF.hasColumns() implementations (CASSANDRA-6941)
 * Serialize batchlog mutations with the version of the target node
   (CASSANDRA-6931)
 * Optimize CounterColumn#reconcile() (CASSANDRA-6953)
 * Properly remove 1.2 sstable support in 2.1 (CASSANDRA-6869)
 * Lock counter cells, not partitions (CASSANDRA-6880)
 * Track presence of legacy counter shards in sstables (CASSANDRA-6888)
 * Ensure safe resource cleanup when replacing sstables (CASSANDRA-6912)
 * Add failure handler to async callback (CASSANDRA-6747)
 * Fix AE when closing SSTable without releasing reference (CASSANDRA-7000)
 * Clean up IndexInfo on keyspace/table drops (CASSANDRA-6924)
 * Only snapshot relative SSTables when sequential repair (CASSANDRA-7024)
 * Require nodetool rebuild_index to specify index names (CASSANDRA-7038)
 * fix cassandra stress errors on reads with native protocol (CASSANDRA-7033)
 * Use OpOrder to guard sstable references for reads (CASSANDRA-6919)
 * Preemptive opening of compaction result (CASSANDRA-6916)
 * Multi-threaded scrub/cleanup/upgradesstables (CASSANDRA-5547)
 * Optimize cellname comparison (CASSANDRA-6934)
 * Native protocol v3 (CASSANDRA-6855)
 * Optimize Cell liveness checks and clean up Cell (CASSANDRA-7119)
 * Support consistent range movements (CASSANDRA-2434)
Merged from 2.0:
 * Avoid race-prone second "scrub" of system keyspace (CASSANDRA-6797)
 * Pool CqlRecordWriter clients by inetaddress rather than Range
   (CASSANDRA-6665)
 * Fix compaction_history timestamps (CASSANDRA-6784)
 * Compare scores of full replica ordering in DES (CASSANDRA-6683)
 * fix CME in SessionInfo updateProgress affecting netstats (CASSANDRA-6577)
 * Allow repairing between specific replicas (CASSANDRA-6440)
 * Allow per-dc enabling of hints (CASSANDRA-6157)
 * Add compatibility for Hadoop 0.2.x (CASSANDRA-5201)
 * Fix EstimatedHistogram races (CASSANDRA-6682)
 * Failure detector correctly converts initial value to nanos (CASSANDRA-6658)
 * Add nodetool taketoken to relocate vnodes (CASSANDRA-4445)
 * Fix upgradesstables NPE for non-CF-based indexes (CASSANDRA-6645)
 * Expose bulk loading progress over JMX (CASSANDRA-4757)
 * Correctly handle null with IF conditions and TTL (CASSANDRA-6623)
 * Account for range/row tombstones in tombstone drop
   time histogram (CASSANDRA-6522)
 * Stop CommitLogSegment.close() from calling sync() (CASSANDRA-6652)
 * Make commitlog failure handling configurable (CASSANDRA-6364)
 * Avoid overlaps in LCS (CASSANDRA-6688)
 * Improve support for paginating over composites (CASSANDRA-4851)
 * Fix count(*) queries in a mixed cluster (CASSANDRA-6707)
 * Improve repair tasks(snapshot, differencing) concurrency (CASSANDRA-6566)
 * Fix replaying pre-2.0 commit logs (CASSANDRA-6714)
 * Add static columns to CQL3 (CASSANDRA-6561)
 * Optimize single partition batch statements (CASSANDRA-6737)
 * Disallow post-query re-ordering when paging (CASSANDRA-6722)
 * Fix potential paging bug with deleted columns (CASSANDRA-6748)
 * Fix NPE on BulkLoader caused by losing StreamEvent (CASSANDRA-6636)
 * Fix truncating compression metadata (CASSANDRA-6791)
 * Add CMSClassUnloadingEnabled JVM option (CASSANDRA-6541)
 * Catch memtable flush exceptions during shutdown (CASSANDRA-6735)
 * Fix upgradesstables NPE for non-CF-based indexes (CASSANDRA-6645)
 * Fix UPDATE updating PRIMARY KEY columns implicitly (CASSANDRA-6782)
 * Fix IllegalArgumentException when updating from 1.2 with SuperColumns
   (CASSANDRA-6733)
 * FBUtilities.singleton() should use the CF comparator (CASSANDRA-6778)
 * Fix CQLSStableWriter.addRow(Map<String, Object>) (CASSANDRA-6526)
 * Fix HSHA server introducing corrupt data (CASSANDRA-6285)
 * Fix CAS conditions for COMPACT STORAGE tables (CASSANDRA-6813)
 * Fix saving triggers to schema (CASSANDRA-6789)
 * Fix trigger mutations when base mutation list is immutable (CASSANDRA-6790)
 * Fix accounting in FileCacheService to allow re-using RAR (CASSANDRA-6838)
 * Fix static counter columns (CASSANDRA-6827)
 * Restore expiring->deleted (cell) compaction optimization (CASSANDRA-6844)
 * Fix CompactionManager.needsCleanup (CASSANDRA-6845)
 * Correctly compare BooleanType values other than 0 and 1 (CASSANDRA-6779)
 * Read message id as string from earlier versions (CASSANDRA-6840)
 * Properly use the Paxos consistency for (non-protocol) batch (CASSANDRA-6837)
 * Starting threads in OutboundTcpConnectionPool constructor causes race conditions (CASSANDRA-7177)
 * Allow overriding cassandra-rackdc.properties file (CASSANDRA-7072)
 * Set JMX RMI port to 7199 (CASSANDRA-7087)
 * Use LOCAL_QUORUM for data reads at LOCAL_SERIAL (CASSANDRA-6939)
 * Log a warning for large batches (CASSANDRA-6487)
 * Put nodes in hibernate when join_ring is false (CASSANDRA-6961)
 * Avoid early loading of non-system keyspaces before compaction-leftovers 
   cleanup at startup (CASSANDRA-6913)
 * Restrict Windows to parallel repairs (CASSANDRA-6907)
 * (Hadoop) Allow manually specifying start/end tokens in CFIF (CASSANDRA-6436)
 * Fix NPE in MeteredFlusher (CASSANDRA-6820)
 * Fix race processing range scan responses (CASSANDRA-6820)
 * Allow deleting snapshots from dropped keyspaces (CASSANDRA-6821)
 * Add uuid() function (CASSANDRA-6473)
 * Omit tombstones from schema digests (CASSANDRA-6862)
 * Include correct consistencyLevel in LWT timeout (CASSANDRA-6884)
 * Lower chances for losing new SSTables during nodetool refresh and
   ColumnFamilyStore.loadNewSSTables (CASSANDRA-6514)
 * Add support for DELETE ... IF EXISTS to CQL3 (CASSANDRA-5708)
 * Update hadoop_cql3_word_count example (CASSANDRA-6793)
 * Fix handling of RejectedExecution in sync Thrift server (CASSANDRA-6788)
 * Log more information when exceeding tombstone_warn_threshold (CASSANDRA-6865)
 * Fix truncate to not abort due to unreachable fat clients (CASSANDRA-6864)
 * Fix schema concurrency exceptions (CASSANDRA-6841)
 * Fix leaking validator FH in StreamWriter (CASSANDRA-6832)
 * fix nodetool getsstables for blob PK (CASSANDRA-6803)
 * Fix saving triggers to schema (CASSANDRA-6789)
 * Fix trigger mutations when base mutation list is immutable (CASSANDRA-6790)
 * Fix accounting in FileCacheService to allow re-using RAR (CASSANDRA-6838)
 * Fix static counter columns (CASSANDRA-6827)
 * Restore expiring->deleted (cell) compaction optimization (CASSANDRA-6844)
 * Fix CompactionManager.needsCleanup (CASSANDRA-6845)
 * Correctly compare BooleanType values other than 0 and 1 (CASSANDRA-6779)
 * Read message id as string from earlier versions (CASSANDRA-6840)
 * Properly use the Paxos consistency for (non-protocol) batch (CASSANDRA-6837)
 * Add paranoid disk failure option (CASSANDRA-6646)
 * Improve PerRowSecondaryIndex performance (CASSANDRA-6876)
 * Extend triggers to support CAS updates (CASSANDRA-6882)
 * Static columns with IF NOT EXISTS don't always work as expected (CASSANDRA-6873)
 * Fix paging with SELECT DISTINCT (CASSANDRA-6857)
 * Fix UnsupportedOperationException on CAS timeout (CASSANDRA-6923)
 * Improve MeteredFlusher handling of MF-unaffected column families
   (CASSANDRA-6867)
 * Add CqlRecordReader using native pagination (CASSANDRA-6311)
 * Add QueryHandler interface (CASSANDRA-6659)
 * Track liveRatio per-memtable, not per-CF (CASSANDRA-6945)
 * Make sure upgradesstables keeps sstable level (CASSANDRA-6958)
 * Fix LIMIT with static columns (CASSANDRA-6956)
 * Fix clash with CQL column name in thrift validation (CASSANDRA-6892)
 * Fix error with super columns in mixed 1.2-2.0 clusters (CASSANDRA-6966)
 * Fix bad skip of sstables on slice query with composite start/finish (CASSANDRA-6825)
 * Fix unintended update with conditional statement (CASSANDRA-6893)
 * Fix map element access in IF (CASSANDRA-6914)
 * Avoid costly range calculations for range queries on system keyspaces
   (CASSANDRA-6906)
 * Fix SSTable not released if stream session fails (CASSANDRA-6818)
 * Avoid build failure due to ANTLR timeout (CASSANDRA-6991)
 * Queries on compact tables can return more rows that requested (CASSANDRA-7052)
 * USING TIMESTAMP for batches does not work (CASSANDRA-7053)
 * Fix performance regression from CASSANDRA-5614 (CASSANDRA-6949)
 * Ensure that batchlog and hint timeouts do not produce hints (CASSANDRA-7058)
 * Merge groupable mutations in TriggerExecutor#execute() (CASSANDRA-7047)
 * Plug holes in resource release when wiring up StreamSession (CASSANDRA-7073)
 * Re-add parameter columns to tracing session (CASSANDRA-6942)
 * Preserves CQL metadata when updating table from thrift (CASSANDRA-6831)
Merged from 1.2:
 * Fix nodetool display with vnodes (CASSANDRA-7082)
 * Add UNLOGGED, COUNTER options to BATCH documentation (CASSANDRA-6816)
 * add extra SSL cipher suites (CASSANDRA-6613)
 * fix nodetool getsstables for blob PK (CASSANDRA-6803)
 * Fix BatchlogManager#deleteBatch() use of millisecond timestamps
   (CASSANDRA-6822)
 * Continue assassinating even if the endpoint vanishes (CASSANDRA-6787)
 * Schedule schema pulls on change (CASSANDRA-6971)
 * Non-droppable verbs shouldn't be dropped from OTC (CASSANDRA-6980)
 * Shutdown batchlog executor in SS#drain() (CASSANDRA-7025)
 * Fix batchlog to account for CF truncation records (CASSANDRA-6999)
 * Fix CQLSH parsing of functions and BLOB literals (CASSANDRA-7018)
 * Properly load trustore in the native protocol (CASSANDRA-6847)
 * Always clean up references in SerializingCache (CASSANDRA-6994)
 * Don't shut MessagingService down when replacing a node (CASSANDRA-6476)
 * fix npe when doing -Dcassandra.fd_initial_value_ms (CASSANDRA-6751)


2.1.0-beta1
 * Add flush directory distinct from compaction directories (CASSANDRA-6357)
 * Require JNA by default (CASSANDRA-6575)
 * add listsnapshots command to nodetool (CASSANDRA-5742)
 * Introduce AtomicBTreeColumns (CASSANDRA-6271, 6692)
 * Multithreaded commitlog (CASSANDRA-3578)
 * allocate fixed index summary memory pool and resample cold index summaries 
   to use less memory (CASSANDRA-5519)
 * Removed multithreaded compaction (CASSANDRA-6142)
 * Parallelize fetching rows for low-cardinality indexes (CASSANDRA-1337)
 * change logging from log4j to logback (CASSANDRA-5883)
 * switch to LZ4 compression for internode communication (CASSANDRA-5887)
 * Stop using Thrift-generated Index* classes internally (CASSANDRA-5971)
 * Remove 1.2 network compatibility code (CASSANDRA-5960)
 * Remove leveled json manifest migration code (CASSANDRA-5996)
 * Remove CFDefinition (CASSANDRA-6253)
 * Use AtomicIntegerFieldUpdater in RefCountedMemory (CASSANDRA-6278)
 * User-defined types for CQL3 (CASSANDRA-5590)
 * Use of o.a.c.metrics in nodetool (CASSANDRA-5871, 6406)
 * Batch read from OTC's queue and cleanup (CASSANDRA-1632)
 * Secondary index support for collections (CASSANDRA-4511, 6383)
 * SSTable metadata(Stats.db) format change (CASSANDRA-6356)
 * Push composites support in the storage engine
   (CASSANDRA-5417, CASSANDRA-6520)
 * Add snapshot space used to cfstats (CASSANDRA-6231)
 * Add cardinality estimator for key count estimation (CASSANDRA-5906)
 * CF id is changed to be non-deterministic. Data dir/key cache are created
   uniquely for CF id (CASSANDRA-5202)
 * New counters implementation (CASSANDRA-6504)
 * Replace UnsortedColumns, EmptyColumns, TreeMapBackedSortedColumns with new
   ArrayBackedSortedColumns (CASSANDRA-6630, CASSANDRA-6662, CASSANDRA-6690)
 * Add option to use row cache with a given amount of rows (CASSANDRA-5357)
 * Avoid repairing already repaired data (CASSANDRA-5351)
 * Reject counter updates with USING TTL/TIMESTAMP (CASSANDRA-6649)
 * Replace index_interval with min/max_index_interval (CASSANDRA-6379)
 * Lift limitation that order by columns must be selected for IN queries (CASSANDRA-4911)


2.0.5
 * Reduce garbage generated by bloom filter lookups (CASSANDRA-6609)
 * Add ks.cf names to tombstone logging (CASSANDRA-6597)
 * Use LOCAL_QUORUM for LWT operations at LOCAL_SERIAL (CASSANDRA-6495)
 * Wait for gossip to settle before accepting client connections (CASSANDRA-4288)
 * Delete unfinished compaction incrementally (CASSANDRA-6086)
 * Allow specifying custom secondary index options in CQL3 (CASSANDRA-6480)
 * Improve replica pinning for cache efficiency in DES (CASSANDRA-6485)
 * Fix LOCAL_SERIAL from thrift (CASSANDRA-6584)
 * Don't special case received counts in CAS timeout exceptions (CASSANDRA-6595)
 * Add support for 2.1 global counter shards (CASSANDRA-6505)
 * Fix NPE when streaming connection is not yet established (CASSANDRA-6210)
 * Avoid rare duplicate read repair triggering (CASSANDRA-6606)
 * Fix paging discardFirst (CASSANDRA-6555)
 * Fix ArrayIndexOutOfBoundsException in 2ndary index query (CASSANDRA-6470)
 * Release sstables upon rebuilding 2i (CASSANDRA-6635)
 * Add AbstractCompactionStrategy.startup() method (CASSANDRA-6637)
 * SSTableScanner may skip rows during cleanup (CASSANDRA-6638)
 * sstables from stalled repair sessions can resurrect deleted data (CASSANDRA-6503)
 * Switch stress to use ITransportFactory (CASSANDRA-6641)
 * Fix IllegalArgumentException during prepare (CASSANDRA-6592)
 * Fix possible loss of 2ndary index entries during compaction (CASSANDRA-6517)
 * Fix direct Memory on architectures that do not support unaligned long access
   (CASSANDRA-6628)
 * Let scrub optionally skip broken counter partitions (CASSANDRA-5930)
Merged from 1.2:
 * fsync compression metadata (CASSANDRA-6531)
 * Validate CF existence on execution for prepared statement (CASSANDRA-6535)
 * Add ability to throttle batchlog replay (CASSANDRA-6550)
 * Fix executing LOCAL_QUORUM with SimpleStrategy (CASSANDRA-6545)
 * Avoid StackOverflow when using large IN queries (CASSANDRA-6567)
 * Nodetool upgradesstables includes secondary indexes (CASSANDRA-6598)
 * Paginate batchlog replay (CASSANDRA-6569)
 * skip blocking on streaming during drain (CASSANDRA-6603)
 * Improve error message when schema doesn't match loaded sstable (CASSANDRA-6262)
 * Add properties to adjust FD initial value and max interval (CASSANDRA-4375)
 * Fix preparing with batch and delete from collection (CASSANDRA-6607)
 * Fix ABSC reverse iterator's remove() method (CASSANDRA-6629)
 * Handle host ID conflicts properly (CASSANDRA-6615)
 * Move handling of migration event source to solve bootstrap race. (CASSANDRA-6648)
 * Make sure compaction throughput value doesn't overflow with int math (CASSANDRA-6647)


2.0.4
 * Allow removing snapshots of no-longer-existing CFs (CASSANDRA-6418)
 * add StorageService.stopDaemon() (CASSANDRA-4268)
 * add IRE for invalid CF supplied to get_count (CASSANDRA-5701)
 * add client encryption support to sstableloader (CASSANDRA-6378)
 * Fix accept() loop for SSL sockets post-shutdown (CASSANDRA-6468)
 * Fix size-tiered compaction in LCS L0 (CASSANDRA-6496)
 * Fix assertion failure in filterColdSSTables (CASSANDRA-6483)
 * Fix row tombstones in larger-than-memory compactions (CASSANDRA-6008)
 * Fix cleanup ClassCastException (CASSANDRA-6462)
 * Reduce gossip memory use by interning VersionedValue strings (CASSANDRA-6410)
 * Allow specifying datacenters to participate in a repair (CASSANDRA-6218)
 * Fix divide-by-zero in PCI (CASSANDRA-6403)
 * Fix setting last compacted key in the wrong level for LCS (CASSANDRA-6284)
 * Add millisecond precision formats to the timestamp parser (CASSANDRA-6395)
 * Expose a total memtable size metric for a CF (CASSANDRA-6391)
 * cqlsh: handle symlinks properly (CASSANDRA-6425)
 * Fix potential infinite loop when paging query with IN (CASSANDRA-6464)
 * Fix assertion error in AbstractQueryPager.discardFirst (CASSANDRA-6447)
 * Fix streaming older SSTable yields unnecessary tombstones (CASSANDRA-6527)
Merged from 1.2:
 * Improved error message on bad properties in DDL queries (CASSANDRA-6453)
 * Randomize batchlog candidates selection (CASSANDRA-6481)
 * Fix thundering herd on endpoint cache invalidation (CASSANDRA-6345, 6485)
 * Improve batchlog write performance with vnodes (CASSANDRA-6488)
 * cqlsh: quote single quotes in strings inside collections (CASSANDRA-6172)
 * Improve gossip performance for typical messages (CASSANDRA-6409)
 * Throw IRE if a prepared statement has more markers than supported 
   (CASSANDRA-5598)
 * Expose Thread metrics for the native protocol server (CASSANDRA-6234)
 * Change snapshot response message verb to INTERNAL to avoid dropping it 
   (CASSANDRA-6415)
 * Warn when collection read has > 65K elements (CASSANDRA-5428)
 * Fix cache persistence when both row and key cache are enabled 
   (CASSANDRA-6413)
 * (Hadoop) add describe_local_ring (CASSANDRA-6268)
 * Fix handling of concurrent directory creation failure (CASSANDRA-6459)
 * Allow executing CREATE statements multiple times (CASSANDRA-6471)
 * Don't send confusing info with timeouts (CASSANDRA-6491)
 * Don't resubmit counter mutation runnables internally (CASSANDRA-6427)
 * Don't drop local mutations without a hint (CASSANDRA-6510)
 * Don't allow null max_hint_window_in_ms (CASSANDRA-6419)
 * Validate SliceRange start and finish lengths (CASSANDRA-6521)


2.0.3
 * Fix FD leak on slice read path (CASSANDRA-6275)
 * Cancel read meter task when closing SSTR (CASSANDRA-6358)
 * free off-heap IndexSummary during bulk (CASSANDRA-6359)
 * Recover from IOException in accept() thread (CASSANDRA-6349)
 * Improve Gossip tolerance of abnormally slow tasks (CASSANDRA-6338)
 * Fix trying to hint timed out counter writes (CASSANDRA-6322)
 * Allow restoring specific columnfamilies from archived CL (CASSANDRA-4809)
 * Avoid flushing compaction_history after each operation (CASSANDRA-6287)
 * Fix repair assertion error when tombstones expire (CASSANDRA-6277)
 * Skip loading corrupt key cache (CASSANDRA-6260)
 * Fixes for compacting larger-than-memory rows (CASSANDRA-6274)
 * Compact hottest sstables first and optionally omit coldest from
   compaction entirely (CASSANDRA-6109)
 * Fix modifying column_metadata from thrift (CASSANDRA-6182)
 * cqlsh: fix LIST USERS output (CASSANDRA-6242)
 * Add IRequestSink interface (CASSANDRA-6248)
 * Update memtable size while flushing (CASSANDRA-6249)
 * Provide hooks around CQL2/CQL3 statement execution (CASSANDRA-6252)
 * Require Permission.SELECT for CAS updates (CASSANDRA-6247)
 * New CQL-aware SSTableWriter (CASSANDRA-5894)
 * Reject CAS operation when the protocol v1 is used (CASSANDRA-6270)
 * Correctly throw error when frame too large (CASSANDRA-5981)
 * Fix serialization bug in PagedRange with 2ndary indexes (CASSANDRA-6299)
 * Fix CQL3 table validation in Thrift (CASSANDRA-6140)
 * Fix bug missing results with IN clauses (CASSANDRA-6327)
 * Fix paging with reversed slices (CASSANDRA-6343)
 * Set minTimestamp correctly to be able to drop expired sstables (CASSANDRA-6337)
 * Support NaN and Infinity as float literals (CASSANDRA-6003)
 * Remove RF from nodetool ring output (CASSANDRA-6289)
 * Fix attempting to flush empty rows (CASSANDRA-6374)
 * Fix potential out of bounds exception when paging (CASSANDRA-6333)
Merged from 1.2:
 * Optimize FD phi calculation (CASSANDRA-6386)
 * Improve initial FD phi estimate when starting up (CASSANDRA-6385)
 * Don't list CQL3 table in CLI describe even if named explicitely 
   (CASSANDRA-5750)
 * Invalidate row cache when dropping CF (CASSANDRA-6351)
 * add non-jamm path for cached statements (CASSANDRA-6293)
 * (Hadoop) Require CFRR batchSize to be at least 2 (CASSANDRA-6114)
 * Fix altering column types (CASSANDRA-6185)
 * cqlsh: fix CREATE/ALTER WITH completion (CASSANDRA-6196)
 * add windows bat files for shell commands (CASSANDRA-6145)
 * Fix potential stack overflow during range tombstones insertion (CASSANDRA-6181)
 * (Hadoop) Make LOCAL_ONE the default consistency level (CASSANDRA-6214)
 * Require logging in for Thrift CQL2/3 statement preparation (CASSANDRA-6254)
 * restrict max_num_tokens to 1536 (CASSANDRA-6267)
 * Nodetool gets default JMX port from cassandra-env.sh (CASSANDRA-6273)
 * make calculatePendingRanges asynchronous (CASSANDRA-6244)
 * Remove blocking flushes in gossip thread (CASSANDRA-6297)
 * Fix potential socket leak in connectionpool creation (CASSANDRA-6308)
 * Allow LOCAL_ONE/LOCAL_QUORUM to work with SimpleStrategy (CASSANDRA-6238)
 * cqlsh: handle 'null' as session duration (CASSANDRA-6317)
 * Fix json2sstable handling of range tombstones (CASSANDRA-6316)
 * Fix missing one row in reverse query (CASSANDRA-6330)
 * Fix reading expired row value from row cache (CASSANDRA-6325)
 * Fix AssertionError when doing set element deletion (CASSANDRA-6341)
 * Make CL code for the native protocol match the one in C* 2.0
   (CASSANDRA-6347)
 * Disallow altering CQL3 table from thrift (CASSANDRA-6370)
 * Fix size computation of prepared statement (CASSANDRA-6369)


2.0.2
 * Update FailureDetector to use nanontime (CASSANDRA-4925)
 * Fix FileCacheService regressions (CASSANDRA-6149)
 * Never return WriteTimeout for CL.ANY (CASSANDRA-6132)
 * Fix race conditions in bulk loader (CASSANDRA-6129)
 * Add configurable metrics reporting (CASSANDRA-4430)
 * drop queries exceeding a configurable number of tombstones (CASSANDRA-6117)
 * Track and persist sstable read activity (CASSANDRA-5515)
 * Fixes for speculative retry (CASSANDRA-5932, CASSANDRA-6194)
 * Improve memory usage of metadata min/max column names (CASSANDRA-6077)
 * Fix thrift validation refusing row markers on CQL3 tables (CASSANDRA-6081)
 * Fix insertion of collections with CAS (CASSANDRA-6069)
 * Correctly send metadata on SELECT COUNT (CASSANDRA-6080)
 * Track clients' remote addresses in ClientState (CASSANDRA-6070)
 * Create snapshot dir if it does not exist when migrating
   leveled manifest (CASSANDRA-6093)
 * make sequential nodetool repair the default (CASSANDRA-5950)
 * Add more hooks for compaction strategy implementations (CASSANDRA-6111)
 * Fix potential NPE on composite 2ndary indexes (CASSANDRA-6098)
 * Delete can potentially be skipped in batch (CASSANDRA-6115)
 * Allow alter keyspace on system_traces (CASSANDRA-6016)
 * Disallow empty column names in cql (CASSANDRA-6136)
 * Use Java7 file-handling APIs and fix file moving on Windows (CASSANDRA-5383)
 * Save compaction history to system keyspace (CASSANDRA-5078)
 * Fix NPE if StorageService.getOperationMode() is executed before full startup (CASSANDRA-6166)
 * CQL3: support pre-epoch longs for TimestampType (CASSANDRA-6212)
 * Add reloadtriggers command to nodetool (CASSANDRA-4949)
 * cqlsh: ignore empty 'value alias' in DESCRIBE (CASSANDRA-6139)
 * Fix sstable loader (CASSANDRA-6205)
 * Reject bootstrapping if the node already exists in gossip (CASSANDRA-5571)
 * Fix NPE while loading paxos state (CASSANDRA-6211)
 * cqlsh: add SHOW SESSION <tracing-session> command (CASSANDRA-6228)
 * Reject bootstrapping if the node already exists in gossip (CASSANDRA-5571)
 * Fix NPE while loading paxos state (CASSANDRA-6211)
 * cqlsh: add SHOW SESSION <tracing-session> command (CASSANDRA-6228)
Merged from 1.2:
 * (Hadoop) Require CFRR batchSize to be at least 2 (CASSANDRA-6114)
 * Add a warning for small LCS sstable size (CASSANDRA-6191)
 * Add ability to list specific KS/CF combinations in nodetool cfstats (CASSANDRA-4191)
 * Mark CF clean if a mutation raced the drop and got it marked dirty (CASSANDRA-5946)
 * Add a LOCAL_ONE consistency level (CASSANDRA-6202)
 * Limit CQL prepared statement cache by size instead of count (CASSANDRA-6107)
 * Tracing should log write failure rather than raw exceptions (CASSANDRA-6133)
 * lock access to TM.endpointToHostIdMap (CASSANDRA-6103)
 * Allow estimated memtable size to exceed slab allocator size (CASSANDRA-6078)
 * Start MeteredFlusher earlier to prevent OOM during CL replay (CASSANDRA-6087)
 * Avoid sending Truncate command to fat clients (CASSANDRA-6088)
 * Allow cache-keys-to-save to be set at runtime (CASSANDRA-5980)
 * Allow where clause conditions to be in parenthesis (CASSANDRA-6037)
 * Do not open non-ssl storage port if encryption option is all (CASSANDRA-3916)
 * Move batchlog replay to its own executor (CASSANDRA-6079)
 * Add tombstone debug threshold and histogram (CASSANDRA-6042, 6057)
 * Enable tcp keepalive on incoming connections (CASSANDRA-4053)
 * Fix fat client schema pull NPE (CASSANDRA-6089)
 * Fix memtable flushing for indexed tables (CASSANDRA-6112)
 * Fix skipping columns with multiple slices (CASSANDRA-6119)
 * Expose connected thrift + native client counts (CASSANDRA-5084)
 * Optimize auth setup (CASSANDRA-6122)
 * Trace index selection (CASSANDRA-6001)
 * Update sstablesPerReadHistogram to use biased sampling (CASSANDRA-6164)
 * Log UnknownColumnfamilyException when closing socket (CASSANDRA-5725)
 * Properly error out on CREATE INDEX for counters table (CASSANDRA-6160)
 * Handle JMX notification failure for repair (CASSANDRA-6097)
 * (Hadoop) Fetch no more than 128 splits in parallel (CASSANDRA-6169)
 * stress: add username/password authentication support (CASSANDRA-6068)
 * Fix indexed queries with row cache enabled on parent table (CASSANDRA-5732)
 * Fix compaction race during columnfamily drop (CASSANDRA-5957)
 * Fix validation of empty column names for compact tables (CASSANDRA-6152)
 * Skip replaying mutations that pass CRC but fail to deserialize (CASSANDRA-6183)
 * Rework token replacement to use replace_address (CASSANDRA-5916)
 * Fix altering column types (CASSANDRA-6185)
 * cqlsh: fix CREATE/ALTER WITH completion (CASSANDRA-6196)
 * Fix altering column types (CASSANDRA-6185)
 * cqlsh: fix CREATE/ALTER WITH completion (CASSANDRA-6196)
 * add windows bat files for shell commands (CASSANDRA-6145)
 * Fix potential stack overflow during range tombstones insertion (CASSANDRA-6181)
 * (Hadoop) Make LOCAL_ONE the default consistency level (CASSANDRA-6214)


2.0.1
 * Fix bug that could allow reading deleted data temporarily (CASSANDRA-6025)
 * Improve memory use defaults (CASSANDRA-6059)
 * Make ThriftServer more easlly extensible (CASSANDRA-6058)
 * Remove Hadoop dependency from ITransportFactory (CASSANDRA-6062)
 * add file_cache_size_in_mb setting (CASSANDRA-5661)
 * Improve error message when yaml contains invalid properties (CASSANDRA-5958)
 * Improve leveled compaction's ability to find non-overlapping L0 compactions
   to work on concurrently (CASSANDRA-5921)
 * Notify indexer of columns shadowed by range tombstones (CASSANDRA-5614)
 * Log Merkle tree stats (CASSANDRA-2698)
 * Switch from crc32 to adler32 for compressed sstable checksums (CASSANDRA-5862)
 * Improve offheap memcpy performance (CASSANDRA-5884)
 * Use a range aware scanner for cleanup (CASSANDRA-2524)
 * Cleanup doesn't need to inspect sstables that contain only local data
   (CASSANDRA-5722)
 * Add ability for CQL3 to list partition keys (CASSANDRA-4536)
 * Improve native protocol serialization (CASSANDRA-5664)
 * Upgrade Thrift to 0.9.1 (CASSANDRA-5923)
 * Require superuser status for adding triggers (CASSANDRA-5963)
 * Make standalone scrubber handle old and new style leveled manifest
   (CASSANDRA-6005)
 * Fix paxos bugs (CASSANDRA-6012, 6013, 6023)
 * Fix paged ranges with multiple replicas (CASSANDRA-6004)
 * Fix potential AssertionError during tracing (CASSANDRA-6041)
 * Fix NPE in sstablesplit (CASSANDRA-6027)
 * Migrate pre-2.0 key/value/column aliases to system.schema_columns
   (CASSANDRA-6009)
 * Paging filter empty rows too agressively (CASSANDRA-6040)
 * Support variadic parameters for IN clauses (CASSANDRA-4210)
 * cqlsh: return the result of CAS writes (CASSANDRA-5796)
 * Fix validation of IN clauses with 2ndary indexes (CASSANDRA-6050)
 * Support named bind variables in CQL (CASSANDRA-6033)
Merged from 1.2:
 * Allow cache-keys-to-save to be set at runtime (CASSANDRA-5980)
 * Avoid second-guessing out-of-space state (CASSANDRA-5605)
 * Tuning knobs for dealing with large blobs and many CFs (CASSANDRA-5982)
 * (Hadoop) Fix CQLRW for thrift tables (CASSANDRA-6002)
 * Fix possible divide-by-zero in HHOM (CASSANDRA-5990)
 * Allow local batchlog writes for CL.ANY (CASSANDRA-5967)
 * Upgrade metrics-core to version 2.2.0 (CASSANDRA-5947)
 * Add snitch, schema version, cluster, partitioner to JMX (CASSANDRA-5881)
 * Fix CqlRecordWriter with composite keys (CASSANDRA-5949)
 * Add snitch, schema version, cluster, partitioner to JMX (CASSANDRA-5881)
 * Allow disabling SlabAllocator (CASSANDRA-5935)
 * Make user-defined compaction JMX blocking (CASSANDRA-4952)
 * Fix streaming does not transfer wrapped range (CASSANDRA-5948)
 * Fix loading index summary containing empty key (CASSANDRA-5965)
 * Correctly handle limits in CompositesSearcher (CASSANDRA-5975)
 * Pig: handle CQL collections (CASSANDRA-5867)
 * Pass the updated cf to the PRSI index() method (CASSANDRA-5999)
 * Allow empty CQL3 batches (as no-op) (CASSANDRA-5994)
 * Support null in CQL3 functions (CASSANDRA-5910)
 * Replace the deprecated MapMaker with CacheLoader (CASSANDRA-6007)
 * Add SSTableDeletingNotification to DataTracker (CASSANDRA-6010)
 * Fix snapshots in use get deleted during snapshot repair (CASSANDRA-6011)
 * Move hints and exception count to o.a.c.metrics (CASSANDRA-6017)
 * Fix memory leak in snapshot repair (CASSANDRA-6047)
 * Fix sstable2sjon for CQL3 tables (CASSANDRA-5852)


2.0.0
 * Fix thrift validation when inserting into CQL3 tables (CASSANDRA-5138)
 * Fix periodic memtable flushing behavior with clean memtables (CASSANDRA-5931)
 * Fix dateOf() function for pre-2.0 timestamp columns (CASSANDRA-5928)
 * Fix SSTable unintentionally loads BF when opened for batch (CASSANDRA-5938)
 * Add stream session progress to JMX (CASSANDRA-4757)
 * Fix NPE during CAS operation (CASSANDRA-5925)
Merged from 1.2:
 * Fix getBloomFilterDiskSpaceUsed for AlwaysPresentFilter (CASSANDRA-5900)
 * Don't announce schema version until we've loaded the changes locally
   (CASSANDRA-5904)
 * Fix to support off heap bloom filters size greater than 2 GB (CASSANDRA-5903)
 * Properly handle parsing huge map and set literals (CASSANDRA-5893)


2.0.0-rc2
 * enable vnodes by default (CASSANDRA-5869)
 * fix CAS contention timeout (CASSANDRA-5830)
 * fix HsHa to respect max frame size (CASSANDRA-4573)
 * Fix (some) 2i on composite components omissions (CASSANDRA-5851)
 * cqlsh: add DESCRIBE FULL SCHEMA variant (CASSANDRA-5880)
Merged from 1.2:
 * Correctly validate sparse composite cells in scrub (CASSANDRA-5855)
 * Add KeyCacheHitRate metric to CF metrics (CASSANDRA-5868)
 * cqlsh: add support for multiline comments (CASSANDRA-5798)
 * Handle CQL3 SELECT duplicate IN restrictions on clustering columns
   (CASSANDRA-5856)


2.0.0-rc1
 * improve DecimalSerializer performance (CASSANDRA-5837)
 * fix potential spurious wakeup in AsyncOneResponse (CASSANDRA-5690)
 * fix schema-related trigger issues (CASSANDRA-5774)
 * Better validation when accessing CQL3 table from thrift (CASSANDRA-5138)
 * Fix assertion error during repair (CASSANDRA-5801)
 * Fix range tombstone bug (CASSANDRA-5805)
 * DC-local CAS (CASSANDRA-5797)
 * Add a native_protocol_version column to the system.local table (CASSANRDA-5819)
 * Use index_interval from cassandra.yaml when upgraded (CASSANDRA-5822)
 * Fix buffer underflow on socket close (CASSANDRA-5792)
Merged from 1.2:
 * Fix reading DeletionTime from 1.1-format sstables (CASSANDRA-5814)
 * cqlsh: add collections support to COPY (CASSANDRA-5698)
 * retry important messages for any IOException (CASSANDRA-5804)
 * Allow empty IN relations in SELECT/UPDATE/DELETE statements (CASSANDRA-5626)
 * cqlsh: fix crashing on Windows due to libedit detection (CASSANDRA-5812)
 * fix bulk-loading compressed sstables (CASSANDRA-5820)
 * (Hadoop) fix quoting in CqlPagingRecordReader and CqlRecordWriter 
   (CASSANDRA-5824)
 * update default LCS sstable size to 160MB (CASSANDRA-5727)
 * Allow compacting 2Is via nodetool (CASSANDRA-5670)
 * Hex-encode non-String keys in OPP (CASSANDRA-5793)
 * nodetool history logging (CASSANDRA-5823)
 * (Hadoop) fix support for Thrift tables in CqlPagingRecordReader 
   (CASSANDRA-5752)
 * add "all time blocked" to StatusLogger output (CASSANDRA-5825)
 * Future-proof inter-major-version schema migrations (CASSANDRA-5845)
 * (Hadoop) add CqlPagingRecordReader support for ReversedType in Thrift table
   (CASSANDRA-5718)
 * Add -no-snapshot option to scrub (CASSANDRA-5891)
 * Fix to support off heap bloom filters size greater than 2 GB (CASSANDRA-5903)
 * Properly handle parsing huge map and set literals (CASSANDRA-5893)
 * Fix LCS L0 compaction may overlap in L1 (CASSANDRA-5907)
 * New sstablesplit tool to split large sstables offline (CASSANDRA-4766)
 * Fix potential deadlock in native protocol server (CASSANDRA-5926)
 * Disallow incompatible type change in CQL3 (CASSANDRA-5882)
Merged from 1.1:
 * Correctly validate sparse composite cells in scrub (CASSANDRA-5855)


2.0.0-beta2
 * Replace countPendingHints with Hints Created metric (CASSANDRA-5746)
 * Allow nodetool with no args, and with help to run without a server (CASSANDRA-5734)
 * Cleanup AbstractType/TypeSerializer classes (CASSANDRA-5744)
 * Remove unimplemented cli option schema-mwt (CASSANDRA-5754)
 * Support range tombstones in thrift (CASSANDRA-5435)
 * Normalize table-manipulating CQL3 statements' class names (CASSANDRA-5759)
 * cqlsh: add missing table options to DESCRIBE output (CASSANDRA-5749)
 * Fix assertion error during repair (CASSANDRA-5757)
 * Fix bulkloader (CASSANDRA-5542)
 * Add LZ4 compression to the native protocol (CASSANDRA-5765)
 * Fix bugs in the native protocol v2 (CASSANDRA-5770)
 * CAS on 'primary key only' table (CASSANDRA-5715)
 * Support streaming SSTables of old versions (CASSANDRA-5772)
 * Always respect protocol version in native protocol (CASSANDRA-5778)
 * Fix ConcurrentModificationException during streaming (CASSANDRA-5782)
 * Update deletion timestamp in Commit#updatesWithPaxosTime (CASSANDRA-5787)
 * Thrift cas() method crashes if input columns are not sorted (CASSANDRA-5786)
 * Order columns names correctly when querying for CAS (CASSANDRA-5788)
 * Fix streaming retry (CASSANDRA-5775)
Merged from 1.2:
 * if no seeds can be a reached a node won't start in a ring by itself (CASSANDRA-5768)
 * add cassandra.unsafesystem property (CASSANDRA-5704)
 * (Hadoop) quote identifiers in CqlPagingRecordReader (CASSANDRA-5763)
 * Add replace_node functionality for vnodes (CASSANDRA-5337)
 * Add timeout events to query traces (CASSANDRA-5520)
 * Fix serialization of the LEFT gossip value (CASSANDRA-5696)
 * Pig: support for cql3 tables (CASSANDRA-5234)
 * cqlsh: Don't show 'null' in place of empty values (CASSANDRA-5675)
 * Race condition in detecting version on a mixed 1.1/1.2 cluster
   (CASSANDRA-5692)
 * Fix skipping range tombstones with reverse queries (CASSANDRA-5712)
 * Expire entries out of ThriftSessionManager (CASSANDRA-5719)
 * Don't keep ancestor information in memory (CASSANDRA-5342)
 * cqlsh: fix handling of semicolons inside BATCH queries (CASSANDRA-5697)
 * Expose native protocol server status in nodetool info (CASSANDRA-5735)
 * Fix pathetic performance of range tombstones (CASSANDRA-5677)
 * Fix querying with an empty (impossible) range (CASSANDRA-5573)
 * cqlsh: handle CUSTOM 2i in DESCRIBE output (CASSANDRA-5760)
 * Fix minor bug in Range.intersects(Bound) (CASSANDRA-5771)
 * cqlsh: handle disabled compression in DESCRIBE output (CASSANDRA-5766)
 * Ensure all UP events are notified on the native protocol (CASSANDRA-5769)
 * Fix formatting of sstable2json with multiple -k arguments (CASSANDRA-5781)
 * Don't rely on row marker for queries in general to hide lost markers
   after TTL expires (CASSANDRA-5762)
 * Sort nodetool help output (CASSANDRA-5776)
 * Fix column expiring during 2 phases compaction (CASSANDRA-5799)
 * now() is being rejected in INSERTs when inside collections (CASSANDRA-5795)


2.0.0-beta1
 * Add support for indexing clustered columns (CASSANDRA-5125)
 * Removed on-heap row cache (CASSANDRA-5348)
 * use nanotime consistently for node-local timeouts (CASSANDRA-5581)
 * Avoid unnecessary second pass on name-based queries (CASSANDRA-5577)
 * Experimental triggers (CASSANDRA-1311)
 * JEMalloc support for off-heap allocation (CASSANDRA-3997)
 * Single-pass compaction (CASSANDRA-4180)
 * Removed token range bisection (CASSANDRA-5518)
 * Removed compatibility with pre-1.2.5 sstables and network messages
   (CASSANDRA-5511)
 * removed PBSPredictor (CASSANDRA-5455)
 * CAS support (CASSANDRA-5062, 5441, 5442, 5443, 5619, 5667)
 * Leveled compaction performs size-tiered compactions in L0 
   (CASSANDRA-5371, 5439)
 * Add yaml network topology snitch for mixed ec2/other envs (CASSANDRA-5339)
 * Log when a node is down longer than the hint window (CASSANDRA-4554)
 * Optimize tombstone creation for ExpiringColumns (CASSANDRA-4917)
 * Improve LeveledScanner work estimation (CASSANDRA-5250, 5407)
 * Replace compaction lock with runWithCompactionsDisabled (CASSANDRA-3430)
 * Change Message IDs to ints (CASSANDRA-5307)
 * Move sstable level information into the Stats component, removing the
   need for a separate Manifest file (CASSANDRA-4872)
 * avoid serializing to byte[] on commitlog append (CASSANDRA-5199)
 * make index_interval configurable per columnfamily (CASSANDRA-3961, CASSANDRA-5650)
 * add default_time_to_live (CASSANDRA-3974)
 * add memtable_flush_period_in_ms (CASSANDRA-4237)
 * replace supercolumns internally by composites (CASSANDRA-3237, 5123)
 * upgrade thrift to 0.9.0 (CASSANDRA-3719)
 * drop unnecessary keyspace parameter from user-defined compaction API 
   (CASSANDRA-5139)
 * more robust solution to incomplete compactions + counters (CASSANDRA-5151)
 * Change order of directory searching for c*.in.sh (CASSANDRA-3983)
 * Add tool to reset SSTable compaction level for LCS (CASSANDRA-5271)
 * Allow custom configuration loader (CASSANDRA-5045)
 * Remove memory emergency pressure valve logic (CASSANDRA-3534)
 * Reduce request latency with eager retry (CASSANDRA-4705)
 * cqlsh: Remove ASSUME command (CASSANDRA-5331)
 * Rebuild BF when loading sstables if bloom_filter_fp_chance
   has changed since compaction (CASSANDRA-5015)
 * remove row-level bloom filters (CASSANDRA-4885)
 * Change Kernel Page Cache skipping into row preheating (disabled by default)
   (CASSANDRA-4937)
 * Improve repair by deciding on a gcBefore before sending
   out TreeRequests (CASSANDRA-4932)
 * Add an official way to disable compactions (CASSANDRA-5074)
 * Reenable ALTER TABLE DROP with new semantics (CASSANDRA-3919)
 * Add binary protocol versioning (CASSANDRA-5436)
 * Swap THshaServer for TThreadedSelectorServer (CASSANDRA-5530)
 * Add alias support to SELECT statement (CASSANDRA-5075)
 * Don't create empty RowMutations in CommitLogReplayer (CASSANDRA-5541)
 * Use range tombstones when dropping cfs/columns from schema (CASSANDRA-5579)
 * cqlsh: drop CQL2/CQL3-beta support (CASSANDRA-5585)
 * Track max/min column names in sstables to be able to optimize slice
   queries (CASSANDRA-5514, CASSANDRA-5595, CASSANDRA-5600)
 * Binary protocol: allow batching already prepared statements (CASSANDRA-4693)
 * Allow preparing timestamp, ttl and limit in CQL3 queries (CASSANDRA-4450)
 * Support native link w/o JNA in Java7 (CASSANDRA-3734)
 * Use SASL authentication in binary protocol v2 (CASSANDRA-5545)
 * Replace Thrift HsHa with LMAX Disruptor based implementation (CASSANDRA-5582)
 * cqlsh: Add row count to SELECT output (CASSANDRA-5636)
 * Include a timestamp with all read commands to determine column expiration
   (CASSANDRA-5149)
 * Streaming 2.0 (CASSANDRA-5286, 5699)
 * Conditional create/drop ks/table/index statements in CQL3 (CASSANDRA-2737)
 * more pre-table creation property validation (CASSANDRA-5693)
 * Redesign repair messages (CASSANDRA-5426)
 * Fix ALTER RENAME post-5125 (CASSANDRA-5702)
 * Disallow renaming a 2ndary indexed column (CASSANDRA-5705)
 * Rename Table to Keyspace (CASSANDRA-5613)
 * Ensure changing column_index_size_in_kb on different nodes don't corrupt the
   sstable (CASSANDRA-5454)
 * Move resultset type information into prepare, not execute (CASSANDRA-5649)
 * Auto paging in binary protocol (CASSANDRA-4415, 5714)
 * Don't tie client side use of AbstractType to JDBC (CASSANDRA-4495)
 * Adds new TimestampType to replace DateType (CASSANDRA-5723, CASSANDRA-5729)
Merged from 1.2:
 * make starting native protocol server idempotent (CASSANDRA-5728)
 * Fix loading key cache when a saved entry is no longer valid (CASSANDRA-5706)
 * Fix serialization of the LEFT gossip value (CASSANDRA-5696)
 * cqlsh: Don't show 'null' in place of empty values (CASSANDRA-5675)
 * Race condition in detecting version on a mixed 1.1/1.2 cluster
   (CASSANDRA-5692)
 * Fix skipping range tombstones with reverse queries (CASSANDRA-5712)
 * Expire entries out of ThriftSessionManager (CASSANRDA-5719)
 * Don't keep ancestor information in memory (CASSANDRA-5342)
 * cqlsh: fix handling of semicolons inside BATCH queries (CASSANDRA-5697)


1.2.6
 * Fix tracing when operation completes before all responses arrive 
   (CASSANDRA-5668)
 * Fix cross-DC mutation forwarding (CASSANDRA-5632)
 * Reduce SSTableLoader memory usage (CASSANDRA-5555)
 * Scale hinted_handoff_throttle_in_kb to cluster size (CASSANDRA-5272)
 * (Hadoop) Add CQL3 input/output formats (CASSANDRA-4421, 5622)
 * (Hadoop) Fix InputKeyRange in CFIF (CASSANDRA-5536)
 * Fix dealing with ridiculously large max sstable sizes in LCS (CASSANDRA-5589)
 * Ignore pre-truncate hints (CASSANDRA-4655)
 * Move System.exit on OOM into a separate thread (CASSANDRA-5273)
 * Write row markers when serializing schema (CASSANDRA-5572)
 * Check only SSTables for the requested range when streaming (CASSANDRA-5569)
 * Improve batchlog replay behavior and hint ttl handling (CASSANDRA-5314)
 * Exclude localTimestamp from validation for tombstones (CASSANDRA-5398)
 * cqlsh: add custom prompt support (CASSANDRA-5539)
 * Reuse prepared statements in hot auth queries (CASSANDRA-5594)
 * cqlsh: add vertical output option (see EXPAND) (CASSANDRA-5597)
 * Add a rate limit option to stress (CASSANDRA-5004)
 * have BulkLoader ignore snapshots directories (CASSANDRA-5587) 
 * fix SnitchProperties logging context (CASSANDRA-5602)
 * Expose whether jna is enabled and memory is locked via JMX (CASSANDRA-5508)
 * cqlsh: fix COPY FROM with ReversedType (CASSANDRA-5610)
 * Allow creating CUSTOM indexes on collections (CASSANDRA-5615)
 * Evaluate now() function at execution time (CASSANDRA-5616)
 * Expose detailed read repair metrics (CASSANDRA-5618)
 * Correct blob literal + ReversedType parsing (CASSANDRA-5629)
 * Allow GPFS to prefer the internal IP like EC2MRS (CASSANDRA-5630)
 * fix help text for -tspw cassandra-cli (CASSANDRA-5643)
 * don't throw away initial causes exceptions for internode encryption issues 
   (CASSANDRA-5644)
 * Fix message spelling errors for cql select statements (CASSANDRA-5647)
 * Suppress custom exceptions thru jmx (CASSANDRA-5652)
 * Update CREATE CUSTOM INDEX syntax (CASSANDRA-5639)
 * Fix PermissionDetails.equals() method (CASSANDRA-5655)
 * Never allow partition key ranges in CQL3 without token() (CASSANDRA-5666)
 * Gossiper incorrectly drops AppState for an upgrading node (CASSANDRA-5660)
 * Connection thrashing during multi-region ec2 during upgrade, due to 
   messaging version (CASSANDRA-5669)
 * Avoid over reconnecting in EC2MRS (CASSANDRA-5678)
 * Fix ReadResponseSerializer.serializedSize() for digest reads (CASSANDRA-5476)
 * allow sstable2json on 2i CFs (CASSANDRA-5694)
Merged from 1.1:
 * Remove buggy thrift max message length option (CASSANDRA-5529)
 * Fix NPE in Pig's widerow mode (CASSANDRA-5488)
 * Add split size parameter to Pig and disable split combination (CASSANDRA-5544)


1.2.5
 * make BytesToken.toString only return hex bytes (CASSANDRA-5566)
 * Ensure that submitBackground enqueues at least one task (CASSANDRA-5554)
 * fix 2i updates with identical values and timestamps (CASSANDRA-5540)
 * fix compaction throttling bursty-ness (CASSANDRA-4316)
 * reduce memory consumption of IndexSummary (CASSANDRA-5506)
 * remove per-row column name bloom filters (CASSANDRA-5492)
 * Include fatal errors in trace events (CASSANDRA-5447)
 * Ensure that PerRowSecondaryIndex is notified of row-level deletes
   (CASSANDRA-5445)
 * Allow empty blob literals in CQL3 (CASSANDRA-5452)
 * Fix streaming RangeTombstones at column index boundary (CASSANDRA-5418)
 * Fix preparing statements when current keyspace is not set (CASSANDRA-5468)
 * Fix SemanticVersion.isSupportedBy minor/patch handling (CASSANDRA-5496)
 * Don't provide oldCfId for post-1.1 system cfs (CASSANDRA-5490)
 * Fix primary range ignores replication strategy (CASSANDRA-5424)
 * Fix shutdown of binary protocol server (CASSANDRA-5507)
 * Fix repair -snapshot not working (CASSANDRA-5512)
 * Set isRunning flag later in binary protocol server (CASSANDRA-5467)
 * Fix use of CQL3 functions with descending clustering order (CASSANDRA-5472)
 * Disallow renaming columns one at a time for thrift table in CQL3
   (CASSANDRA-5531)
 * cqlsh: add CLUSTERING ORDER BY support to DESCRIBE (CASSANDRA-5528)
 * Add custom secondary index support to CQL3 (CASSANDRA-5484)
 * Fix repair hanging silently on unexpected error (CASSANDRA-5229)
 * Fix Ec2Snitch regression introduced by CASSANDRA-5171 (CASSANDRA-5432)
 * Add nodetool enablebackup/disablebackup (CASSANDRA-5556)
 * cqlsh: fix DESCRIBE after case insensitive USE (CASSANDRA-5567)
Merged from 1.1
 * Remove buggy thrift max message length option (CASSANDRA-5529)
 * Add retry mechanism to OTC for non-droppable_verbs (CASSANDRA-5393)
 * Use allocator information to improve memtable memory usage estimate
   (CASSANDRA-5497)
 * Fix trying to load deleted row into row cache on startup (CASSANDRA-4463)
 * fsync leveled manifest to avoid corruption (CASSANDRA-5535)
 * Fix Bound intersection computation (CASSANDRA-5551)
 * sstablescrub now respects max memory size in cassandra.in.sh (CASSANDRA-5562)


1.2.4
 * Ensure that PerRowSecondaryIndex updates see the most recent values
   (CASSANDRA-5397)
 * avoid duplicate index entries ind PrecompactedRow and 
   ParallelCompactionIterable (CASSANDRA-5395)
 * remove the index entry on oldColumn when new column is a tombstone 
   (CASSANDRA-5395)
 * Change default stream throughput from 400 to 200 mbps (CASSANDRA-5036)
 * Gossiper logs DOWN for symmetry with UP (CASSANDRA-5187)
 * Fix mixing prepared statements between keyspaces (CASSANDRA-5352)
 * Fix consistency level during bootstrap - strike 3 (CASSANDRA-5354)
 * Fix transposed arguments in AlreadyExistsException (CASSANDRA-5362)
 * Improve asynchronous hint delivery (CASSANDRA-5179)
 * Fix Guava dependency version (12.0 -> 13.0.1) for Maven (CASSANDRA-5364)
 * Validate that provided CQL3 collection value are < 64K (CASSANDRA-5355)
 * Make upgradeSSTable skip current version sstables by default (CASSANDRA-5366)
 * Optimize min/max timestamp collection (CASSANDRA-5373)
 * Invalid streamId in cql binary protocol when using invalid CL 
   (CASSANDRA-5164)
 * Fix validation for IN where clauses with collections (CASSANDRA-5376)
 * Copy resultSet on count query to avoid ConcurrentModificationException 
   (CASSANDRA-5382)
 * Correctly typecheck in CQL3 even with ReversedType (CASSANDRA-5386)
 * Fix streaming compressed files when using encryption (CASSANDRA-5391)
 * cassandra-all 1.2.0 pom missing netty dependency (CASSANDRA-5392)
 * Fix writetime/ttl functions on null values (CASSANDRA-5341)
 * Fix NPE during cql3 select with token() (CASSANDRA-5404)
 * IndexHelper.skipBloomFilters won't skip non-SHA filters (CASSANDRA-5385)
 * cqlsh: Print maps ordered by key, sort sets (CASSANDRA-5413)
 * Add null syntax support in CQL3 for inserts (CASSANDRA-3783)
 * Allow unauthenticated set_keyspace() calls (CASSANDRA-5423)
 * Fix potential incremental backups race (CASSANDRA-5410)
 * Fix prepared BATCH statements with batch-level timestamps (CASSANDRA-5415)
 * Allow overriding superuser setup delay (CASSANDRA-5430)
 * cassandra-shuffle with JMX usernames and passwords (CASSANDRA-5431)
Merged from 1.1:
 * cli: Quote ks and cf names in schema output when needed (CASSANDRA-5052)
 * Fix bad default for min/max timestamp in SSTableMetadata (CASSANDRA-5372)
 * Fix cf name extraction from manifest in Directories.migrateFile() 
   (CASSANDRA-5242)
 * Support pluggable internode authentication (CASSANDRA-5401)


1.2.3
 * add check for sstable overlap within a level on startup (CASSANDRA-5327)
 * replace ipv6 colons in jmx object names (CASSANDRA-5298, 5328)
 * Avoid allocating SSTableBoundedScanner during repair when the range does 
   not intersect the sstable (CASSANDRA-5249)
 * Don't lowercase property map keys (this breaks NTS) (CASSANDRA-5292)
 * Fix composite comparator with super columns (CASSANDRA-5287)
 * Fix insufficient validation of UPDATE queries against counter cfs
   (CASSANDRA-5300)
 * Fix PropertyFileSnitch default DC/Rack behavior (CASSANDRA-5285)
 * Handle null values when executing prepared statement (CASSANDRA-5081)
 * Add netty to pom dependencies (CASSANDRA-5181)
 * Include type arguments in Thrift CQLPreparedResult (CASSANDRA-5311)
 * Fix compaction not removing columns when bf_fp_ratio is 1 (CASSANDRA-5182)
 * cli: Warn about missing CQL3 tables in schema descriptions (CASSANDRA-5309)
 * Re-enable unknown option in replication/compaction strategies option for
   backward compatibility (CASSANDRA-4795)
 * Add binary protocol support to stress (CASSANDRA-4993)
 * cqlsh: Fix COPY FROM value quoting and null handling (CASSANDRA-5305)
 * Fix repair -pr for vnodes (CASSANDRA-5329)
 * Relax CL for auth queries for non-default users (CASSANDRA-5310)
 * Fix AssertionError during repair (CASSANDRA-5245)
 * Don't announce migrations to pre-1.2 nodes (CASSANDRA-5334)
Merged from 1.1:
 * Fix trying to load deleted row into row cache on startup (CASSANDRA-4463)
 * Update offline scrub for 1.0 -> 1.1 directory structure (CASSANDRA-5195)
 * add tmp flag to Descriptor hashcode (CASSANDRA-4021)
 * fix logging of "Found table data in data directories" when only system tables
   are present (CASSANDRA-5289)
 * cli: Add JMX authentication support (CASSANDRA-5080)
 * nodetool: ability to repair specific range (CASSANDRA-5280)
 * Fix possible assertion triggered in SliceFromReadCommand (CASSANDRA-5284)
 * cqlsh: Add inet type support on Windows (ipv4-only) (CASSANDRA-4801)
 * Fix race when initializing ColumnFamilyStore (CASSANDRA-5350)
 * Add UseTLAB JVM flag (CASSANDRA-5361)


1.2.2
 * fix potential for multiple concurrent compactions of the same sstables
   (CASSANDRA-5256)
 * avoid no-op caching of byte[] on commitlog append (CASSANDRA-5199)
 * fix symlinks under data dir not working (CASSANDRA-5185)
 * fix bug in compact storage metadata handling (CASSANDRA-5189)
 * Validate login for USE queries (CASSANDRA-5207)
 * cli: remove default username and password (CASSANDRA-5208)
 * configure populate_io_cache_on_flush per-CF (CASSANDRA-4694)
 * allow configuration of internode socket buffer (CASSANDRA-3378)
 * Make sstable directory picking blacklist-aware again (CASSANDRA-5193)
 * Correctly expire gossip states for edge cases (CASSANDRA-5216)
 * Improve handling of directory creation failures (CASSANDRA-5196)
 * Expose secondary indicies to the rest of nodetool (CASSANDRA-4464)
 * Binary protocol: avoid sending notification for 0.0.0.0 (CASSANDRA-5227)
 * add UseCondCardMark XX jvm settings on jdk 1.7 (CASSANDRA-4366)
 * CQL3 refactor to allow conversion function (CASSANDRA-5226)
 * Fix drop of sstables in some circumstance (CASSANDRA-5232)
 * Implement caching of authorization results (CASSANDRA-4295)
 * Add support for LZ4 compression (CASSANDRA-5038)
 * Fix missing columns in wide rows queries (CASSANDRA-5225)
 * Simplify auth setup and make system_auth ks alterable (CASSANDRA-5112)
 * Stop compactions from hanging during bootstrap (CASSANDRA-5244)
 * fix compressed streaming sending extra chunk (CASSANDRA-5105)
 * Add CQL3-based implementations of IAuthenticator and IAuthorizer
   (CASSANDRA-4898)
 * Fix timestamp-based tomstone removal logic (CASSANDRA-5248)
 * cli: Add JMX authentication support (CASSANDRA-5080)
 * Fix forceFlush behavior (CASSANDRA-5241)
 * cqlsh: Add username autocompletion (CASSANDRA-5231)
 * Fix CQL3 composite partition key error (CASSANDRA-5240)
 * Allow IN clause on last clustering key (CASSANDRA-5230)
Merged from 1.1:
 * fix start key/end token validation for wide row iteration (CASSANDRA-5168)
 * add ConfigHelper support for Thrift frame and max message sizes (CASSANDRA-5188)
 * fix nodetool repair not fail on node down (CASSANDRA-5203)
 * always collect tombstone hints (CASSANDRA-5068)
 * Fix error when sourcing file in cqlsh (CASSANDRA-5235)


1.2.1
 * stream undelivered hints on decommission (CASSANDRA-5128)
 * GossipingPropertyFileSnitch loads saved dc/rack info if needed (CASSANDRA-5133)
 * drain should flush system CFs too (CASSANDRA-4446)
 * add inter_dc_tcp_nodelay setting (CASSANDRA-5148)
 * re-allow wrapping ranges for start_token/end_token range pairitspwng (CASSANDRA-5106)
 * fix validation compaction of empty rows (CASSANDRA-5136)
 * nodetool methods to enable/disable hint storage/delivery (CASSANDRA-4750)
 * disallow bloom filter false positive chance of 0 (CASSANDRA-5013)
 * add threadpool size adjustment methods to JMXEnabledThreadPoolExecutor and 
   CompactionManagerMBean (CASSANDRA-5044)
 * fix hinting for dropped local writes (CASSANDRA-4753)
 * off-heap cache doesn't need mutable column container (CASSANDRA-5057)
 * apply disk_failure_policy to bad disks on initial directory creation 
   (CASSANDRA-4847)
 * Optimize name-based queries to use ArrayBackedSortedColumns (CASSANDRA-5043)
 * Fall back to old manifest if most recent is unparseable (CASSANDRA-5041)
 * pool [Compressed]RandomAccessReader objects on the partitioned read path
   (CASSANDRA-4942)
 * Add debug logging to list filenames processed by Directories.migrateFile 
   method (CASSANDRA-4939)
 * Expose black-listed directories via JMX (CASSANDRA-4848)
 * Log compaction merge counts (CASSANDRA-4894)
 * Minimize byte array allocation by AbstractData{Input,Output} (CASSANDRA-5090)
 * Add SSL support for the binary protocol (CASSANDRA-5031)
 * Allow non-schema system ks modification for shuffle to work (CASSANDRA-5097)
 * cqlsh: Add default limit to SELECT statements (CASSANDRA-4972)
 * cqlsh: fix DESCRIBE for 1.1 cfs in CQL3 (CASSANDRA-5101)
 * Correctly gossip with nodes >= 1.1.7 (CASSANDRA-5102)
 * Ensure CL guarantees on digest mismatch (CASSANDRA-5113)
 * Validate correctly selects on composite partition key (CASSANDRA-5122)
 * Fix exception when adding collection (CASSANDRA-5117)
 * Handle states for non-vnode clusters correctly (CASSANDRA-5127)
 * Refuse unrecognized replication and compaction strategy options (CASSANDRA-4795)
 * Pick the correct value validator in sstable2json for cql3 tables (CASSANDRA-5134)
 * Validate login for describe_keyspace, describe_keyspaces and set_keyspace
   (CASSANDRA-5144)
 * Fix inserting empty maps (CASSANDRA-5141)
 * Don't remove tokens from System table for node we know (CASSANDRA-5121)
 * fix streaming progress report for compresed files (CASSANDRA-5130)
 * Coverage analysis for low-CL queries (CASSANDRA-4858)
 * Stop interpreting dates as valid timeUUID value (CASSANDRA-4936)
 * Adds E notation for floating point numbers (CASSANDRA-4927)
 * Detect (and warn) unintentional use of the cql2 thrift methods when cql3 was
   intended (CASSANDRA-5172)
 * cli: Quote ks and cf names in schema output when needed (CASSANDRA-5052)
 * Fix bad default for min/max timestamp in SSTableMetadata (CASSANDRA-5372)
 * Fix cf name extraction from manifest in Directories.migrateFile() (CASSANDRA-5242)
 * Support pluggable internode authentication (CASSANDRA-5401)
 * Replace mistaken usage of commons-logging with slf4j (CASSANDRA-5464)
 * Ensure Jackson dependency matches lib (CASSANDRA-5126)
 * Expose droppable tombstone ratio stats over JMX (CASSANDRA-5159)
Merged from 1.1:
 * Simplify CompressedRandomAccessReader to work around JDK FD bug (CASSANDRA-5088)
 * Improve handling a changing target throttle rate mid-compaction (CASSANDRA-5087)
 * Pig: correctly decode row keys in widerow mode (CASSANDRA-5098)
 * nodetool repair command now prints progress (CASSANDRA-4767)
 * fix user defined compaction to run against 1.1 data directory (CASSANDRA-5118)
 * Fix CQL3 BATCH authorization caching (CASSANDRA-5145)
 * fix get_count returns incorrect value with TTL (CASSANDRA-5099)
 * better handling for mid-compaction failure (CASSANDRA-5137)
 * convert default marshallers list to map for better readability (CASSANDRA-5109)
 * fix ConcurrentModificationException in getBootstrapSource (CASSANDRA-5170)
 * fix sstable maxtimestamp for row deletes and pre-1.1.1 sstables (CASSANDRA-5153)
 * Fix thread growth on node removal (CASSANDRA-5175)
 * Make Ec2Region's datacenter name configurable (CASSANDRA-5155)


1.2.0
 * Disallow counters in collections (CASSANDRA-5082)
 * cqlsh: add unit tests (CASSANDRA-3920)
 * fix default bloom_filter_fp_chance for LeveledCompactionStrategy (CASSANDRA-5093)
Merged from 1.1:
 * add validation for get_range_slices with start_key and end_token (CASSANDRA-5089)


1.2.0-rc2
 * fix nodetool ownership display with vnodes (CASSANDRA-5065)
 * cqlsh: add DESCRIBE KEYSPACES command (CASSANDRA-5060)
 * Fix potential infinite loop when reloading CFS (CASSANDRA-5064)
 * Fix SimpleAuthorizer example (CASSANDRA-5072)
 * cqlsh: force CL.ONE for tracing and system.schema* queries (CASSANDRA-5070)
 * Includes cassandra-shuffle in the debian package (CASSANDRA-5058)
Merged from 1.1:
 * fix multithreaded compaction deadlock (CASSANDRA-4492)
 * fix temporarily missing schema after upgrade from pre-1.1.5 (CASSANDRA-5061)
 * Fix ALTER TABLE overriding compression options with defaults
   (CASSANDRA-4996, 5066)
 * fix specifying and altering crc_check_chance (CASSANDRA-5053)
 * fix Murmur3Partitioner ownership% calculation (CASSANDRA-5076)
 * Don't expire columns sooner than they should in 2ndary indexes (CASSANDRA-5079)


1.2-rc1
 * rename rpc_timeout settings to request_timeout (CASSANDRA-5027)
 * add BF with 0.1 FP to LCS by default (CASSANDRA-5029)
 * Fix preparing insert queries (CASSANDRA-5016)
 * Fix preparing queries with counter increment (CASSANDRA-5022)
 * Fix preparing updates with collections (CASSANDRA-5017)
 * Don't generate UUID based on other node address (CASSANDRA-5002)
 * Fix message when trying to alter a clustering key type (CASSANDRA-5012)
 * Update IAuthenticator to match the new IAuthorizer (CASSANDRA-5003)
 * Fix inserting only a key in CQL3 (CASSANDRA-5040)
 * Fix CQL3 token() function when used with strings (CASSANDRA-5050)
Merged from 1.1:
 * reduce log spam from invalid counter shards (CASSANDRA-5026)
 * Improve schema propagation performance (CASSANDRA-5025)
 * Fix for IndexHelper.IndexFor throws OOB Exception (CASSANDRA-5030)
 * cqlsh: make it possible to describe thrift CFs (CASSANDRA-4827)
 * cqlsh: fix timestamp formatting on some platforms (CASSANDRA-5046)


1.2-beta3
 * make consistency level configurable in cqlsh (CASSANDRA-4829)
 * fix cqlsh rendering of blob fields (CASSANDRA-4970)
 * fix cqlsh DESCRIBE command (CASSANDRA-4913)
 * save truncation position in system table (CASSANDRA-4906)
 * Move CompressionMetadata off-heap (CASSANDRA-4937)
 * allow CLI to GET cql3 columnfamily data (CASSANDRA-4924)
 * Fix rare race condition in getExpireTimeForEndpoint (CASSANDRA-4402)
 * acquire references to overlapping sstables during compaction so bloom filter
   doesn't get free'd prematurely (CASSANDRA-4934)
 * Don't share slice query filter in CQL3 SelectStatement (CASSANDRA-4928)
 * Separate tracing from Log4J (CASSANDRA-4861)
 * Exclude gcable tombstones from merkle-tree computation (CASSANDRA-4905)
 * Better printing of AbstractBounds for tracing (CASSANDRA-4931)
 * Optimize mostRecentTombstone check in CC.collectAllData (CASSANDRA-4883)
 * Change stream session ID to UUID to avoid collision from same node (CASSANDRA-4813)
 * Use Stats.db when bulk loading if present (CASSANDRA-4957)
 * Skip repair on system_trace and keyspaces with RF=1 (CASSANDRA-4956)
 * (cql3) Remove arbitrary SELECT limit (CASSANDRA-4918)
 * Correctly handle prepared operation on collections (CASSANDRA-4945)
 * Fix CQL3 LIMIT (CASSANDRA-4877)
 * Fix Stress for CQL3 (CASSANDRA-4979)
 * Remove cassandra specific exceptions from JMX interface (CASSANDRA-4893)
 * (CQL3) Force using ALLOW FILTERING on potentially inefficient queries (CASSANDRA-4915)
 * (cql3) Fix adding column when the table has collections (CASSANDRA-4982)
 * (cql3) Fix allowing collections with compact storage (CASSANDRA-4990)
 * (cql3) Refuse ttl/writetime function on collections (CASSANDRA-4992)
 * Replace IAuthority with new IAuthorizer (CASSANDRA-4874)
 * clqsh: fix KEY pseudocolumn escaping when describing Thrift tables
   in CQL3 mode (CASSANDRA-4955)
 * add basic authentication support for Pig CassandraStorage (CASSANDRA-3042)
 * fix CQL2 ALTER TABLE compaction_strategy_class altering (CASSANDRA-4965)
Merged from 1.1:
 * Fall back to old describe_splits if d_s_ex is not available (CASSANDRA-4803)
 * Improve error reporting when streaming ranges fail (CASSANDRA-5009)
 * Fix cqlsh timestamp formatting of timezone info (CASSANDRA-4746)
 * Fix assertion failure with leveled compaction (CASSANDRA-4799)
 * Check for null end_token in get_range_slice (CASSANDRA-4804)
 * Remove all remnants of removed nodes (CASSANDRA-4840)
 * Add aut-reloading of the log4j file in debian package (CASSANDRA-4855)
 * Fix estimated row cache entry size (CASSANDRA-4860)
 * reset getRangeSlice filter after finishing a row for get_paged_slice
   (CASSANDRA-4919)
 * expunge row cache post-truncate (CASSANDRA-4940)
 * Allow static CF definition with compact storage (CASSANDRA-4910)
 * Fix endless loop/compaction of schema_* CFs due to broken timestamps (CASSANDRA-4880)
 * Fix 'wrong class type' assertion in CounterColumn (CASSANDRA-4976)


1.2-beta2
 * fp rate of 1.0 disables BF entirely; LCS defaults to 1.0 (CASSANDRA-4876)
 * off-heap bloom filters for row keys (CASSANDRA_4865)
 * add extension point for sstable components (CASSANDRA-4049)
 * improve tracing output (CASSANDRA-4852, 4862)
 * make TRACE verb droppable (CASSANDRA-4672)
 * fix BulkLoader recognition of CQL3 columnfamilies (CASSANDRA-4755)
 * Sort commitlog segments for replay by id instead of mtime (CASSANDRA-4793)
 * Make hint delivery asynchronous (CASSANDRA-4761)
 * Pluggable Thrift transport factories for CLI and cqlsh (CASSANDRA-4609, 4610)
 * cassandra-cli: allow Double value type to be inserted to a column (CASSANDRA-4661)
 * Add ability to use custom TServerFactory implementations (CASSANDRA-4608)
 * optimize batchlog flushing to skip successful batches (CASSANDRA-4667)
 * include metadata for system keyspace itself in schema tables (CASSANDRA-4416)
 * add check to PropertyFileSnitch to verify presence of location for
   local node (CASSANDRA-4728)
 * add PBSPredictor consistency modeler (CASSANDRA-4261)
 * remove vestiges of Thrift unframed mode (CASSANDRA-4729)
 * optimize single-row PK lookups (CASSANDRA-4710)
 * adjust blockFor calculation to account for pending ranges due to node 
   movement (CASSANDRA-833)
 * Change CQL version to 3.0.0 and stop accepting 3.0.0-beta1 (CASSANDRA-4649)
 * (CQL3) Make prepared statement global instead of per connection 
   (CASSANDRA-4449)
 * Fix scrubbing of CQL3 created tables (CASSANDRA-4685)
 * (CQL3) Fix validation when using counter and regular columns in the same 
   table (CASSANDRA-4706)
 * Fix bug starting Cassandra with simple authentication (CASSANDRA-4648)
 * Add support for batchlog in CQL3 (CASSANDRA-4545, 4738)
 * Add support for multiple column family outputs in CFOF (CASSANDRA-4208)
 * Support repairing only the local DC nodes (CASSANDRA-4747)
 * Use rpc_address for binary protocol and change default port (CASSANDRA-4751)
 * Fix use of collections in prepared statements (CASSANDRA-4739)
 * Store more information into peers table (CASSANDRA-4351, 4814)
 * Configurable bucket size for size tiered compaction (CASSANDRA-4704)
 * Run leveled compaction in parallel (CASSANDRA-4310)
 * Fix potential NPE during CFS reload (CASSANDRA-4786)
 * Composite indexes may miss results (CASSANDRA-4796)
 * Move consistency level to the protocol level (CASSANDRA-4734, 4824)
 * Fix Subcolumn slice ends not respected (CASSANDRA-4826)
 * Fix Assertion error in cql3 select (CASSANDRA-4783)
 * Fix list prepend logic (CQL3) (CASSANDRA-4835)
 * Add booleans as literals in CQL3 (CASSANDRA-4776)
 * Allow renaming PK columns in CQL3 (CASSANDRA-4822)
 * Fix binary protocol NEW_NODE event (CASSANDRA-4679)
 * Fix potential infinite loop in tombstone compaction (CASSANDRA-4781)
 * Remove system tables accounting from schema (CASSANDRA-4850)
 * (cql3) Force provided columns in clustering key order in 
   'CLUSTERING ORDER BY' (CASSANDRA-4881)
 * Fix composite index bug (CASSANDRA-4884)
 * Fix short read protection for CQL3 (CASSANDRA-4882)
 * Add tracing support to the binary protocol (CASSANDRA-4699)
 * (cql3) Don't allow prepared marker inside collections (CASSANDRA-4890)
 * Re-allow order by on non-selected columns (CASSANDRA-4645)
 * Bug when composite index is created in a table having collections (CASSANDRA-4909)
 * log index scan subject in CompositesSearcher (CASSANDRA-4904)
Merged from 1.1:
 * add get[Row|Key]CacheEntries to CacheServiceMBean (CASSANDRA-4859)
 * fix get_paged_slice to wrap to next row correctly (CASSANDRA-4816)
 * fix indexing empty column values (CASSANDRA-4832)
 * allow JdbcDate to compose null Date objects (CASSANDRA-4830)
 * fix possible stackoverflow when compacting 1000s of sstables
   (CASSANDRA-4765)
 * fix wrong leveled compaction progress calculation (CASSANDRA-4807)
 * add a close() method to CRAR to prevent leaking file descriptors (CASSANDRA-4820)
 * fix potential infinite loop in get_count (CASSANDRA-4833)
 * fix compositeType.{get/from}String methods (CASSANDRA-4842)
 * (CQL) fix CREATE COLUMNFAMILY permissions check (CASSANDRA-4864)
 * Fix DynamicCompositeType same type comparison (CASSANDRA-4711)
 * Fix duplicate SSTable reference when stream session failed (CASSANDRA-3306)
 * Allow static CF definition with compact storage (CASSANDRA-4910)
 * Fix endless loop/compaction of schema_* CFs due to broken timestamps (CASSANDRA-4880)
 * Fix 'wrong class type' assertion in CounterColumn (CASSANDRA-4976)


1.2-beta1
 * add atomic_batch_mutate (CASSANDRA-4542, -4635)
 * increase default max_hint_window_in_ms to 3h (CASSANDRA-4632)
 * include message initiation time to replicas so they can more
   accurately drop timed-out requests (CASSANDRA-2858)
 * fix clientutil.jar dependencies (CASSANDRA-4566)
 * optimize WriteResponse (CASSANDRA-4548)
 * new metrics (CASSANDRA-4009)
 * redesign KEYS indexes to avoid read-before-write (CASSANDRA-2897)
 * debug tracing (CASSANDRA-1123)
 * parallelize row cache loading (CASSANDRA-4282)
 * Make compaction, flush JBOD-aware (CASSANDRA-4292)
 * run local range scans on the read stage (CASSANDRA-3687)
 * clean up ioexceptions (CASSANDRA-2116)
 * add disk_failure_policy (CASSANDRA-2118)
 * Introduce new json format with row level deletion (CASSANDRA-4054)
 * remove redundant "name" column from schema_keyspaces (CASSANDRA-4433)
 * improve "nodetool ring" handling of multi-dc clusters (CASSANDRA-3047)
 * update NTS calculateNaturalEndpoints to be O(N log N) (CASSANDRA-3881)
 * split up rpc timeout by operation type (CASSANDRA-2819)
 * rewrite key cache save/load to use only sequential i/o (CASSANDRA-3762)
 * update MS protocol with a version handshake + broadcast address id
   (CASSANDRA-4311)
 * multithreaded hint replay (CASSANDRA-4189)
 * add inter-node message compression (CASSANDRA-3127)
 * remove COPP (CASSANDRA-2479)
 * Track tombstone expiration and compact when tombstone content is
   higher than a configurable threshold, default 20% (CASSANDRA-3442, 4234)
 * update MurmurHash to version 3 (CASSANDRA-2975)
 * (CLI) track elapsed time for `delete' operation (CASSANDRA-4060)
 * (CLI) jline version is bumped to 1.0 to properly  support
   'delete' key function (CASSANDRA-4132)
 * Save IndexSummary into new SSTable 'Summary' component (CASSANDRA-2392, 4289)
 * Add support for range tombstones (CASSANDRA-3708)
 * Improve MessagingService efficiency (CASSANDRA-3617)
 * Avoid ID conflicts from concurrent schema changes (CASSANDRA-3794)
 * Set thrift HSHA server thread limit to unlimited by default (CASSANDRA-4277)
 * Avoids double serialization of CF id in RowMutation messages
   (CASSANDRA-4293)
 * stream compressed sstables directly with java nio (CASSANDRA-4297)
 * Support multiple ranges in SliceQueryFilter (CASSANDRA-3885)
 * Add column metadata to system column families (CASSANDRA-4018)
 * (cql3) Always use composite types by default (CASSANDRA-4329)
 * (cql3) Add support for set, map and list (CASSANDRA-3647)
 * Validate date type correctly (CASSANDRA-4441)
 * (cql3) Allow definitions with only a PK (CASSANDRA-4361)
 * (cql3) Add support for row key composites (CASSANDRA-4179)
 * improve DynamicEndpointSnitch by using reservoir sampling (CASSANDRA-4038)
 * (cql3) Add support for 2ndary indexes (CASSANDRA-3680)
 * (cql3) fix defining more than one PK to be invalid (CASSANDRA-4477)
 * remove schema agreement checking from all external APIs (Thrift, CQL and CQL3) (CASSANDRA-4487)
 * add Murmur3Partitioner and make it default for new installations (CASSANDRA-3772, 4621)
 * (cql3) update pseudo-map syntax to use map syntax (CASSANDRA-4497)
 * Finer grained exceptions hierarchy and provides error code with exceptions (CASSANDRA-3979)
 * Adds events push to binary protocol (CASSANDRA-4480)
 * Rewrite nodetool help (CASSANDRA-2293)
 * Make CQL3 the default for CQL (CASSANDRA-4640)
 * update stress tool to be able to use CQL3 (CASSANDRA-4406)
 * Accept all thrift update on CQL3 cf but don't expose their metadata (CASSANDRA-4377)
 * Replace Throttle with Guava's RateLimiter for HintedHandOff (CASSANDRA-4541)
 * fix counter add/get using CQL2 and CQL3 in stress tool (CASSANDRA-4633)
 * Add sstable count per level to cfstats (CASSANDRA-4537)
 * (cql3) Add ALTER KEYSPACE statement (CASSANDRA-4611)
 * (cql3) Allow defining default consistency levels (CASSANDRA-4448)
 * (cql3) Fix queries using LIMIT missing results (CASSANDRA-4579)
 * fix cross-version gossip messaging (CASSANDRA-4576)
 * added inet data type (CASSANDRA-4627)


1.1.6
 * Wait for writes on synchronous read digest mismatch (CASSANDRA-4792)
 * fix commitlog replay for nanotime-infected sstables (CASSANDRA-4782)
 * preflight check ttl for maximum of 20 years (CASSANDRA-4771)
 * (Pig) fix widerow input with single column rows (CASSANDRA-4789)
 * Fix HH to compact with correct gcBefore, which avoids wiping out
   undelivered hints (CASSANDRA-4772)
 * LCS will merge up to 32 L0 sstables as intended (CASSANDRA-4778)
 * NTS will default unconfigured DC replicas to zero (CASSANDRA-4675)
 * use default consistency level in counter validation if none is
   explicitly provide (CASSANDRA-4700)
 * Improve IAuthority interface by introducing fine-grained
   access permissions and grant/revoke commands (CASSANDRA-4490, 4644)
 * fix assumption error in CLI when updating/describing keyspace 
   (CASSANDRA-4322)
 * Adds offline sstablescrub to debian packaging (CASSANDRA-4642)
 * Automatic fixing of overlapping leveled sstables (CASSANDRA-4644)
 * fix error when using ORDER BY with extended selections (CASSANDRA-4689)
 * (CQL3) Fix validation for IN queries for non-PK cols (CASSANDRA-4709)
 * fix re-created keyspace disappering after 1.1.5 upgrade 
   (CASSANDRA-4698, 4752)
 * (CLI) display elapsed time in 2 fraction digits (CASSANDRA-3460)
 * add authentication support to sstableloader (CASSANDRA-4712)
 * Fix CQL3 'is reversed' logic (CASSANDRA-4716, 4759)
 * (CQL3) Don't return ReversedType in result set metadata (CASSANDRA-4717)
 * Backport adding AlterKeyspace statement (CASSANDRA-4611)
 * (CQL3) Correcty accept upper-case data types (CASSANDRA-4770)
 * Add binary protocol events for schema changes (CASSANDRA-4684)
Merged from 1.0:
 * Switch from NBHM to CHM in MessagingService's callback map, which
   prevents OOM in long-running instances (CASSANDRA-4708)


1.1.5
 * add SecondaryIndex.reload API (CASSANDRA-4581)
 * use millis + atomicint for commitlog segment creation instead of
   nanotime, which has issues under some hypervisors (CASSANDRA-4601)
 * fix FD leak in slice queries (CASSANDRA-4571)
 * avoid recursion in leveled compaction (CASSANDRA-4587)
 * increase stack size under Java7 to 180K
 * Log(info) schema changes (CASSANDRA-4547)
 * Change nodetool setcachecapcity to manipulate global caches (CASSANDRA-4563)
 * (cql3) fix setting compaction strategy (CASSANDRA-4597)
 * fix broken system.schema_* timestamps on system startup (CASSANDRA-4561)
 * fix wrong skip of cache saving (CASSANDRA-4533)
 * Avoid NPE when lost+found is in data dir (CASSANDRA-4572)
 * Respect five-minute flush moratorium after initial CL replay (CASSANDRA-4474)
 * Adds ntp as recommended in debian packaging (CASSANDRA-4606)
 * Configurable transport in CF Record{Reader|Writer} (CASSANDRA-4558)
 * (cql3) fix potential NPE with both equal and unequal restriction (CASSANDRA-4532)
 * (cql3) improves ORDER BY validation (CASSANDRA-4624)
 * Fix potential deadlock during counter writes (CASSANDRA-4578)
 * Fix cql error with ORDER BY when using IN (CASSANDRA-4612)
Merged from 1.0:
 * increase Xss to 160k to accomodate latest 1.6 JVMs (CASSANDRA-4602)
 * fix toString of hint destination tokens (CASSANDRA-4568)
 * Fix multiple values for CurrentLocal NodeID (CASSANDRA-4626)


1.1.4
 * fix offline scrub to catch >= out of order rows (CASSANDRA-4411)
 * fix cassandra-env.sh on RHEL and other non-dash-based systems 
   (CASSANDRA-4494)
Merged from 1.0:
 * (Hadoop) fix setting key length for old-style mapred api (CASSANDRA-4534)
 * (Hadoop) fix iterating through a resultset consisting entirely
   of tombstoned rows (CASSANDRA-4466)
 * Fix multiple values for CurrentLocal NodeID (CASSANDRA-4626)


1.1.3
 * (cqlsh) add COPY TO (CASSANDRA-4434)
 * munmap commitlog segments before rename (CASSANDRA-4337)
 * (JMX) rename getRangeKeySample to sampleKeyRange to avoid returning
   multi-MB results as an attribute (CASSANDRA-4452)
 * flush based on data size, not throughput; overwritten columns no 
   longer artificially inflate liveRatio (CASSANDRA-4399)
 * update default commitlog segment size to 32MB and total commitlog
   size to 32/1024 MB for 32/64 bit JVMs, respectively (CASSANDRA-4422)
 * avoid using global partitioner to estimate ranges in index sstables
   (CASSANDRA-4403)
 * restore pre-CASSANDRA-3862 approach to removing expired tombstones
   from row cache during compaction (CASSANDRA-4364)
 * (stress) support for CQL prepared statements (CASSANDRA-3633)
 * Correctly catch exception when Snappy cannot be loaded (CASSANDRA-4400)
 * (cql3) Support ORDER BY when IN condition is given in WHERE clause (CASSANDRA-4327)
 * (cql3) delete "component_index" column on DROP TABLE call (CASSANDRA-4420)
 * change nanoTime() to currentTimeInMillis() in schema related code (CASSANDRA-4432)
 * add a token generation tool (CASSANDRA-3709)
 * Fix LCS bug with sstable containing only 1 row (CASSANDRA-4411)
 * fix "Can't Modify Index Name" problem on CF update (CASSANDRA-4439)
 * Fix assertion error in getOverlappingSSTables during repair (CASSANDRA-4456)
 * fix nodetool's setcompactionthreshold command (CASSANDRA-4455)
 * Ensure compacted files are never used, to avoid counter overcount (CASSANDRA-4436)
Merged from 1.0:
 * Push the validation of secondary index values to the SecondaryIndexManager (CASSANDRA-4240)
 * (Hadoop) fix iterating through a resultset consisting entirely
   of tombstoned rows (CASSANDRA-4466)
 * allow dropping columns shadowed by not-yet-expired supercolumn or row
   tombstones in PrecompactedRow (CASSANDRA-4396)


1.1.2
 * Fix cleanup not deleting index entries (CASSANDRA-4379)
 * Use correct partitioner when saving + loading caches (CASSANDRA-4331)
 * Check schema before trying to export sstable (CASSANDRA-2760)
 * Raise a meaningful exception instead of NPE when PFS encounters
   an unconfigured node + no default (CASSANDRA-4349)
 * fix bug in sstable blacklisting with LCS (CASSANDRA-4343)
 * LCS no longer promotes tiny sstables out of L0 (CASSANDRA-4341)
 * skip tombstones during hint replay (CASSANDRA-4320)
 * fix NPE in compactionstats (CASSANDRA-4318)
 * enforce 1m min keycache for auto (CASSANDRA-4306)
 * Have DeletedColumn.isMFD always return true (CASSANDRA-4307)
 * (cql3) exeption message for ORDER BY constraints said primary filter can be
    an IN clause, which is misleading (CASSANDRA-4319)
 * (cql3) Reject (not yet supported) creation of 2ndardy indexes on tables with
   composite primary keys (CASSANDRA-4328)
 * Set JVM stack size to 160k for java 7 (CASSANDRA-4275)
 * cqlsh: add COPY command to load data from CSV flat files (CASSANDRA-4012)
 * CFMetaData.fromThrift to throw ConfigurationException upon error (CASSANDRA-4353)
 * Use CF comparator to sort indexed columns in SecondaryIndexManager
   (CASSANDRA-4365)
 * add strategy_options to the KSMetaData.toString() output (CASSANDRA-4248)
 * (cql3) fix range queries containing unqueried results (CASSANDRA-4372)
 * (cql3) allow updating column_alias types (CASSANDRA-4041)
 * (cql3) Fix deletion bug (CASSANDRA-4193)
 * Fix computation of overlapping sstable for leveled compaction (CASSANDRA-4321)
 * Improve scrub and allow to run it offline (CASSANDRA-4321)
 * Fix assertionError in StorageService.bulkLoad (CASSANDRA-4368)
 * (cqlsh) add option to authenticate to a keyspace at startup (CASSANDRA-4108)
 * (cqlsh) fix ASSUME functionality (CASSANDRA-4352)
 * Fix ColumnFamilyRecordReader to not return progress > 100% (CASSANDRA-3942)
Merged from 1.0:
 * Set gc_grace on index CF to 0 (CASSANDRA-4314)


1.1.1
 * add populate_io_cache_on_flush option (CASSANDRA-2635)
 * allow larger cache capacities than 2GB (CASSANDRA-4150)
 * add getsstables command to nodetool (CASSANDRA-4199)
 * apply parent CF compaction settings to secondary index CFs (CASSANDRA-4280)
 * preserve commitlog size cap when recycling segments at startup
   (CASSANDRA-4201)
 * (Hadoop) fix split generation regression (CASSANDRA-4259)
 * ignore min/max compactions settings in LCS, while preserving
   behavior that min=max=0 disables autocompaction (CASSANDRA-4233)
 * log number of rows read from saved cache (CASSANDRA-4249)
 * calculate exact size required for cleanup operations (CASSANDRA-1404)
 * avoid blocking additional writes during flush when the commitlog
   gets behind temporarily (CASSANDRA-1991)
 * enable caching on index CFs based on data CF cache setting (CASSANDRA-4197)
 * warn on invalid replication strategy creation options (CASSANDRA-4046)
 * remove [Freeable]Memory finalizers (CASSANDRA-4222)
 * include tombstone size in ColumnFamily.size, which can prevent OOM
   during sudden mass delete operations by yielding a nonzero liveRatio
   (CASSANDRA-3741)
 * Open 1 sstableScanner per level for leveled compaction (CASSANDRA-4142)
 * Optimize reads when row deletion timestamps allow us to restrict
   the set of sstables we check (CASSANDRA-4116)
 * add support for commitlog archiving and point-in-time recovery
   (CASSANDRA-3690)
 * avoid generating redundant compaction tasks during streaming
   (CASSANDRA-4174)
 * add -cf option to nodetool snapshot, and takeColumnFamilySnapshot to
   StorageService mbean (CASSANDRA-556)
 * optimize cleanup to drop entire sstables where possible (CASSANDRA-4079)
 * optimize truncate when autosnapshot is disabled (CASSANDRA-4153)
 * update caches to use byte[] keys to reduce memory overhead (CASSANDRA-3966)
 * add column limit to cli (CASSANDRA-3012, 4098)
 * clean up and optimize DataOutputBuffer, used by CQL compression and
   CompositeType (CASSANDRA-4072)
 * optimize commitlog checksumming (CASSANDRA-3610)
 * identify and blacklist corrupted SSTables from future compactions 
   (CASSANDRA-2261)
 * Move CfDef and KsDef validation out of thrift (CASSANDRA-4037)
 * Expose API to repair a user provided range (CASSANDRA-3912)
 * Add way to force the cassandra-cli to refresh its schema (CASSANDRA-4052)
 * Avoid having replicate on write tasks stacking up at CL.ONE (CASSANDRA-2889)
 * (cql3) Backwards compatibility for composite comparators in non-cql3-aware
   clients (CASSANDRA-4093)
 * (cql3) Fix order by for reversed queries (CASSANDRA-4160)
 * (cql3) Add ReversedType support (CASSANDRA-4004)
 * (cql3) Add timeuuid type (CASSANDRA-4194)
 * (cql3) Minor fixes (CASSANDRA-4185)
 * (cql3) Fix prepared statement in BATCH (CASSANDRA-4202)
 * (cql3) Reduce the list of reserved keywords (CASSANDRA-4186)
 * (cql3) Move max/min compaction thresholds to compaction strategy options
   (CASSANDRA-4187)
 * Fix exception during move when localhost is the only source (CASSANDRA-4200)
 * (cql3) Allow paging through non-ordered partitioner results (CASSANDRA-3771)
 * (cql3) Fix drop index (CASSANDRA-4192)
 * (cql3) Don't return range ghosts anymore (CASSANDRA-3982)
 * fix re-creating Keyspaces/ColumnFamilies with the same name as dropped
   ones (CASSANDRA-4219)
 * fix SecondaryIndex LeveledManifest save upon snapshot (CASSANDRA-4230)
 * fix missing arrayOffset in FBUtilities.hash (CASSANDRA-4250)
 * (cql3) Add name of parameters in CqlResultSet (CASSANDRA-4242)
 * (cql3) Correctly validate order by queries (CASSANDRA-4246)
 * rename stress to cassandra-stress for saner packaging (CASSANDRA-4256)
 * Fix exception on colum metadata with non-string comparator (CASSANDRA-4269)
 * Check for unknown/invalid compression options (CASSANDRA-4266)
 * (cql3) Adds simple access to column timestamp and ttl (CASSANDRA-4217)
 * (cql3) Fix range queries with secondary indexes (CASSANDRA-4257)
 * Better error messages from improper input in cli (CASSANDRA-3865)
 * Try to stop all compaction upon Keyspace or ColumnFamily drop (CASSANDRA-4221)
 * (cql3) Allow keyspace properties to contain hyphens (CASSANDRA-4278)
 * (cql3) Correctly validate keyspace access in create table (CASSANDRA-4296)
 * Avoid deadlock in migration stage (CASSANDRA-3882)
 * Take supercolumn names and deletion info into account in memtable throughput
   (CASSANDRA-4264)
 * Add back backward compatibility for old style replication factor (CASSANDRA-4294)
 * Preserve compatibility with pre-1.1 index queries (CASSANDRA-4262)
Merged from 1.0:
 * Fix super columns bug where cache is not updated (CASSANDRA-4190)
 * fix maxTimestamp to include row tombstones (CASSANDRA-4116)
 * (CLI) properly handle quotes in create/update keyspace commands (CASSANDRA-4129)
 * Avoids possible deadlock during bootstrap (CASSANDRA-4159)
 * fix stress tool that hangs forever on timeout or error (CASSANDRA-4128)
 * stress tool to return appropriate exit code on failure (CASSANDRA-4188)
 * fix compaction NPE when out of disk space and assertions disabled
   (CASSANDRA-3985)
 * synchronize LCS getEstimatedTasks to avoid CME (CASSANDRA-4255)
 * ensure unique streaming session id's (CASSANDRA-4223)
 * kick off background compaction when min/max thresholds change 
   (CASSANDRA-4279)
 * improve ability of STCS.getBuckets to deal with 100s of 1000s of
   sstables, such as when convertinb back from LCS (CASSANDRA-4287)
 * Oversize integer in CQL throws NumberFormatException (CASSANDRA-4291)
 * fix 1.0.x node join to mixed version cluster, other nodes >= 1.1 (CASSANDRA-4195)
 * Fix LCS splitting sstable base on uncompressed size (CASSANDRA-4419)
 * Push the validation of secondary index values to the SecondaryIndexManager (CASSANDRA-4240)
 * Don't purge columns during upgradesstables (CASSANDRA-4462)
 * Make cqlsh work with piping (CASSANDRA-4113)
 * Validate arguments for nodetool decommission (CASSANDRA-4061)
 * Report thrift status in nodetool info (CASSANDRA-4010)


1.1.0-final
 * average a reduced liveRatio estimate with the previous one (CASSANDRA-4065)
 * Allow KS and CF names up to 48 characters (CASSANDRA-4157)
 * fix stress build (CASSANDRA-4140)
 * add time remaining estimate to nodetool compactionstats (CASSANDRA-4167)
 * (cql) fix NPE in cql3 ALTER TABLE (CASSANDRA-4163)
 * (cql) Add support for CL.TWO and CL.THREE in CQL (CASSANDRA-4156)
 * (cql) Fix type in CQL3 ALTER TABLE preventing update (CASSANDRA-4170)
 * (cql) Throw invalid exception from CQL3 on obsolete options (CASSANDRA-4171)
 * (cqlsh) fix recognizing uppercase SELECT keyword (CASSANDRA-4161)
 * Pig: wide row support (CASSANDRA-3909)
Merged from 1.0:
 * avoid streaming empty files with bulk loader if sstablewriter errors out
   (CASSANDRA-3946)


1.1-rc1
 * Include stress tool in binary builds (CASSANDRA-4103)
 * (Hadoop) fix wide row iteration when last row read was deleted
   (CASSANDRA-4154)
 * fix read_repair_chance to really default to 0.1 in the cli (CASSANDRA-4114)
 * Adds caching and bloomFilterFpChange to CQL options (CASSANDRA-4042)
 * Adds posibility to autoconfigure size of the KeyCache (CASSANDRA-4087)
 * fix KEYS index from skipping results (CASSANDRA-3996)
 * Remove sliced_buffer_size_in_kb dead option (CASSANDRA-4076)
 * make loadNewSStable preserve sstable version (CASSANDRA-4077)
 * Respect 1.0 cache settings as much as possible when upgrading 
   (CASSANDRA-4088)
 * relax path length requirement for sstable files when upgrading on 
   non-Windows platforms (CASSANDRA-4110)
 * fix terminination of the stress.java when errors were encountered
   (CASSANDRA-4128)
 * Move CfDef and KsDef validation out of thrift (CASSANDRA-4037)
 * Fix get_paged_slice (CASSANDRA-4136)
 * CQL3: Support slice with exclusive start and stop (CASSANDRA-3785)
Merged from 1.0:
 * support PropertyFileSnitch in bulk loader (CASSANDRA-4145)
 * add auto_snapshot option allowing disabling snapshot before drop/truncate
   (CASSANDRA-3710)
 * allow short snitch names (CASSANDRA-4130)


1.1-beta2
 * rename loaded sstables to avoid conflicts with local snapshots
   (CASSANDRA-3967)
 * start hint replay as soon as FD notifies that the target is back up
   (CASSANDRA-3958)
 * avoid unproductive deserializing of cached rows during compaction
   (CASSANDRA-3921)
 * fix concurrency issues with CQL keyspace creation (CASSANDRA-3903)
 * Show Effective Owership via Nodetool ring <keyspace> (CASSANDRA-3412)
 * Update ORDER BY syntax for CQL3 (CASSANDRA-3925)
 * Fix BulkRecordWriter to not throw NPE if reducer gets no map data from Hadoop (CASSANDRA-3944)
 * Fix bug with counters in super columns (CASSANDRA-3821)
 * Remove deprecated merge_shard_chance (CASSANDRA-3940)
 * add a convenient way to reset a node's schema (CASSANDRA-2963)
 * fix for intermittent SchemaDisagreementException (CASSANDRA-3884)
 * CLI `list <CF>` to limit number of columns and their order (CASSANDRA-3012)
 * ignore deprecated KsDef/CfDef/ColumnDef fields in native schema (CASSANDRA-3963)
 * CLI to report when unsupported column_metadata pair was given (CASSANDRA-3959)
 * reincarnate removed and deprecated KsDef/CfDef attributes (CASSANDRA-3953)
 * Fix race between writes and read for cache (CASSANDRA-3862)
 * perform static initialization of StorageProxy on start-up (CASSANDRA-3797)
 * support trickling fsync() on writes (CASSANDRA-3950)
 * expose counters for unavailable/timeout exceptions given to thrift clients (CASSANDRA-3671)
 * avoid quadratic startup time in LeveledManifest (CASSANDRA-3952)
 * Add type information to new schema_ columnfamilies and remove thrift
   serialization for schema (CASSANDRA-3792)
 * add missing column validator options to the CLI help (CASSANDRA-3926)
 * skip reading saved key cache if CF's caching strategy is NONE or ROWS_ONLY (CASSANDRA-3954)
 * Unify migration code (CASSANDRA-4017)
Merged from 1.0:
 * cqlsh: guess correct version of Python for Arch Linux (CASSANDRA-4090)
 * (CLI) properly handle quotes in create/update keyspace commands (CASSANDRA-4129)
 * Avoids possible deadlock during bootstrap (CASSANDRA-4159)
 * fix stress tool that hangs forever on timeout or error (CASSANDRA-4128)
 * Fix super columns bug where cache is not updated (CASSANDRA-4190)
 * stress tool to return appropriate exit code on failure (CASSANDRA-4188)


1.0.9
 * improve index sampling performance (CASSANDRA-4023)
 * always compact away deleted hints immediately after handoff (CASSANDRA-3955)
 * delete hints from dropped ColumnFamilies on handoff instead of
   erroring out (CASSANDRA-3975)
 * add CompositeType ref to the CLI doc for create/update column family (CASSANDRA-3980)
 * Pig: support Counter ColumnFamilies (CASSANDRA-3973)
 * Pig: Composite column support (CASSANDRA-3684)
 * Avoid NPE during repair when a keyspace has no CFs (CASSANDRA-3988)
 * Fix division-by-zero error on get_slice (CASSANDRA-4000)
 * don't change manifest level for cleanup, scrub, and upgradesstables
   operations under LeveledCompactionStrategy (CASSANDRA-3989, 4112)
 * fix race leading to super columns assertion failure (CASSANDRA-3957)
 * fix NPE on invalid CQL delete command (CASSANDRA-3755)
 * allow custom types in CLI's assume command (CASSANDRA-4081)
 * fix totalBytes count for parallel compactions (CASSANDRA-3758)
 * fix intermittent NPE in get_slice (CASSANDRA-4095)
 * remove unnecessary asserts in native code interfaces (CASSANDRA-4096)
 * Validate blank keys in CQL to avoid assertion errors (CASSANDRA-3612)
 * cqlsh: fix bad decoding of some column names (CASSANDRA-4003)
 * cqlsh: fix incorrect padding with unicode chars (CASSANDRA-4033)
 * Fix EC2 snitch incorrectly reporting region (CASSANDRA-4026)
 * Shut down thrift during decommission (CASSANDRA-4086)
 * Expose nodetool cfhistograms for 2ndary indexes (CASSANDRA-4063)
Merged from 0.8:
 * Fix ConcurrentModificationException in gossiper (CASSANDRA-4019)


1.1-beta1
 * (cqlsh)
   + add SOURCE and CAPTURE commands, and --file option (CASSANDRA-3479)
   + add ALTER COLUMNFAMILY WITH (CASSANDRA-3523)
   + bundle Python dependencies with Cassandra (CASSANDRA-3507)
   + added to Debian package (CASSANDRA-3458)
   + display byte data instead of erroring out on decode failure 
     (CASSANDRA-3874)
 * add nodetool rebuild_index (CASSANDRA-3583)
 * add nodetool rangekeysample (CASSANDRA-2917)
 * Fix streaming too much data during move operations (CASSANDRA-3639)
 * Nodetool and CLI connect to localhost by default (CASSANDRA-3568)
 * Reduce memory used by primary index sample (CASSANDRA-3743)
 * (Hadoop) separate input/output configurations (CASSANDRA-3197, 3765)
 * avoid returning internal Cassandra classes over JMX (CASSANDRA-2805)
 * add row-level isolation via SnapTree (CASSANDRA-2893)
 * Optimize key count estimation when opening sstable on startup
   (CASSANDRA-2988)
 * multi-dc replication optimization supporting CL > ONE (CASSANDRA-3577)
 * add command to stop compactions (CASSANDRA-1740, 3566, 3582)
 * multithreaded streaming (CASSANDRA-3494)
 * removed in-tree redhat spec (CASSANDRA-3567)
 * "defragment" rows for name-based queries under STCS, again (CASSANDRA-2503)
 * Recycle commitlog segments for improved performance 
   (CASSANDRA-3411, 3543, 3557, 3615)
 * update size-tiered compaction to prioritize small tiers (CASSANDRA-2407)
 * add message expiration logic to OutboundTcpConnection (CASSANDRA-3005)
 * off-heap cache to use sun.misc.Unsafe instead of JNA (CASSANDRA-3271)
 * EACH_QUORUM is only supported for writes (CASSANDRA-3272)
 * replace compactionlock use in schema migration by checking CFS.isValid
   (CASSANDRA-3116)
 * recognize that "SELECT first ... *" isn't really "SELECT *" (CASSANDRA-3445)
 * Use faster bytes comparison (CASSANDRA-3434)
 * Bulk loader is no longer a fat client, (HADOOP) bulk load output format
   (CASSANDRA-3045)
 * (Hadoop) add support for KeyRange.filter
 * remove assumption that keys and token are in bijection
   (CASSANDRA-1034, 3574, 3604)
 * always remove endpoints from delevery queue in HH (CASSANDRA-3546)
 * fix race between cf flush and its 2ndary indexes flush (CASSANDRA-3547)
 * fix potential race in AES when a repair fails (CASSANDRA-3548)
 * Remove columns shadowed by a deleted container even when we cannot purge
   (CASSANDRA-3538)
 * Improve memtable slice iteration performance (CASSANDRA-3545)
 * more efficient allocation of small bloom filters (CASSANDRA-3618)
 * Use separate writer thread in SSTableSimpleUnsortedWriter (CASSANDRA-3619)
 * fsync the directory after new sstable or commitlog segment are created (CASSANDRA-3250)
 * fix minor issues reported by FindBugs (CASSANDRA-3658)
 * global key/row caches (CASSANDRA-3143, 3849)
 * optimize memtable iteration during range scan (CASSANDRA-3638)
 * introduce 'crc_check_chance' in CompressionParameters to support
   a checksum percentage checking chance similarly to read-repair (CASSANDRA-3611)
 * a way to deactivate global key/row cache on per-CF basis (CASSANDRA-3667)
 * fix LeveledCompactionStrategy broken because of generation pre-allocation
   in LeveledManifest (CASSANDRA-3691)
 * finer-grained control over data directories (CASSANDRA-2749)
 * Fix ClassCastException during hinted handoff (CASSANDRA-3694)
 * Upgrade Thrift to 0.7 (CASSANDRA-3213)
 * Make stress.java insert operation to use microseconds (CASSANDRA-3725)
 * Allows (internally) doing a range query with a limit of columns instead of
   rows (CASSANDRA-3742)
 * Allow rangeSlice queries to be start/end inclusive/exclusive (CASSANDRA-3749)
 * Fix BulkLoader to support new SSTable layout and add stream
   throttling to prevent an NPE when there is no yaml config (CASSANDRA-3752)
 * Allow concurrent schema migrations (CASSANDRA-1391, 3832)
 * Add SnapshotCommand to trigger snapshot on remote node (CASSANDRA-3721)
 * Make CFMetaData conversions to/from thrift/native schema inverses
   (CASSANDRA_3559)
 * Add initial code for CQL 3.0-beta (CASSANDRA-2474, 3781, 3753)
 * Add wide row support for ColumnFamilyInputFormat (CASSANDRA-3264)
 * Allow extending CompositeType comparator (CASSANDRA-3657)
 * Avoids over-paging during get_count (CASSANDRA-3798)
 * Add new command to rebuild a node without (repair) merkle tree calculations
   (CASSANDRA-3483, 3922)
 * respect not only row cache capacity but caching mode when
   trying to read data (CASSANDRA-3812)
 * fix system tests (CASSANDRA-3827)
 * CQL support for altering row key type in ALTER TABLE (CASSANDRA-3781)
 * turn compression on by default (CASSANDRA-3871)
 * make hexToBytes refuse invalid input (CASSANDRA-2851)
 * Make secondary indexes CF inherit compression and compaction from their
   parent CF (CASSANDRA-3877)
 * Finish cleanup up tombstone purge code (CASSANDRA-3872)
 * Avoid NPE on aboarted stream-out sessions (CASSANDRA-3904)
 * BulkRecordWriter throws NPE for counter columns (CASSANDRA-3906)
 * Support compression using BulkWriter (CASSANDRA-3907)


1.0.8
 * fix race between cleanup and flush on secondary index CFSes (CASSANDRA-3712)
 * avoid including non-queried nodes in rangeslice read repair
   (CASSANDRA-3843)
 * Only snapshot CF being compacted for snapshot_before_compaction 
   (CASSANDRA-3803)
 * Log active compactions in StatusLogger (CASSANDRA-3703)
 * Compute more accurate compaction score per level (CASSANDRA-3790)
 * Return InvalidRequest when using a keyspace that doesn't exist
   (CASSANDRA-3764)
 * disallow user modification of System keyspace (CASSANDRA-3738)
 * allow using sstable2json on secondary index data (CASSANDRA-3738)
 * (cqlsh) add DESCRIBE COLUMNFAMILIES (CASSANDRA-3586)
 * (cqlsh) format blobs correctly and use colors to improve output
   readability (CASSANDRA-3726)
 * synchronize BiMap of bootstrapping tokens (CASSANDRA-3417)
 * show index options in CLI (CASSANDRA-3809)
 * add optional socket timeout for streaming (CASSANDRA-3838)
 * fix truncate not to leave behind non-CFS backed secondary indexes
   (CASSANDRA-3844)
 * make CLI `show schema` to use output stream directly instead
   of StringBuilder (CASSANDRA-3842)
 * remove the wait on hint future during write (CASSANDRA-3870)
 * (cqlsh) ignore missing CfDef opts (CASSANDRA-3933)
 * (cqlsh) look for cqlshlib relative to realpath (CASSANDRA-3767)
 * Fix short read protection (CASSANDRA-3934)
 * Make sure infered and actual schema match (CASSANDRA-3371)
 * Fix NPE during HH delivery (CASSANDRA-3677)
 * Don't put boostrapping node in 'hibernate' status (CASSANDRA-3737)
 * Fix double quotes in windows bat files (CASSANDRA-3744)
 * Fix bad validator lookup (CASSANDRA-3789)
 * Fix soft reset in EC2MultiRegionSnitch (CASSANDRA-3835)
 * Don't leave zombie connections with THSHA thrift server (CASSANDRA-3867)
 * (cqlsh) fix deserialization of data (CASSANDRA-3874)
 * Fix removetoken force causing an inconsistent state (CASSANDRA-3876)
 * Fix ahndling of some types with Pig (CASSANDRA-3886)
 * Don't allow to drop the system keyspace (CASSANDRA-3759)
 * Make Pig deletes disabled by default and configurable (CASSANDRA-3628)
Merged from 0.8:
 * (Pig) fix CassandraStorage to use correct comparator in Super ColumnFamily
   case (CASSANDRA-3251)
 * fix thread safety issues in commitlog replay, primarily affecting
   systems with many (100s) of CF definitions (CASSANDRA-3751)
 * Fix relevant tombstone ignored with super columns (CASSANDRA-3875)


1.0.7
 * fix regression in HH page size calculation (CASSANDRA-3624)
 * retry failed stream on IOException (CASSANDRA-3686)
 * allow configuring bloom_filter_fp_chance (CASSANDRA-3497)
 * attempt hint delivery every ten minutes, or when failure detector
   notifies us that a node is back up, whichever comes first.  hint
   handoff throttle delay default changed to 1ms, from 50 (CASSANDRA-3554)
 * add nodetool setstreamthroughput (CASSANDRA-3571)
 * fix assertion when dropping a columnfamily with no sstables (CASSANDRA-3614)
 * more efficient allocation of small bloom filters (CASSANDRA-3618)
 * CLibrary.createHardLinkWithExec() to check for errors (CASSANDRA-3101)
 * Avoid creating empty and non cleaned writer during compaction (CASSANDRA-3616)
 * stop thrift service in shutdown hook so we can quiesce MessagingService
   (CASSANDRA-3335)
 * (CQL) compaction_strategy_options and compression_parameters for
   CREATE COLUMNFAMILY statement (CASSANDRA-3374)
 * Reset min/max compaction threshold when creating size tiered compaction
   strategy (CASSANDRA-3666)
 * Don't ignore IOException during compaction (CASSANDRA-3655)
 * Fix assertion error for CF with gc_grace=0 (CASSANDRA-3579)
 * Shutdown ParallelCompaction reducer executor after use (CASSANDRA-3711)
 * Avoid < 0 value for pending tasks in leveled compaction (CASSANDRA-3693)
 * (Hadoop) Support TimeUUID in Pig CassandraStorage (CASSANDRA-3327)
 * Check schema is ready before continuing boostrapping (CASSANDRA-3629)
 * Catch overflows during parsing of chunk_length_kb (CASSANDRA-3644)
 * Improve stream protocol mismatch errors (CASSANDRA-3652)
 * Avoid multiple thread doing HH to the same target (CASSANDRA-3681)
 * Add JMX property for rp_timeout_in_ms (CASSANDRA-2940)
 * Allow DynamicCompositeType to compare component of different types
   (CASSANDRA-3625)
 * Flush non-cfs backed secondary indexes (CASSANDRA-3659)
 * Secondary Indexes should report memory consumption (CASSANDRA-3155)
 * fix for SelectStatement start/end key are not set correctly
   when a key alias is involved (CASSANDRA-3700)
 * fix CLI `show schema` command insert of an extra comma in
   column_metadata (CASSANDRA-3714)
Merged from 0.8:
 * avoid logging (harmless) exception when GC takes < 1ms (CASSANDRA-3656)
 * prevent new nodes from thinking down nodes are up forever (CASSANDRA-3626)
 * use correct list of replicas for LOCAL_QUORUM reads when read repair
   is disabled (CASSANDRA-3696)
 * block on flush before compacting hints (may prevent OOM) (CASSANDRA-3733)


1.0.6
 * (CQL) fix cqlsh support for replicate_on_write (CASSANDRA-3596)
 * fix adding to leveled manifest after streaming (CASSANDRA-3536)
 * filter out unavailable cipher suites when using encryption (CASSANDRA-3178)
 * (HADOOP) add old-style api support for CFIF and CFRR (CASSANDRA-2799)
 * Support TimeUUIDType column names in Stress.java tool (CASSANDRA-3541)
 * (CQL) INSERT/UPDATE/DELETE/TRUNCATE commands should allow CF names to
   be qualified by keyspace (CASSANDRA-3419)
 * always remove endpoints from delevery queue in HH (CASSANDRA-3546)
 * fix race between cf flush and its 2ndary indexes flush (CASSANDRA-3547)
 * fix potential race in AES when a repair fails (CASSANDRA-3548)
 * fix default value validation usage in CLI SET command (CASSANDRA-3553)
 * Optimize componentsFor method for compaction and startup time
   (CASSANDRA-3532)
 * (CQL) Proper ColumnFamily metadata validation on CREATE COLUMNFAMILY 
   (CASSANDRA-3565)
 * fix compression "chunk_length_kb" option to set correct kb value for 
   thrift/avro (CASSANDRA-3558)
 * fix missing response during range slice repair (CASSANDRA-3551)
 * 'describe ring' moved from CLI to nodetool and available through JMX (CASSANDRA-3220)
 * add back partitioner to sstable metadata (CASSANDRA-3540)
 * fix NPE in get_count for counters (CASSANDRA-3601)
Merged from 0.8:
 * remove invalid assertion that table was opened before dropping it
   (CASSANDRA-3580)
 * range and index scans now only send requests to enough replicas to
   satisfy requested CL + RR (CASSANDRA-3598)
 * use cannonical host for local node in nodetool info (CASSANDRA-3556)
 * remove nonlocal DC write optimization since it only worked with
   CL.ONE or CL.LOCAL_QUORUM (CASSANDRA-3577, 3585)
 * detect misuses of CounterColumnType (CASSANDRA-3422)
 * turn off string interning in json2sstable, take 2 (CASSANDRA-2189)
 * validate compression parameters on add/update of the ColumnFamily 
   (CASSANDRA-3573)
 * Check for 0.0.0.0 is incorrect in CFIF (CASSANDRA-3584)
 * Increase vm.max_map_count in debian packaging (CASSANDRA-3563)
 * gossiper will never add itself to saved endpoints (CASSANDRA-3485)


1.0.5
 * revert CASSANDRA-3407 (see CASSANDRA-3540)
 * fix assertion error while forwarding writes to local nodes (CASSANDRA-3539)


1.0.4
 * fix self-hinting of timed out read repair updates and make hinted handoff
   less prone to OOMing a coordinator (CASSANDRA-3440)
 * expose bloom filter sizes via JMX (CASSANDRA-3495)
 * enforce RP tokens 0..2**127 (CASSANDRA-3501)
 * canonicalize paths exposed through JMX (CASSANDRA-3504)
 * fix "liveSize" stat when sstables are removed (CASSANDRA-3496)
 * add bloom filter FP rates to nodetool cfstats (CASSANDRA-3347)
 * record partitioner in sstable metadata component (CASSANDRA-3407)
 * add new upgradesstables nodetool command (CASSANDRA-3406)
 * skip --debug requirement to see common exceptions in CLI (CASSANDRA-3508)
 * fix incorrect query results due to invalid max timestamp (CASSANDRA-3510)
 * make sstableloader recognize compressed sstables (CASSANDRA-3521)
 * avoids race in OutboundTcpConnection in multi-DC setups (CASSANDRA-3530)
 * use SETLOCAL in cassandra.bat (CASSANDRA-3506)
 * fix ConcurrentModificationException in Table.all() (CASSANDRA-3529)
Merged from 0.8:
 * fix concurrence issue in the FailureDetector (CASSANDRA-3519)
 * fix array out of bounds error in counter shard removal (CASSANDRA-3514)
 * avoid dropping tombstones when they might still be needed to shadow
   data in a different sstable (CASSANDRA-2786)


1.0.3
 * revert name-based query defragmentation aka CASSANDRA-2503 (CASSANDRA-3491)
 * fix invalidate-related test failures (CASSANDRA-3437)
 * add next-gen cqlsh to bin/ (CASSANDRA-3188, 3131, 3493)
 * (CQL) fix handling of rows with no columns (CASSANDRA-3424, 3473)
 * fix querying supercolumns by name returning only a subset of
   subcolumns or old subcolumn versions (CASSANDRA-3446)
 * automatically compute sha1 sum for uncompressed data files (CASSANDRA-3456)
 * fix reading metadata/statistics component for version < h (CASSANDRA-3474)
 * add sstable forward-compatibility (CASSANDRA-3478)
 * report compression ratio in CFSMBean (CASSANDRA-3393)
 * fix incorrect size exception during streaming of counters (CASSANDRA-3481)
 * (CQL) fix for counter decrement syntax (CASSANDRA-3418)
 * Fix race introduced by CASSANDRA-2503 (CASSANDRA-3482)
 * Fix incomplete deletion of delivered hints (CASSANDRA-3466)
 * Avoid rescheduling compactions when no compaction was executed 
   (CASSANDRA-3484)
 * fix handling of the chunk_length_kb compression options (CASSANDRA-3492)
Merged from 0.8:
 * fix updating CF row_cache_provider (CASSANDRA-3414)
 * CFMetaData.convertToThrift method to set RowCacheProvider (CASSANDRA-3405)
 * acquire compactionlock during truncate (CASSANDRA-3399)
 * fix displaying cfdef entries for super columnfamilies (CASSANDRA-3415)
 * Make counter shard merging thread safe (CASSANDRA-3178)
 * Revert CASSANDRA-2855
 * Fix bug preventing the use of efficient cross-DC writes (CASSANDRA-3472)
 * `describe ring` command for CLI (CASSANDRA-3220)
 * (Hadoop) skip empty rows when entire row is requested, redux (CASSANDRA-2855)


1.0.2
 * "defragment" rows for name-based queries under STCS (CASSANDRA-2503)
 * Add timing information to cassandra-cli GET/SET/LIST queries (CASSANDRA-3326)
 * Only create one CompressionMetadata object per sstable (CASSANDRA-3427)
 * cleanup usage of StorageService.setMode() (CASSANDRA-3388)
 * Avoid large array allocation for compressed chunk offsets (CASSANDRA-3432)
 * fix DecimalType bytebuffer marshalling (CASSANDRA-3421)
 * fix bug that caused first column in per row indexes to be ignored 
   (CASSANDRA-3441)
 * add JMX call to clean (failed) repair sessions (CASSANDRA-3316)
 * fix sstableloader reference acquisition bug (CASSANDRA-3438)
 * fix estimated row size regression (CASSANDRA-3451)
 * make sure we don't return more columns than asked (CASSANDRA-3303, 3395)
Merged from 0.8:
 * acquire compactionlock during truncate (CASSANDRA-3399)
 * fix displaying cfdef entries for super columnfamilies (CASSANDRA-3415)


1.0.1
 * acquire references during index build to prevent delete problems
   on Windows (CASSANDRA-3314)
 * describe_ring should include datacenter/topology information (CASSANDRA-2882)
 * Thrift sockets are not properly buffered (CASSANDRA-3261)
 * performance improvement for bytebufferutil compare function (CASSANDRA-3286)
 * add system.versions ColumnFamily (CASSANDRA-3140)
 * reduce network copies (CASSANDRA-3333, 3373)
 * limit nodetool to 32MB of heap (CASSANDRA-3124)
 * (CQL) update parser to accept "timestamp" instead of "date" (CASSANDRA-3149)
 * Fix CLI `show schema` to include "compression_options" (CASSANDRA-3368)
 * Snapshot to include manifest under LeveledCompactionStrategy (CASSANDRA-3359)
 * (CQL) SELECT query should allow CF name to be qualified by keyspace (CASSANDRA-3130)
 * (CQL) Fix internal application error specifying 'using consistency ...'
   in lower case (CASSANDRA-3366)
 * fix Deflate compression when compression actually makes the data bigger
   (CASSANDRA-3370)
 * optimize UUIDGen to avoid lock contention on InetAddress.getLocalHost 
   (CASSANDRA-3387)
 * tolerate index being dropped mid-mutation (CASSANDRA-3334, 3313)
 * CompactionManager is now responsible for checking for new candidates
   post-task execution, enabling more consistent leveled compaction 
   (CASSANDRA-3391)
 * Cache HSHA threads (CASSANDRA-3372)
 * use CF/KS names as snapshot prefix for drop + truncate operations
   (CASSANDRA-2997)
 * Break bloom filters up to avoid heap fragmentation (CASSANDRA-2466)
 * fix cassandra hanging on jsvc stop (CASSANDRA-3302)
 * Avoid leveled compaction getting blocked on errors (CASSANDRA-3408)
 * Make reloading the compaction strategy safe (CASSANDRA-3409)
 * ignore 0.8 hints even if compaction begins before we try to purge
   them (CASSANDRA-3385)
 * remove procrun (bin\daemon) from Cassandra source tree and 
   artifacts (CASSANDRA-3331)
 * make cassandra compile under JDK7 (CASSANDRA-3275)
 * remove dependency of clientutil.jar to FBUtilities (CASSANDRA-3299)
 * avoid truncation errors by using long math on long values (CASSANDRA-3364)
 * avoid clock drift on some Windows machine (CASSANDRA-3375)
 * display cache provider in cli 'describe keyspace' command (CASSANDRA-3384)
 * fix incomplete topology information in describe_ring (CASSANDRA-3403)
 * expire dead gossip states based on time (CASSANDRA-2961)
 * improve CompactionTask extensibility (CASSANDRA-3330)
 * Allow one leveled compaction task to kick off another (CASSANDRA-3363)
 * allow encryption only between datacenters (CASSANDRA-2802)
Merged from 0.8:
 * fix truncate allowing data to be replayed post-restart (CASSANDRA-3297)
 * make iwriter final in IndexWriter to avoid NPE (CASSANDRA-2863)
 * (CQL) update grammar to require key clause in DELETE statement
   (CASSANDRA-3349)
 * (CQL) allow numeric keyspace names in USE statement (CASSANDRA-3350)
 * (Hadoop) skip empty rows when slicing the entire row (CASSANDRA-2855)
 * Fix handling of tombstone by SSTableExport/Import (CASSANDRA-3357)
 * fix ColumnIndexer to use long offsets (CASSANDRA-3358)
 * Improved CLI exceptions (CASSANDRA-3312)
 * Fix handling of tombstone by SSTableExport/Import (CASSANDRA-3357)
 * Only count compaction as active (for throttling) when they have
   successfully acquired the compaction lock (CASSANDRA-3344)
 * Display CLI version string on startup (CASSANDRA-3196)
 * (Hadoop) make CFIF try rpc_address or fallback to listen_address
   (CASSANDRA-3214)
 * (Hadoop) accept comma delimited lists of initial thrift connections
   (CASSANDRA-3185)
 * ColumnFamily min_compaction_threshold should be >= 2 (CASSANDRA-3342)
 * (Pig) add 0.8+ types and key validation type in schema (CASSANDRA-3280)
 * Fix completely removing column metadata using CLI (CASSANDRA-3126)
 * CLI `describe cluster;` output should be on separate lines for separate versions
   (CASSANDRA-3170)
 * fix changing durable_writes keyspace option during CF creation
   (CASSANDRA-3292)
 * avoid locking on update when no indexes are involved (CASSANDRA-3386)
 * fix assertionError during repair with ordered partitioners (CASSANDRA-3369)
 * correctly serialize key_validation_class for avro (CASSANDRA-3391)
 * don't expire counter tombstone after streaming (CASSANDRA-3394)
 * prevent nodes that failed to join from hanging around forever 
   (CASSANDRA-3351)
 * remove incorrect optimization from slice read path (CASSANDRA-3390)
 * Fix race in AntiEntropyService (CASSANDRA-3400)


1.0.0-final
 * close scrubbed sstable fd before deleting it (CASSANDRA-3318)
 * fix bug preventing obsolete commitlog segments from being removed
   (CASSANDRA-3269)
 * tolerate whitespace in seed CDL (CASSANDRA-3263)
 * Change default heap thresholds to max(min(1/2 ram, 1G), min(1/4 ram, 8GB))
   (CASSANDRA-3295)
 * Fix broken CompressedRandomAccessReaderTest (CASSANDRA-3298)
 * (CQL) fix type information returned for wildcard queries (CASSANDRA-3311)
 * add estimated tasks to LeveledCompactionStrategy (CASSANDRA-3322)
 * avoid including compaction cache-warming in keycache stats (CASSANDRA-3325)
 * run compaction and hinted handoff threads at MIN_PRIORITY (CASSANDRA-3308)
 * default hsha thrift server to cpu core count in rpc pool (CASSANDRA-3329)
 * add bin\daemon to binary tarball for Windows service (CASSANDRA-3331)
 * Fix places where uncompressed size of sstables was use in place of the
   compressed one (CASSANDRA-3338)
 * Fix hsha thrift server (CASSANDRA-3346)
 * Make sure repair only stream needed sstables (CASSANDRA-3345)


1.0.0-rc2
 * Log a meaningful warning when a node receives a message for a repair session
   that doesn't exist anymore (CASSANDRA-3256)
 * test for NUMA policy support as well as numactl presence (CASSANDRA-3245)
 * Fix FD leak when internode encryption is enabled (CASSANDRA-3257)
 * Remove incorrect assertion in mergeIterator (CASSANDRA-3260)
 * FBUtilities.hexToBytes(String) to throw NumberFormatException when string
   contains non-hex characters (CASSANDRA-3231)
 * Keep SimpleSnitch proximity ordering unchanged from what the Strategy
   generates, as intended (CASSANDRA-3262)
 * remove Scrub from compactionstats when finished (CASSANDRA-3255)
 * fix counter entry in jdbc TypesMap (CASSANDRA-3268)
 * fix full queue scenario for ParallelCompactionIterator (CASSANDRA-3270)
 * fix bootstrap process (CASSANDRA-3285)
 * don't try delivering hints if when there isn't any (CASSANDRA-3176)
 * CLI documentation change for ColumnFamily `compression_options` (CASSANDRA-3282)
 * ignore any CF ids sent by client for adding CF/KS (CASSANDRA-3288)
 * remove obsolete hints on first startup (CASSANDRA-3291)
 * use correct ISortedColumns for time-optimized reads (CASSANDRA-3289)
 * Evict gossip state immediately when a token is taken over by a new IP 
   (CASSANDRA-3259)


1.0.0-rc1
 * Update CQL to generate microsecond timestamps by default (CASSANDRA-3227)
 * Fix counting CFMetadata towards Memtable liveRatio (CASSANDRA-3023)
 * Kill server on wrapped OOME such as from FileChannel.map (CASSANDRA-3201)
 * remove unnecessary copy when adding to row cache (CASSANDRA-3223)
 * Log message when a full repair operation completes (CASSANDRA-3207)
 * Fix streamOutSession keeping sstables references forever if the remote end
   dies (CASSANDRA-3216)
 * Remove dynamic_snitch boolean from example configuration (defaulting to 
   true) and set default badness threshold to 0.1 (CASSANDRA-3229)
 * Base choice of random or "balanced" token on bootstrap on whether
   schema definitions were found (CASSANDRA-3219)
 * Fixes for LeveledCompactionStrategy score computation, prioritization,
   scheduling, and performance (CASSANDRA-3224, 3234)
 * parallelize sstable open at server startup (CASSANDRA-2988)
 * fix handling of exceptions writing to OutboundTcpConnection (CASSANDRA-3235)
 * Allow using quotes in "USE <keyspace>;" CLI command (CASSANDRA-3208)
 * Don't allow any cache loading exceptions to halt startup (CASSANDRA-3218)
 * Fix sstableloader --ignores option (CASSANDRA-3247)
 * File descriptor limit increased in packaging (CASSANDRA-3206)
 * Fix deadlock in commit log during flush (CASSANDRA-3253) 


1.0.0-beta1
 * removed binarymemtable (CASSANDRA-2692)
 * add commitlog_total_space_in_mb to prevent fragmented logs (CASSANDRA-2427)
 * removed commitlog_rotation_threshold_in_mb configuration (CASSANDRA-2771)
 * make AbstractBounds.normalize de-overlapp overlapping ranges (CASSANDRA-2641)
 * replace CollatingIterator, ReducingIterator with MergeIterator 
   (CASSANDRA-2062)
 * Fixed the ability to set compaction strategy in cli using create column 
   family command (CASSANDRA-2778)
 * clean up tmp files after failed compaction (CASSANDRA-2468)
 * restrict repair streaming to specific columnfamilies (CASSANDRA-2280)
 * don't bother persisting columns shadowed by a row tombstone (CASSANDRA-2589)
 * reset CF and SC deletion times after gc_grace (CASSANDRA-2317)
 * optimize away seek when compacting wide rows (CASSANDRA-2879)
 * single-pass streaming (CASSANDRA-2677, 2906, 2916, 3003)
 * use reference counting for deleting sstables instead of relying on GC
   (CASSANDRA-2521, 3179)
 * store hints as serialized mutations instead of pointers to data row
   (CASSANDRA-2045)
 * store hints in the coordinator node instead of in the closest replica 
   (CASSANDRA-2914)
 * add row_cache_keys_to_save CF option (CASSANDRA-1966)
 * check column family validity in nodetool repair (CASSANDRA-2933)
 * use lazy initialization instead of class initialization in NodeId
   (CASSANDRA-2953)
 * add paging to get_count (CASSANDRA-2894)
 * fix "short reads" in [multi]get (CASSANDRA-2643, 3157, 3192)
 * add optional compression for sstables (CASSANDRA-47, 2994, 3001, 3128)
 * add scheduler JMX metrics (CASSANDRA-2962)
 * add block level checksum for compressed data (CASSANDRA-1717)
 * make column family backed column map pluggable and introduce unsynchronized
   ArrayList backed one to speedup reads (CASSANDRA-2843, 3165, 3205)
 * refactoring of the secondary index api (CASSANDRA-2982)
 * make CL > ONE reads wait for digest reconciliation before returning
   (CASSANDRA-2494)
 * fix missing logging for some exceptions (CASSANDRA-2061)
 * refactor and optimize ColumnFamilyStore.files(...) and Descriptor.fromFilename(String)
   and few other places responsible for work with SSTable files (CASSANDRA-3040)
 * Stop reading from sstables once we know we have the most recent columns,
   for query-by-name requests (CASSANDRA-2498)
 * Add query-by-column mode to stress.java (CASSANDRA-3064)
 * Add "install" command to cassandra.bat (CASSANDRA-292)
 * clean up KSMetadata, CFMetadata from unnecessary
   Thrift<->Avro conversion methods (CASSANDRA-3032)
 * Add timeouts to client request schedulers (CASSANDRA-3079, 3096)
 * Cli to use hashes rather than array of hashes for strategy options (CASSANDRA-3081)
 * LeveledCompactionStrategy (CASSANDRA-1608, 3085, 3110, 3087, 3145, 3154, 3182)
 * Improvements of the CLI `describe` command (CASSANDRA-2630)
 * reduce window where dropped CF sstables may not be deleted (CASSANDRA-2942)
 * Expose gossip/FD info to JMX (CASSANDRA-2806)
 * Fix streaming over SSL when compressed SSTable involved (CASSANDRA-3051)
 * Add support for pluggable secondary index implementations (CASSANDRA-3078)
 * remove compaction_thread_priority setting (CASSANDRA-3104)
 * generate hints for replicas that timeout, not just replicas that are known
   to be down before starting (CASSANDRA-2034)
 * Add throttling for internode streaming (CASSANDRA-3080)
 * make the repair of a range repair all replica (CASSANDRA-2610, 3194)
 * expose the ability to repair the first range (as returned by the
   partitioner) of a node (CASSANDRA-2606)
 * Streams Compression (CASSANDRA-3015)
 * add ability to use multiple threads during a single compaction
   (CASSANDRA-2901)
 * make AbstractBounds.normalize support overlapping ranges (CASSANDRA-2641)
 * fix of the CQL count() behavior (CASSANDRA-3068)
 * use TreeMap backed column families for the SSTable simple writers
   (CASSANDRA-3148)
 * fix inconsistency of the CLI syntax when {} should be used instead of [{}]
   (CASSANDRA-3119)
 * rename CQL type names to match expected SQL behavior (CASSANDRA-3149, 3031)
 * Arena-based allocation for memtables (CASSANDRA-2252, 3162, 3163, 3168)
 * Default RR chance to 0.1 (CASSANDRA-3169)
 * Add RowLevel support to secondary index API (CASSANDRA-3147)
 * Make SerializingCacheProvider the default if JNA is available (CASSANDRA-3183)
 * Fix backwards compatibilty for CQL memtable properties (CASSANDRA-3190)
 * Add five-minute delay before starting compactions on a restarted server
   (CASSANDRA-3181)
 * Reduce copies done for intra-host messages (CASSANDRA-1788, 3144)
 * support of compaction strategy option for stress.java (CASSANDRA-3204)
 * make memtable throughput and column count thresholds no-ops (CASSANDRA-2449)
 * Return schema information along with the resultSet in CQL (CASSANDRA-2734)
 * Add new DecimalType (CASSANDRA-2883)
 * Fix assertion error in RowRepairResolver (CASSANDRA-3156)
 * Reduce unnecessary high buffer sizes (CASSANDRA-3171)
 * Pluggable compaction strategy (CASSANDRA-1610)
 * Add new broadcast_address config option (CASSANDRA-2491)


0.8.7
 * Kill server on wrapped OOME such as from FileChannel.map (CASSANDRA-3201)
 * Allow using quotes in "USE <keyspace>;" CLI command (CASSANDRA-3208)
 * Log message when a full repair operation completes (CASSANDRA-3207)
 * Don't allow any cache loading exceptions to halt startup (CASSANDRA-3218)
 * Fix sstableloader --ignores option (CASSANDRA-3247)
 * File descriptor limit increased in packaging (CASSANDRA-3206)
 * Log a meaningfull warning when a node receive a message for a repair session
   that doesn't exist anymore (CASSANDRA-3256)
 * Fix FD leak when internode encryption is enabled (CASSANDRA-3257)
 * FBUtilities.hexToBytes(String) to throw NumberFormatException when string
   contains non-hex characters (CASSANDRA-3231)
 * Keep SimpleSnitch proximity ordering unchanged from what the Strategy
   generates, as intended (CASSANDRA-3262)
 * remove Scrub from compactionstats when finished (CASSANDRA-3255)
 * Fix tool .bat files when CASSANDRA_HOME contains spaces (CASSANDRA-3258)
 * Force flush of status table when removing/updating token (CASSANDRA-3243)
 * Evict gossip state immediately when a token is taken over by a new IP (CASSANDRA-3259)
 * Fix bug where the failure detector can take too long to mark a host
   down (CASSANDRA-3273)
 * (Hadoop) allow wrapping ranges in queries (CASSANDRA-3137)
 * (Hadoop) check all interfaces for a match with split location
   before falling back to random replica (CASSANDRA-3211)
 * (Hadoop) Make Pig storage handle implements LoadMetadata (CASSANDRA-2777)
 * (Hadoop) Fix exception during PIG 'dump' (CASSANDRA-2810)
 * Fix stress COUNTER_GET option (CASSANDRA-3301)
 * Fix missing fields in CLI `show schema` output (CASSANDRA-3304)
 * Nodetool no longer leaks threads and closes JMX connections (CASSANDRA-3309)
 * fix truncate allowing data to be replayed post-restart (CASSANDRA-3297)
 * Move SimpleAuthority and SimpleAuthenticator to examples (CASSANDRA-2922)
 * Fix handling of tombstone by SSTableExport/Import (CASSANDRA-3357)
 * Fix transposition in cfHistograms (CASSANDRA-3222)
 * Allow using number as DC name when creating keyspace in CQL (CASSANDRA-3239)
 * Force flush of system table after updating/removing a token (CASSANDRA-3243)


0.8.6
 * revert CASSANDRA-2388
 * change TokenRange.endpoints back to listen/broadcast address to match
   pre-1777 behavior, and add TokenRange.rpc_endpoints instead (CASSANDRA-3187)
 * avoid trying to watch cassandra-topology.properties when loaded from jar
   (CASSANDRA-3138)
 * prevent users from creating keyspaces with LocalStrategy replication
   (CASSANDRA-3139)
 * fix CLI `show schema;` to output correct keyspace definition statement
   (CASSANDRA-3129)
 * CustomTThreadPoolServer to log TTransportException at DEBUG level
   (CASSANDRA-3142)
 * allow topology sort to work with non-unique rack names between 
   datacenters (CASSANDRA-3152)
 * Improve caching of same-version Messages on digest and repair paths
   (CASSANDRA-3158)
 * Randomize choice of first replica for counter increment (CASSANDRA-2890)
 * Fix using read_repair_chance instead of merge_shard_change (CASSANDRA-3202)
 * Avoid streaming data to nodes that already have it, on move as well as
   decommission (CASSANDRA-3041)
 * Fix divide by zero error in GCInspector (CASSANDRA-3164)
 * allow quoting of the ColumnFamily name in CLI `create column family`
   statement (CASSANDRA-3195)
 * Fix rolling upgrade from 0.7 to 0.8 problem (CASSANDRA-3166)
 * Accomodate missing encryption_options in IncomingTcpConnection.stream
   (CASSANDRA-3212)


0.8.5
 * fix NPE when encryption_options is unspecified (CASSANDRA-3007)
 * include column name in validation failure exceptions (CASSANDRA-2849)
 * make sure truncate clears out the commitlog so replay won't re-
   populate with truncated data (CASSANDRA-2950)
 * fix NPE when debug logging is enabled and dropped CF is present
   in a commitlog segment (CASSANDRA-3021)
 * fix cassandra.bat when CASSANDRA_HOME contains spaces (CASSANDRA-2952)
 * fix to SSTableSimpleUnsortedWriter bufferSize calculation (CASSANDRA-3027)
 * make cleanup and normal compaction able to skip empty rows
   (rows containing nothing but expired tombstones) (CASSANDRA-3039)
 * work around native memory leak in com.sun.management.GarbageCollectorMXBean
   (CASSANDRA-2868)
 * validate that column names in column_metadata are not equal to key_alias
   on create/update of the ColumnFamily and CQL 'ALTER' statement (CASSANDRA-3036)
 * return an InvalidRequestException if an indexed column is assigned
   a value larger than 64KB (CASSANDRA-3057)
 * fix of numeric-only and string column names handling in CLI "drop index" 
   (CASSANDRA-3054)
 * prune index scan resultset back to original request for lazy
   resultset expansion case (CASSANDRA-2964)
 * (Hadoop) fail jobs when Cassandra node has failed but TaskTracker
   has not (CASSANDRA-2388)
 * fix dynamic snitch ignoring nodes when read_repair_chance is zero
   (CASSANDRA-2662)
 * avoid retaining references to dropped CFS objects in 
   CompactionManager.estimatedCompactions (CASSANDRA-2708)
 * expose rpc timeouts per host in MessagingServiceMBean (CASSANDRA-2941)
 * avoid including cwd in classpath for deb and rpm packages (CASSANDRA-2881)
 * remove gossip state when a new IP takes over a token (CASSANDRA-3071)
 * allow sstable2json to work on index sstable files (CASSANDRA-3059)
 * always hint counters (CASSANDRA-3099)
 * fix log4j initialization in EmbeddedCassandraService (CASSANDRA-2857)
 * remove gossip state when a new IP takes over a token (CASSANDRA-3071)
 * work around native memory leak in com.sun.management.GarbageCollectorMXBean
    (CASSANDRA-2868)
 * fix UnavailableException with writes at CL.EACH_QUORM (CASSANDRA-3084)
 * fix parsing of the Keyspace and ColumnFamily names in numeric
   and string representations in CLI (CASSANDRA-3075)
 * fix corner cases in Range.differenceToFetch (CASSANDRA-3084)
 * fix ip address String representation in the ring cache (CASSANDRA-3044)
 * fix ring cache compatibility when mixing pre-0.8.4 nodes with post-
   in the same cluster (CASSANDRA-3023)
 * make repair report failure when a node participating dies (instead of
   hanging forever) (CASSANDRA-2433)
 * fix handling of the empty byte buffer by ReversedType (CASSANDRA-3111)
 * Add validation that Keyspace names are case-insensitively unique (CASSANDRA-3066)
 * catch invalid key_validation_class before instantiating UpdateColumnFamily (CASSANDRA-3102)
 * make Range and Bounds objects client-safe (CASSANDRA-3108)
 * optionally skip log4j configuration (CASSANDRA-3061)
 * bundle sstableloader with the debian package (CASSANDRA-3113)
 * don't try to build secondary indexes when there is none (CASSANDRA-3123)
 * improve SSTableSimpleUnsortedWriter speed for large rows (CASSANDRA-3122)
 * handle keyspace arguments correctly in nodetool snapshot (CASSANDRA-3038)
 * Fix SSTableImportTest on windows (CASSANDRA-3043)
 * expose compactionThroughputMbPerSec through JMX (CASSANDRA-3117)
 * log keyspace and CF of large rows being compacted


0.8.4
 * change TokenRing.endpoints to be a list of rpc addresses instead of 
   listen/broadcast addresses (CASSANDRA-1777)
 * include files-to-be-streamed in StreamInSession.getSources (CASSANDRA-2972)
 * use JAVA env var in cassandra-env.sh (CASSANDRA-2785, 2992)
 * avoid doing read for no-op replicate-on-write at CL=1 (CASSANDRA-2892)
 * refuse counter write for CL.ANY (CASSANDRA-2990)
 * switch back to only logging recent dropped messages (CASSANDRA-3004)
 * always deserialize RowMutation for counters (CASSANDRA-3006)
 * ignore saved replication_factor strategy_option for NTS (CASSANDRA-3011)
 * make sure pre-truncate CL segments are discarded (CASSANDRA-2950)


0.8.3
 * add ability to drop local reads/writes that are going to timeout
   (CASSANDRA-2943)
 * revamp token removal process, keep gossip states for 3 days (CASSANDRA-2496)
 * don't accept extra args for 0-arg nodetool commands (CASSANDRA-2740)
 * log unavailableexception details at debug level (CASSANDRA-2856)
 * expose data_dir though jmx (CASSANDRA-2770)
 * don't include tmp files as sstable when create cfs (CASSANDRA-2929)
 * log Java classpath on startup (CASSANDRA-2895)
 * keep gossipped version in sync with actual on migration coordinator 
   (CASSANDRA-2946)
 * use lazy initialization instead of class initialization in NodeId
   (CASSANDRA-2953)
 * check column family validity in nodetool repair (CASSANDRA-2933)
 * speedup bytes to hex conversions dramatically (CASSANDRA-2850)
 * Flush memtables on shutdown when durable writes are disabled 
   (CASSANDRA-2958)
 * improved POSIX compatibility of start scripts (CASsANDRA-2965)
 * add counter support to Hadoop InputFormat (CASSANDRA-2981)
 * fix bug where dirty commitlog segments were removed (and avoid keeping 
   segments with no post-flush activity permanently dirty) (CASSANDRA-2829)
 * fix throwing exception with batch mutation of counter super columns
   (CASSANDRA-2949)
 * ignore system tables during repair (CASSANDRA-2979)
 * throw exception when NTS is given replication_factor as an option
   (CASSANDRA-2960)
 * fix assertion error during compaction of counter CFs (CASSANDRA-2968)
 * avoid trying to create index names, when no index exists (CASSANDRA-2867)
 * don't sample the system table when choosing a bootstrap token
   (CASSANDRA-2825)
 * gossiper notifies of local state changes (CASSANDRA-2948)
 * add asynchronous and half-sync/half-async (hsha) thrift servers 
   (CASSANDRA-1405)
 * fix potential use of free'd native memory in SerializingCache 
   (CASSANDRA-2951)
 * prune index scan resultset back to original request for lazy
   resultset expansion case (CASSANDRA-2964)
 * (Hadoop) fail jobs when Cassandra node has failed but TaskTracker
    has not (CASSANDRA-2388)


0.8.2
 * CQL: 
   - include only one row per unique key for IN queries (CASSANDRA-2717)
   - respect client timestamp on full row deletions (CASSANDRA-2912)
 * improve thread-safety in StreamOutSession (CASSANDRA-2792)
 * allow deleting a row and updating indexed columns in it in the
   same mutation (CASSANDRA-2773)
 * Expose number of threads blocked on submitting memtable to flush
   in JMX (CASSANDRA-2817)
 * add ability to return "endpoints" to nodetool (CASSANDRA-2776)
 * Add support for multiple (comma-delimited) coordinator addresses
   to ColumnFamilyInputFormat (CASSANDRA-2807)
 * fix potential NPE while scheduling read repair for range slice
   (CASSANDRA-2823)
 * Fix race in SystemTable.getCurrentLocalNodeId (CASSANDRA-2824)
 * Correctly set default for replicate_on_write (CASSANDRA-2835)
 * improve nodetool compactionstats formatting (CASSANDRA-2844)
 * fix index-building status display (CASSANDRA-2853)
 * fix CLI perpetuating obsolete KsDef.replication_factor (CASSANDRA-2846)
 * improve cli treatment of multiline comments (CASSANDRA-2852)
 * handle row tombstones correctly in EchoedRow (CASSANDRA-2786)
 * add MessagingService.get[Recently]DroppedMessages and
   StorageService.getExceptionCount (CASSANDRA-2804)
 * fix possibility of spurious UnavailableException for LOCAL_QUORUM
   reads with dynamic snitch + read repair disabled (CASSANDRA-2870)
 * add ant-optional as dependence for the debian package (CASSANDRA-2164)
 * add option to specify limit for get_slice in the CLI (CASSANDRA-2646)
 * decrease HH page size (CASSANDRA-2832)
 * reset cli keyspace after dropping the current one (CASSANDRA-2763)
 * add KeyRange option to Hadoop inputformat (CASSANDRA-1125)
 * fix protocol versioning (CASSANDRA-2818, 2860)
 * support spaces in path to log4j configuration (CASSANDRA-2383)
 * avoid including inferred types in CF update (CASSANDRA-2809)
 * fix JMX bulkload call (CASSANDRA-2908)
 * fix updating KS with durable_writes=false (CASSANDRA-2907)
 * add simplified facade to SSTableWriter for bulk loading use
   (CASSANDRA-2911)
 * fix re-using index CF sstable names after drop/recreate (CASSANDRA-2872)
 * prepend CF to default index names (CASSANDRA-2903)
 * fix hint replay (CASSANDRA-2928)
 * Properly synchronize repair's merkle tree computation (CASSANDRA-2816)


0.8.1
 * CQL:
   - support for insert, delete in BATCH (CASSANDRA-2537)
   - support for IN to SELECT, UPDATE (CASSANDRA-2553)
   - timestamp support for INSERT, UPDATE, and BATCH (CASSANDRA-2555)
   - TTL support (CASSANDRA-2476)
   - counter support (CASSANDRA-2473)
   - ALTER COLUMNFAMILY (CASSANDRA-1709)
   - DROP INDEX (CASSANDRA-2617)
   - add SCHEMA/TABLE as aliases for KS/CF (CASSANDRA-2743)
   - server handles wait-for-schema-agreement (CASSANDRA-2756)
   - key alias support (CASSANDRA-2480)
 * add support for comparator parameters and a generic ReverseType
   (CASSANDRA-2355)
 * add CompositeType and DynamicCompositeType (CASSANDRA-2231)
 * optimize batches containing multiple updates to the same row
   (CASSANDRA-2583)
 * adjust hinted handoff page size to avoid OOM with large columns 
   (CASSANDRA-2652)
 * mark BRAF buffer invalid post-flush so we don't re-flush partial
   buffers again, especially on CL writes (CASSANDRA-2660)
 * add DROP INDEX support to CLI (CASSANDRA-2616)
 * don't perform HH to client-mode [storageproxy] nodes (CASSANDRA-2668)
 * Improve forceDeserialize/getCompactedRow encapsulation (CASSANDRA-2659)
 * Don't write CounterUpdateColumn to disk in tests (CASSANDRA-2650)
 * Add sstable bulk loading utility (CASSANDRA-1278)
 * avoid replaying hints to dropped columnfamilies (CASSANDRA-2685)
 * add placeholders for missing rows in range query pseudo-RR (CASSANDRA-2680)
 * remove no-op HHOM.renameHints (CASSANDRA-2693)
 * clone super columns to avoid modifying them during flush (CASSANDRA-2675)
 * allow writes to bypass the commitlog for certain keyspaces (CASSANDRA-2683)
 * avoid NPE when bypassing commitlog during memtable flush (CASSANDRA-2781)
 * Added support for making bootstrap retry if nodes flap (CASSANDRA-2644)
 * Added statusthrift to nodetool to report if thrift server is running (CASSANDRA-2722)
 * Fixed rows being cached if they do not exist (CASSANDRA-2723)
 * Support passing tableName and cfName to RowCacheProviders (CASSANDRA-2702)
 * close scrub file handles (CASSANDRA-2669)
 * throttle migration replay (CASSANDRA-2714)
 * optimize column serializer creation (CASSANDRA-2716)
 * Added support for making bootstrap retry if nodes flap (CASSANDRA-2644)
 * Added statusthrift to nodetool to report if thrift server is running
   (CASSANDRA-2722)
 * Fixed rows being cached if they do not exist (CASSANDRA-2723)
 * fix truncate/compaction race (CASSANDRA-2673)
 * workaround large resultsets causing large allocation retention
   by nio sockets (CASSANDRA-2654)
 * fix nodetool ring use with Ec2Snitch (CASSANDRA-2733)
 * fix removing columns and subcolumns that are supressed by a row or
   supercolumn tombstone during replica resolution (CASSANDRA-2590)
 * support sstable2json against snapshot sstables (CASSANDRA-2386)
 * remove active-pull schema requests (CASSANDRA-2715)
 * avoid marking entire list of sstables as actively being compacted
   in multithreaded compaction (CASSANDRA-2765)
 * seek back after deserializing a row to update cache with (CASSANDRA-2752)
 * avoid skipping rows in scrub for counter column family (CASSANDRA-2759)
 * fix ConcurrentModificationException in repair when dealing with 0.7 node
   (CASSANDRA-2767)
 * use threadsafe collections for StreamInSession (CASSANDRA-2766)
 * avoid infinite loop when creating merkle tree (CASSANDRA-2758)
 * avoids unmarking compacting sstable prematurely in cleanup (CASSANDRA-2769)
 * fix NPE when the commit log is bypassed (CASSANDRA-2718)
 * don't throw an exception in SS.isRPCServerRunning (CASSANDRA-2721)
 * make stress.jar executable (CASSANDRA-2744)
 * add daemon mode to java stress (CASSANDRA-2267)
 * expose the DC and rack of a node through JMX and nodetool ring (CASSANDRA-2531)
 * fix cache mbean getSize (CASSANDRA-2781)
 * Add Date, Float, Double, and Boolean types (CASSANDRA-2530)
 * Add startup flag to renew counter node id (CASSANDRA-2788)
 * add jamm agent to cassandra.bat (CASSANDRA-2787)
 * fix repair hanging if a neighbor has nothing to send (CASSANDRA-2797)
 * purge tombstone even if row is in only one sstable (CASSANDRA-2801)
 * Fix wrong purge of deleted cf during compaction (CASSANDRA-2786)
 * fix race that could result in Hadoop writer failing to throw an
   exception encountered after close() (CASSANDRA-2755)
 * fix scan wrongly throwing assertion error (CASSANDRA-2653)
 * Always use even distribution for merkle tree with RandomPartitionner
   (CASSANDRA-2841)
 * fix describeOwnership for OPP (CASSANDRA-2800)
 * ensure that string tokens do not contain commas (CASSANDRA-2762)


0.8.0-final
 * fix CQL grammar warning and cqlsh regression from CASSANDRA-2622
 * add ant generate-cql-html target (CASSANDRA-2526)
 * update CQL consistency levels (CASSANDRA-2566)
 * debian packaging fixes (CASSANDRA-2481, 2647)
 * fix UUIDType, IntegerType for direct buffers (CASSANDRA-2682, 2684)
 * switch to native Thrift for Hadoop map/reduce (CASSANDRA-2667)
 * fix StackOverflowError when building from eclipse (CASSANDRA-2687)
 * only provide replication_factor to strategy_options "help" for
   SimpleStrategy, OldNetworkTopologyStrategy (CASSANDRA-2678, 2713)
 * fix exception adding validators to non-string columns (CASSANDRA-2696)
 * avoid instantiating DatabaseDescriptor in JDBC (CASSANDRA-2694)
 * fix potential stack overflow during compaction (CASSANDRA-2626)
 * clone super columns to avoid modifying them during flush (CASSANDRA-2675)
 * reset underlying iterator in EchoedRow constructor (CASSANDRA-2653)


0.8.0-rc1
 * faster flushes and compaction from fixing excessively pessimistic 
   rebuffering in BRAF (CASSANDRA-2581)
 * fix returning null column values in the python cql driver (CASSANDRA-2593)
 * fix merkle tree splitting exiting early (CASSANDRA-2605)
 * snapshot_before_compaction directory name fix (CASSANDRA-2598)
 * Disable compaction throttling during bootstrap (CASSANDRA-2612) 
 * fix CQL treatment of > and < operators in range slices (CASSANDRA-2592)
 * fix potential double-application of counter updates on commitlog replay
   by moving replay position from header to sstable metadata (CASSANDRA-2419)
 * JDBC CQL driver exposes getColumn for access to timestamp
 * JDBC ResultSetMetadata properties added to AbstractType
 * r/m clustertool (CASSANDRA-2607)
 * add support for presenting row key as a column in CQL result sets 
   (CASSANDRA-2622)
 * Don't allow {LOCAL|EACH}_QUORUM unless strategy is NTS (CASSANDRA-2627)
 * validate keyspace strategy_options during CQL create (CASSANDRA-2624)
 * fix empty Result with secondary index when limit=1 (CASSANDRA-2628)
 * Fix regression where bootstrapping a node with no schema fails
   (CASSANDRA-2625)
 * Allow removing LocationInfo sstables (CASSANDRA-2632)
 * avoid attempting to replay mutations from dropped keyspaces (CASSANDRA-2631)
 * avoid using cached position of a key when GT is requested (CASSANDRA-2633)
 * fix counting bloom filter true positives (CASSANDRA-2637)
 * initialize local ep state prior to gossip startup if needed (CASSANDRA-2638)
 * fix counter increment lost after restart (CASSANDRA-2642)
 * add quote-escaping via backslash to CLI (CASSANDRA-2623)
 * fix pig example script (CASSANDRA-2487)
 * fix dynamic snitch race in adding latencies (CASSANDRA-2618)
 * Start/stop cassandra after more important services such as mdadm in
   debian packaging (CASSANDRA-2481)


0.8.0-beta2
 * fix NPE compacting index CFs (CASSANDRA-2528)
 * Remove checking all column families on startup for compaction candidates 
   (CASSANDRA-2444)
 * validate CQL create keyspace options (CASSANDRA-2525)
 * fix nodetool setcompactionthroughput (CASSANDRA-2550)
 * move	gossip heartbeat back to its own thread (CASSANDRA-2554)
 * validate cql TRUNCATE columnfamily before truncating (CASSANDRA-2570)
 * fix batch_mutate for mixed standard-counter mutations (CASSANDRA-2457)
 * disallow making schema changes to system keyspace (CASSANDRA-2563)
 * fix sending mutation messages multiple times (CASSANDRA-2557)
 * fix incorrect use of NBHM.size in ReadCallback that could cause
   reads to time out even when responses were received (CASSANDRA-2552)
 * trigger read repair correctly for LOCAL_QUORUM reads (CASSANDRA-2556)
 * Allow configuring the number of compaction thread (CASSANDRA-2558)
 * forceUserDefinedCompaction will attempt to compact what it is given
   even if the pessimistic estimate is that there is not enough disk space;
   automatic compactions will only compact 2 or more sstables (CASSANDRA-2575)
 * refuse to apply migrations with older timestamps than the current 
   schema (CASSANDRA-2536)
 * remove unframed Thrift transport option
 * include indexes in snapshots (CASSANDRA-2596)
 * improve ignoring of obsolete mutations in index maintenance (CASSANDRA-2401)
 * recognize attempt to drop just the index while leaving the column
   definition alone (CASSANDRA-2619)
  

0.8.0-beta1
 * remove Avro RPC support (CASSANDRA-926)
 * support for columns that act as incr/decr counters 
   (CASSANDRA-1072, 1937, 1944, 1936, 2101, 2093, 2288, 2105, 2384, 2236, 2342,
   2454)
 * CQL (CASSANDRA-1703, 1704, 1705, 1706, 1707, 1708, 1710, 1711, 1940, 
   2124, 2302, 2277, 2493)
 * avoid double RowMutation serialization on write path (CASSANDRA-1800)
 * make NetworkTopologyStrategy the default (CASSANDRA-1960)
 * configurable internode encryption (CASSANDRA-1567, 2152)
 * human readable column names in sstable2json output (CASSANDRA-1933)
 * change default JMX port to 7199 (CASSANDRA-2027)
 * backwards compatible internal messaging (CASSANDRA-1015)
 * atomic switch of memtables and sstables (CASSANDRA-2284)
 * add pluggable SeedProvider (CASSANDRA-1669)
 * Fix clustertool to not throw exception when calling get_endpoints (CASSANDRA-2437)
 * upgrade to thrift 0.6 (CASSANDRA-2412) 
 * repair works on a token range instead of full ring (CASSANDRA-2324)
 * purge tombstones from row cache (CASSANDRA-2305)
 * push replication_factor into strategy_options (CASSANDRA-1263)
 * give snapshots the same name on each node (CASSANDRA-1791)
 * remove "nodetool loadbalance" (CASSANDRA-2448)
 * multithreaded compaction (CASSANDRA-2191)
 * compaction throttling (CASSANDRA-2156)
 * add key type information and alias (CASSANDRA-2311, 2396)
 * cli no longer divides read_repair_chance by 100 (CASSANDRA-2458)
 * made CompactionInfo.getTaskType return an enum (CASSANDRA-2482)
 * add a server-wide cap on measured memtable memory usage and aggressively
   flush to keep under that threshold (CASSANDRA-2006)
 * add unified UUIDType (CASSANDRA-2233)
 * add off-heap row cache support (CASSANDRA-1969)


0.7.5
 * improvements/fixes to PIG driver (CASSANDRA-1618, CASSANDRA-2387,
   CASSANDRA-2465, CASSANDRA-2484)
 * validate index names (CASSANDRA-1761)
 * reduce contention on Table.flusherLock (CASSANDRA-1954)
 * try harder to detect failures during streaming, cleaning up temporary
   files more reliably (CASSANDRA-2088)
 * shut down server for OOM on a Thrift thread (CASSANDRA-2269)
 * fix tombstone handling in repair and sstable2json (CASSANDRA-2279)
 * preserve version when streaming data from old sstables (CASSANDRA-2283)
 * don't start repair if a neighboring node is marked as dead (CASSANDRA-2290)
 * purge tombstones from row cache (CASSANDRA-2305)
 * Avoid seeking when sstable2json exports the entire file (CASSANDRA-2318)
 * clear Built flag in system table when dropping an index (CASSANDRA-2320)
 * don't allow arbitrary argument for stress.java (CASSANDRA-2323)
 * validate values for index predicates in get_indexed_slice (CASSANDRA-2328)
 * queue secondary indexes for flush before the parent (CASSANDRA-2330)
 * allow job configuration to set the CL used in Hadoop jobs (CASSANDRA-2331)
 * add memtable_flush_queue_size defaulting to 4 (CASSANDRA-2333)
 * Allow overriding of initial_token, storage_port and rpc_port from system
   properties (CASSANDRA-2343)
 * fix comparator used for non-indexed secondary expressions in index scan
   (CASSANDRA-2347)
 * ensure size calculation and write phase of large-row compaction use
   the same threshold for TTL expiration (CASSANDRA-2349)
 * fix race when iterating CFs during add/drop (CASSANDRA-2350)
 * add ConsistencyLevel command to CLI (CASSANDRA-2354)
 * allow negative numbers in the cli (CASSANDRA-2358)
 * hard code serialVersionUID for tokens class (CASSANDRA-2361)
 * fix potential infinite loop in ByteBufferUtil.inputStream (CASSANDRA-2365)
 * fix encoding bugs in HintedHandoffManager, SystemTable when default
   charset is not UTF8 (CASSANDRA-2367)
 * avoids having removed node reappearing in Gossip (CASSANDRA-2371)
 * fix incorrect truncation of long to int when reading columns via block
   index (CASSANDRA-2376)
 * fix NPE during stream session (CASSANDRA-2377)
 * fix race condition that could leave orphaned data files when dropping CF or
   KS (CASSANDRA-2381)
 * fsync statistics component on write (CASSANDRA-2382)
 * fix duplicate results from CFS.scan (CASSANDRA-2406)
 * add IntegerType to CLI help (CASSANDRA-2414)
 * avoid caching token-only decoratedkeys (CASSANDRA-2416)
 * convert mmap assertion to if/throw so scrub can catch it (CASSANDRA-2417)
 * don't overwrite gc log (CASSANDR-2418)
 * invalidate row cache for streamed row to avoid inconsitencies
   (CASSANDRA-2420)
 * avoid copies in range/index scans (CASSANDRA-2425)
 * make sure we don't wipe data during cleanup if the node has not join
   the ring (CASSANDRA-2428)
 * Try harder to close files after compaction (CASSANDRA-2431)
 * re-set bootstrapped flag after move finishes (CASSANDRA-2435)
 * display validation_class in CLI 'describe keyspace' (CASSANDRA-2442)
 * make cleanup compactions cleanup the row cache (CASSANDRA-2451)
 * add column fields validation to scrub (CASSANDRA-2460)
 * use 64KB flush buffer instead of in_memory_compaction_limit (CASSANDRA-2463)
 * fix backslash substitutions in CLI (CASSANDRA-2492)
 * disable cache saving for system CFS (CASSANDRA-2502)
 * fixes for verifying destination availability under hinted conditions
   so UE can be thrown intead of timing out (CASSANDRA-2514)
 * fix update of validation class in column metadata (CASSANDRA-2512)
 * support LOCAL_QUORUM, EACH_QUORUM CLs outside of NTS (CASSANDRA-2516)
 * preserve version when streaming data from old sstables (CASSANDRA-2283)
 * fix backslash substitutions in CLI (CASSANDRA-2492)
 * count a row deletion as one operation towards memtable threshold 
   (CASSANDRA-2519)
 * support LOCAL_QUORUM, EACH_QUORUM CLs outside of NTS (CASSANDRA-2516)


0.7.4
 * add nodetool join command (CASSANDRA-2160)
 * fix secondary indexes on pre-existing or streamed data (CASSANDRA-2244)
 * initialize endpoint in gossiper earlier (CASSANDRA-2228)
 * add ability to write to Cassandra from Pig (CASSANDRA-1828)
 * add rpc_[min|max]_threads (CASSANDRA-2176)
 * add CL.TWO, CL.THREE (CASSANDRA-2013)
 * avoid exporting an un-requested row in sstable2json, when exporting 
   a key that does not exist (CASSANDRA-2168)
 * add incremental_backups option (CASSANDRA-1872)
 * add configurable row limit to Pig loadfunc (CASSANDRA-2276)
 * validate column values in batches as well as single-Column inserts
   (CASSANDRA-2259)
 * move sample schema from cassandra.yaml to schema-sample.txt,
   a cli scripts (CASSANDRA-2007)
 * avoid writing empty rows when scrubbing tombstoned rows (CASSANDRA-2296)
 * fix assertion error in range and index scans for CL < ALL
   (CASSANDRA-2282)
 * fix commitlog replay when flush position refers to data that didn't
   get synced before server died (CASSANDRA-2285)
 * fix fd leak in sstable2json with non-mmap'd i/o (CASSANDRA-2304)
 * reduce memory use during streaming of multiple sstables (CASSANDRA-2301)
 * purge tombstoned rows from cache after GCGraceSeconds (CASSANDRA-2305)
 * allow zero replicas in a NTS datacenter (CASSANDRA-1924)
 * make range queries respect snitch for local replicas (CASSANDRA-2286)
 * fix HH delivery when column index is larger than 2GB (CASSANDRA-2297)
 * make 2ary indexes use parent CF flush thresholds during initial build
   (CASSANDRA-2294)
 * update memtable_throughput to be a long (CASSANDRA-2158)


0.7.3
 * Keep endpoint state until aVeryLongTime (CASSANDRA-2115)
 * lower-latency read repair (CASSANDRA-2069)
 * add hinted_handoff_throttle_delay_in_ms option (CASSANDRA-2161)
 * fixes for cache save/load (CASSANDRA-2172, -2174)
 * Handle whole-row deletions in CFOutputFormat (CASSANDRA-2014)
 * Make memtable_flush_writers flush in parallel (CASSANDRA-2178)
 * Add compaction_preheat_key_cache option (CASSANDRA-2175)
 * refactor stress.py to have only one copy of the format string 
   used for creating row keys (CASSANDRA-2108)
 * validate index names for \w+ (CASSANDRA-2196)
 * Fix Cassandra cli to respect timeout if schema does not settle 
   (CASSANDRA-2187)
 * fix for compaction and cleanup writing old-format data into new-version 
   sstable (CASSANDRA-2211, -2216)
 * add nodetool scrub (CASSANDRA-2217, -2240)
 * fix sstable2json large-row pagination (CASSANDRA-2188)
 * fix EOFing on requests for the last bytes in a file (CASSANDRA-2213)
 * fix BufferedRandomAccessFile bugs (CASSANDRA-2218, -2241)
 * check for memtable flush_after_mins exceeded every 10s (CASSANDRA-2183)
 * fix cache saving on Windows (CASSANDRA-2207)
 * add validateSchemaAgreement call + synchronization to schema
   modification operations (CASSANDRA-2222)
 * fix for reversed slice queries on large rows (CASSANDRA-2212)
 * fat clients were writing local data (CASSANDRA-2223)
 * set DEFAULT_MEMTABLE_LIFETIME_IN_MINS to 24h
 * improve detection and cleanup of partially-written sstables 
   (CASSANDRA-2206)
 * fix supercolumn de/serialization when subcolumn comparator is different
   from supercolumn's (CASSANDRA-2104)
 * fix starting up on Windows when CASSANDRA_HOME contains whitespace
   (CASSANDRA-2237)
 * add [get|set][row|key]cacheSavePeriod to JMX (CASSANDRA-2100)
 * fix Hadoop ColumnFamilyOutputFormat dropping of mutations
   when batch fills up (CASSANDRA-2255)
 * move file deletions off of scheduledtasks executor (CASSANDRA-2253)


0.7.2
 * copy DecoratedKey.key when inserting into caches to avoid retaining
   a reference to the underlying buffer (CASSANDRA-2102)
 * format subcolumn names with subcomparator (CASSANDRA-2136)
 * fix column bloom filter deserialization (CASSANDRA-2165)


0.7.1
 * refactor MessageDigest creation code. (CASSANDRA-2107)
 * buffer network stack to avoid inefficient small TCP messages while avoiding
   the nagle/delayed ack problem (CASSANDRA-1896)
 * check log4j configuration for changes every 10s (CASSANDRA-1525, 1907)
 * more-efficient cross-DC replication (CASSANDRA-1530, -2051, -2138)
 * avoid polluting page cache with commitlog or sstable writes
   and seq scan operations (CASSANDRA-1470)
 * add RMI authentication options to nodetool (CASSANDRA-1921)
 * make snitches configurable at runtime (CASSANDRA-1374)
 * retry hadoop split requests on connection failure (CASSANDRA-1927)
 * implement describeOwnership for BOP, COPP (CASSANDRA-1928)
 * make read repair behave as expected for ConsistencyLevel > ONE
   (CASSANDRA-982, 2038)
 * distributed test harness (CASSANDRA-1859, 1964)
 * reduce flush lock contention (CASSANDRA-1930)
 * optimize supercolumn deserialization (CASSANDRA-1891)
 * fix CFMetaData.apply to only compare objects of the same class 
   (CASSANDRA-1962)
 * allow specifying specific SSTables to compact from JMX (CASSANDRA-1963)
 * fix race condition in MessagingService.targets (CASSANDRA-1959, 2094, 2081)
 * refuse to open sstables from a future version (CASSANDRA-1935)
 * zero-copy reads (CASSANDRA-1714)
 * fix copy bounds for word Text in wordcount demo (CASSANDRA-1993)
 * fixes for contrib/javautils (CASSANDRA-1979)
 * check more frequently for memtable expiration (CASSANDRA-2000)
 * fix writing SSTable column count statistics (CASSANDRA-1976)
 * fix streaming of multiple CFs during bootstrap (CASSANDRA-1992)
 * explicitly set JVM GC new generation size with -Xmn (CASSANDRA-1968)
 * add short options for CLI flags (CASSANDRA-1565)
 * make keyspace argument to "describe keyspace" in CLI optional
   when authenticated to keyspace already (CASSANDRA-2029)
 * added option to specify -Dcassandra.join_ring=false on startup
   to allow "warm spare" nodes or performing JMX maintenance before
   joining the ring (CASSANDRA-526)
 * log migrations at INFO (CASSANDRA-2028)
 * add CLI verbose option in file mode (CASSANDRA-2030)
 * add single-line "--" comments to CLI (CASSANDRA-2032)
 * message serialization tests (CASSANDRA-1923)
 * switch from ivy to maven-ant-tasks (CASSANDRA-2017)
 * CLI attempts to block for new schema to propagate (CASSANDRA-2044)
 * fix potential overflow in nodetool cfstats (CASSANDRA-2057)
 * add JVM shutdownhook to sync commitlog (CASSANDRA-1919)
 * allow nodes to be up without being part of  normal traffic (CASSANDRA-1951)
 * fix CLI "show keyspaces" with null options on NTS (CASSANDRA-2049)
 * fix possible ByteBuffer race conditions (CASSANDRA-2066)
 * reduce garbage generated by MessagingService to prevent load spikes
   (CASSANDRA-2058)
 * fix math in RandomPartitioner.describeOwnership (CASSANDRA-2071)
 * fix deletion of sstable non-data components (CASSANDRA-2059)
 * avoid blocking gossip while deleting handoff hints (CASSANDRA-2073)
 * ignore messages from newer versions, keep track of nodes in gossip 
   regardless of version (CASSANDRA-1970)
 * cache writing moved to CompactionManager to reduce i/o contention and
   updated to use non-cache-polluting writes (CASSANDRA-2053)
 * page through large rows when exporting to JSON (CASSANDRA-2041)
 * add flush_largest_memtables_at and reduce_cache_sizes_at options
   (CASSANDRA-2142)
 * add cli 'describe cluster' command (CASSANDRA-2127)
 * add cli support for setting username/password at 'connect' command 
   (CASSANDRA-2111)
 * add -D option to Stress.java to allow reading hosts from a file 
   (CASSANDRA-2149)
 * bound hints CF throughput between 32M and 256M (CASSANDRA-2148)
 * continue starting when invalid saved cache entries are encountered
   (CASSANDRA-2076)
 * add max_hint_window_in_ms option (CASSANDRA-1459)


0.7.0-final
 * fix offsets to ByteBuffer.get (CASSANDRA-1939)


0.7.0-rc4
 * fix cli crash after backgrounding (CASSANDRA-1875)
 * count timeouts in storageproxy latencies, and include latency 
   histograms in StorageProxyMBean (CASSANDRA-1893)
 * fix CLI get recognition of supercolumns (CASSANDRA-1899)
 * enable keepalive on intra-cluster sockets (CASSANDRA-1766)
 * count timeouts towards dynamicsnitch latencies (CASSANDRA-1905)
 * Expose index-building status in JMX + cli schema description
   (CASSANDRA-1871)
 * allow [LOCAL|EACH]_QUORUM to be used with non-NetworkTopology 
   replication Strategies
 * increased amount of index locks for faster commitlog replay
 * collect secondary index tombstones immediately (CASSANDRA-1914)
 * revert commitlog changes from #1780 (CASSANDRA-1917)
 * change RandomPartitioner min token to -1 to avoid collision w/
   tokens on actual nodes (CASSANDRA-1901)
 * examine the right nibble when validating TimeUUID (CASSANDRA-1910)
 * include secondary indexes in cleanup (CASSANDRA-1916)
 * CFS.scrubDataDirectories should also cleanup invalid secondary indexes
   (CASSANDRA-1904)
 * ability to disable/enable gossip on nodes to force them down
   (CASSANDRA-1108)


0.7.0-rc3
 * expose getNaturalEndpoints in StorageServiceMBean taking byte[]
   key; RMI cannot serialize ByteBuffer (CASSANDRA-1833)
 * infer org.apache.cassandra.locator for replication strategy classes
   when not otherwise specified
 * validation that generates less garbage (CASSANDRA-1814)
 * add TTL support to CLI (CASSANDRA-1838)
 * cli defaults to bytestype for subcomparator when creating
   column families (CASSANDRA-1835)
 * unregister index MBeans when index is dropped (CASSANDRA-1843)
 * make ByteBufferUtil.clone thread-safe (CASSANDRA-1847)
 * change exception for read requests during bootstrap from 
   InvalidRequest to Unavailable (CASSANDRA-1862)
 * respect row-level tombstones post-flush in range scans
   (CASSANDRA-1837)
 * ReadResponseResolver check digests against each other (CASSANDRA-1830)
 * return InvalidRequest when remove of subcolumn without supercolumn
   is requested (CASSANDRA-1866)
 * flush before repair (CASSANDRA-1748)
 * SSTableExport validates key order (CASSANDRA-1884)
 * large row support for SSTableExport (CASSANDRA-1867)
 * Re-cache hot keys post-compaction without hitting disk (CASSANDRA-1878)
 * manage read repair in coordinator instead of data source, to
   provide latency information to dynamic snitch (CASSANDRA-1873)


0.7.0-rc2
 * fix live-column-count of slice ranges including tombstoned supercolumn 
   with live subcolumn (CASSANDRA-1591)
 * rename o.a.c.internal.AntientropyStage -> AntiEntropyStage,
   o.a.c.request.Request_responseStage -> RequestResponseStage,
   o.a.c.internal.Internal_responseStage -> InternalResponseStage
 * add AbstractType.fromString (CASSANDRA-1767)
 * require index_type to be present when specifying index_name
   on ColumnDef (CASSANDRA-1759)
 * fix add/remove index bugs in CFMetadata (CASSANDRA-1768)
 * rebuild Strategy during system_update_keyspace (CASSANDRA-1762)
 * cli updates prompt to ... in continuation lines (CASSANDRA-1770)
 * support multiple Mutations per key in hadoop ColumnFamilyOutputFormat
   (CASSANDRA-1774)
 * improvements to Debian init script (CASSANDRA-1772)
 * use local classloader to check for version.properties (CASSANDRA-1778)
 * Validate that column names in column_metadata are valid for the
   defined comparator, and decode properly in cli (CASSANDRA-1773)
 * use cross-platform newlines in cli (CASSANDRA-1786)
 * add ExpiringColumn support to sstable import/export (CASSANDRA-1754)
 * add flush for each append to periodic commitlog mode; added
   periodic_without_flush option to disable this (CASSANDRA-1780)
 * close file handle used for post-flush truncate (CASSANDRA-1790)
 * various code cleanup (CASSANDRA-1793, -1794, -1795)
 * fix range queries against wrapped range (CASSANDRA-1781)
 * fix consistencylevel calculations for NetworkTopologyStrategy
   (CASSANDRA-1804)
 * cli support index type enum names (CASSANDRA-1810)
 * improved validation of column_metadata (CASSANDRA-1813)
 * reads at ConsistencyLevel > 1 throw UnavailableException
   immediately if insufficient live nodes exist (CASSANDRA-1803)
 * copy bytebuffers for local writes to avoid retaining the entire
   Thrift frame (CASSANDRA-1801)
 * fix NPE adding index to column w/o prior metadata (CASSANDRA-1764)
 * reduce fat client timeout (CASSANDRA-1730)
 * fix botched merge of CASSANDRA-1316


0.7.0-rc1
 * fix compaction and flush races with schema updates (CASSANDRA-1715)
 * add clustertool, config-converter, sstablekeys, and schematool 
   Windows .bat files (CASSANDRA-1723)
 * reject range queries received during bootstrap (CASSANDRA-1739)
 * fix wrapping-range queries on non-minimum token (CASSANDRA-1700)
 * add nodetool cfhistogram (CASSANDRA-1698)
 * limit repaired ranges to what the nodes have in common (CASSANDRA-1674)
 * index scan treats missing columns as not matching secondary
   expressions (CASSANDRA-1745)
 * Fix misuse of DataOutputBuffer.getData in AntiEntropyService
   (CASSANDRA-1729)
 * detect and warn when obsolete version of JNA is present (CASSANDRA-1760)
 * reduce fat client timeout (CASSANDRA-1730)
 * cleanup smallest CFs first to increase free temp space for larger ones
   (CASSANDRA-1811)
 * Update windows .bat files to work outside of main Cassandra
   directory (CASSANDRA-1713)
 * fix read repair regression from 0.6.7 (CASSANDRA-1727)
 * more-efficient read repair (CASSANDRA-1719)
 * fix hinted handoff replay (CASSANDRA-1656)
 * log type of dropped messages (CASSANDRA-1677)
 * upgrade to SLF4J 1.6.1
 * fix ByteBuffer bug in ExpiringColumn.updateDigest (CASSANDRA-1679)
 * fix IntegerType.getString (CASSANDRA-1681)
 * make -Djava.net.preferIPv4Stack=true the default (CASSANDRA-628)
 * add INTERNAL_RESPONSE verb to differentiate from responses related
   to client requests (CASSANDRA-1685)
 * log tpstats when dropping messages (CASSANDRA-1660)
 * include unreachable nodes in describeSchemaVersions (CASSANDRA-1678)
 * Avoid dropping messages off the client request path (CASSANDRA-1676)
 * fix jna errno reporting (CASSANDRA-1694)
 * add friendlier error for UnknownHostException on startup (CASSANDRA-1697)
 * include jna dependency in RPM package (CASSANDRA-1690)
 * add --skip-keys option to stress.py (CASSANDRA-1696)
 * improve cli handling of non-string keys and column names 
   (CASSANDRA-1701, -1693)
 * r/m extra subcomparator line in cli keyspaces output (CASSANDRA-1712)
 * add read repair chance to cli "show keyspaces"
 * upgrade to ConcurrentLinkedHashMap 1.1 (CASSANDRA-975)
 * fix index scan routing (CASSANDRA-1722)
 * fix tombstoning of supercolumns in range queries (CASSANDRA-1734)
 * clear endpoint cache after updating keyspace metadata (CASSANDRA-1741)
 * fix wrapping-range queries on non-minimum token (CASSANDRA-1700)
 * truncate includes secondary indexes (CASSANDRA-1747)
 * retain reference to PendingFile sstables (CASSANDRA-1749)
 * fix sstableimport regression (CASSANDRA-1753)
 * fix for bootstrap when no non-system tables are defined (CASSANDRA-1732)
 * handle replica unavailability in index scan (CASSANDRA-1755)
 * fix service initialization order deadlock (CASSANDRA-1756)
 * multi-line cli commands (CASSANDRA-1742)
 * fix race between snapshot and compaction (CASSANDRA-1736)
 * add listEndpointsPendingHints, deleteHintsForEndpoint JMX methods 
   (CASSANDRA-1551)


0.7.0-beta3
 * add strategy options to describe_keyspace output (CASSANDRA-1560)
 * log warning when using randomly generated token (CASSANDRA-1552)
 * re-organize JMX into .db, .net, .internal, .request (CASSANDRA-1217)
 * allow nodes to change IPs between restarts (CASSANDRA-1518)
 * remember ring state between restarts by default (CASSANDRA-1518)
 * flush index built flag so we can read it before log replay (CASSANDRA-1541)
 * lock row cache updates to prevent race condition (CASSANDRA-1293)
 * remove assertion causing rare (and harmless) error messages in
   commitlog (CASSANDRA-1330)
 * fix moving nodes with no keyspaces defined (CASSANDRA-1574)
 * fix unbootstrap when no data is present in a transfer range (CASSANDRA-1573)
 * take advantage of AVRO-495 to simplify our avro IDL (CASSANDRA-1436)
 * extend authorization hierarchy to column family (CASSANDRA-1554)
 * deletion support in secondary indexes (CASSANDRA-1571)
 * meaningful error message for invalid replication strategy class 
   (CASSANDRA-1566)
 * allow keyspace creation with RF > N (CASSANDRA-1428)
 * improve cli error handling (CASSANDRA-1580)
 * add cache save/load ability (CASSANDRA-1417, 1606, 1647)
 * add StorageService.getDrainProgress (CASSANDRA-1588)
 * Disallow bootstrap to an in-use token (CASSANDRA-1561)
 * Allow dynamic secondary index creation and destruction (CASSANDRA-1532)
 * log auto-guessed memtable thresholds (CASSANDRA-1595)
 * add ColumnDef support to cli (CASSANDRA-1583)
 * reduce index sample time by 75% (CASSANDRA-1572)
 * add cli support for column, strategy metadata (CASSANDRA-1578, 1612)
 * add cli support for schema modification (CASSANDRA-1584)
 * delete temp files on failed compactions (CASSANDRA-1596)
 * avoid blocking for dead nodes during removetoken (CASSANDRA-1605)
 * remove ConsistencyLevel.ZERO (CASSANDRA-1607)
 * expose in-progress compaction type in jmx (CASSANDRA-1586)
 * removed IClock & related classes from internals (CASSANDRA-1502)
 * fix removing tokens from SystemTable on decommission and removetoken
   (CASSANDRA-1609)
 * include CF metadata in cli 'show keyspaces' (CASSANDRA-1613)
 * switch from Properties to HashMap in PropertyFileSnitch to
   avoid synchronization bottleneck (CASSANDRA-1481)
 * PropertyFileSnitch configuration file renamed to 
   cassandra-topology.properties
 * add cli support for get_range_slices (CASSANDRA-1088, CASSANDRA-1619)
 * Make memtable flush thresholds per-CF instead of global 
   (CASSANDRA-1007, 1637)
 * add cli support for binary data without CfDef hints (CASSANDRA-1603)
 * fix building SSTable statistics post-stream (CASSANDRA-1620)
 * fix potential infinite loop in 2ary index queries (CASSANDRA-1623)
 * allow creating NTS keyspaces with no replicas configured (CASSANDRA-1626)
 * add jmx histogram of sstables accessed per read (CASSANDRA-1624)
 * remove system_rename_column_family and system_rename_keyspace from the
   client API until races can be fixed (CASSANDRA-1630, CASSANDRA-1585)
 * add cli sanity tests (CASSANDRA-1582)
 * update GC settings in cassandra.bat (CASSANDRA-1636)
 * cli support for index queries (CASSANDRA-1635)
 * cli support for updating schema memtable settings (CASSANDRA-1634)
 * cli --file option (CASSANDRA-1616)
 * reduce automatically chosen memtable sizes by 50% (CASSANDRA-1641)
 * move endpoint cache from snitch to strategy (CASSANDRA-1643)
 * fix commitlog recovery deleting the newly-created segment as well as
   the old ones (CASSANDRA-1644)
 * upgrade to Thrift 0.5 (CASSANDRA-1367)
 * renamed CL.DCQUORUM to LOCAL_QUORUM and DCQUORUMSYNC to EACH_QUORUM
 * cli truncate support (CASSANDRA-1653)
 * update GC settings in cassandra.bat (CASSANDRA-1636)
 * avoid logging when a node's ip/token is gossipped back to it (CASSANDRA-1666)


0.7-beta2
 * always use UTF-8 for hint keys (CASSANDRA-1439)
 * remove cassandra.yaml dependency from Hadoop and Pig (CASSADRA-1322)
 * expose CfDef metadata in describe_keyspaces (CASSANDRA-1363)
 * restore use of mmap_index_only option (CASSANDRA-1241)
 * dropping a keyspace with no column families generated an error 
   (CASSANDRA-1378)
 * rename RackAwareStrategy to OldNetworkTopologyStrategy, RackUnawareStrategy 
   to SimpleStrategy, DatacenterShardStrategy to NetworkTopologyStrategy,
   AbstractRackAwareSnitch to AbstractNetworkTopologySnitch (CASSANDRA-1392)
 * merge StorageProxy.mutate, mutateBlocking (CASSANDRA-1396)
 * faster UUIDType, LongType comparisons (CASSANDRA-1386, 1393)
 * fix setting read_repair_chance from CLI addColumnFamily (CASSANDRA-1399)
 * fix updates to indexed columns (CASSANDRA-1373)
 * fix race condition leaving to FileNotFoundException (CASSANDRA-1382)
 * fix sharded lock hash on index write path (CASSANDRA-1402)
 * add support for GT/E, LT/E in subordinate index clauses (CASSANDRA-1401)
 * cfId counter got out of sync when CFs were added (CASSANDRA-1403)
 * less chatty schema updates (CASSANDRA-1389)
 * rename column family mbeans. 'type' will now include either 
   'IndexColumnFamilies' or 'ColumnFamilies' depending on the CFS type.
   (CASSANDRA-1385)
 * disallow invalid keyspace and column family names. This includes name that
   matches a '^\w+' regex. (CASSANDRA-1377)
 * use JNA, if present, to take snapshots (CASSANDRA-1371)
 * truncate hints if starting 0.7 for the first time (CASSANDRA-1414)
 * fix FD leak in single-row slicepredicate queries (CASSANDRA-1416)
 * allow index expressions against columns that are not part of the 
   SlicePredicate (CASSANDRA-1410)
 * config-converter properly handles snitches and framed support 
   (CASSANDRA-1420)
 * remove keyspace argument from multiget_count (CASSANDRA-1422)
 * allow specifying cassandra.yaml location as (local or remote) URL
   (CASSANDRA-1126)
 * fix using DynamicEndpointSnitch with NetworkTopologyStrategy
   (CASSANDRA-1429)
 * Add CfDef.default_validation_class (CASSANDRA-891)
 * fix EstimatedHistogram.max (CASSANDRA-1413)
 * quorum read optimization (CASSANDRA-1622)
 * handle zero-length (or missing) rows during HH paging (CASSANDRA-1432)
 * include secondary indexes during schema migrations (CASSANDRA-1406)
 * fix commitlog header race during schema change (CASSANDRA-1435)
 * fix ColumnFamilyStoreMBeanIterator to use new type name (CASSANDRA-1433)
 * correct filename generated by xml->yaml converter (CASSANDRA-1419)
 * add CMSInitiatingOccupancyFraction=75 and UseCMSInitiatingOccupancyOnly
   to default JVM options
 * decrease jvm heap for cassandra-cli (CASSANDRA-1446)
 * ability to modify keyspaces and column family definitions on a live cluster
   (CASSANDRA-1285)
 * support for Hadoop Streaming [non-jvm map/reduce via stdin/out]
   (CASSANDRA-1368)
 * Move persistent sstable stats from the system table to an sstable component
   (CASSANDRA-1430)
 * remove failed bootstrap attempt from pending ranges when gossip times
   it out after 1h (CASSANDRA-1463)
 * eager-create tcp connections to other cluster members (CASSANDRA-1465)
 * enumerate stages and derive stage from message type instead of 
   transmitting separately (CASSANDRA-1465)
 * apply reversed flag during collation from different data sources
   (CASSANDRA-1450)
 * make failure to remove commitlog segment non-fatal (CASSANDRA-1348)
 * correct ordering of drain operations so CL.recover is no longer 
   necessary (CASSANDRA-1408)
 * removed keyspace from describe_splits method (CASSANDRA-1425)
 * rename check_schema_agreement to describe_schema_versions
   (CASSANDRA-1478)
 * fix QUORUM calculation for RF > 3 (CASSANDRA-1487)
 * remove tombstones during non-major compactions when bloom filter
   verifies that row does not exist in other sstables (CASSANDRA-1074)
 * nodes that coordinated a loadbalance in the past could not be seen by
   newly added nodes (CASSANDRA-1467)
 * exposed endpoint states (gossip details) via jmx (CASSANDRA-1467)
 * ensure that compacted sstables are not included when new readers are
   instantiated (CASSANDRA-1477)
 * by default, calculate heap size and memtable thresholds at runtime (CASSANDRA-1469)
 * fix races dealing with adding/dropping keyspaces and column families in
   rapid succession (CASSANDRA-1477)
 * clean up of Streaming system (CASSANDRA-1503, 1504, 1506)
 * add options to configure Thrift socket keepalive and buffer sizes (CASSANDRA-1426)
 * make contrib CassandraServiceDataCleaner recursive (CASSANDRA-1509)
 * min, max compaction threshold are configurable and persistent 
   per-ColumnFamily (CASSANDRA-1468)
 * fix replaying the last mutation in a commitlog unnecessarily 
   (CASSANDRA-1512)
 * invoke getDefaultUncaughtExceptionHandler from DTPE with the original
   exception rather than the ExecutionException wrapper (CASSANDRA-1226)
 * remove Clock from the Thrift (and Avro) API (CASSANDRA-1501)
 * Close intra-node sockets when connection is broken (CASSANDRA-1528)
 * RPM packaging spec file (CASSANDRA-786)
 * weighted request scheduler (CASSANDRA-1485)
 * treat expired columns as deleted (CASSANDRA-1539)
 * make IndexInterval configurable (CASSANDRA-1488)
 * add describe_snitch to Thrift API (CASSANDRA-1490)
 * MD5 authenticator compares plain text submitted password with MD5'd
   saved property, instead of vice versa (CASSANDRA-1447)
 * JMX MessagingService pending and completed counts (CASSANDRA-1533)
 * fix race condition processing repair responses (CASSANDRA-1511)
 * make repair blocking (CASSANDRA-1511)
 * create EndpointSnitchInfo and MBean to expose rack and DC (CASSANDRA-1491)
 * added option to contrib/word_count to output results back to Cassandra
   (CASSANDRA-1342)
 * rewrite Hadoop ColumnFamilyRecordWriter to pool connections, retry to
   multiple Cassandra nodes, and smooth impact on the Cassandra cluster
   by using smaller batch sizes (CASSANDRA-1434)
 * fix setting gc_grace_seconds via CLI (CASSANDRA-1549)
 * support TTL'd index values (CASSANDRA-1536)
 * make removetoken work like decommission (CASSANDRA-1216)
 * make cli comparator-aware and improve quote rules (CASSANDRA-1523,-1524)
 * make nodetool compact and cleanup blocking (CASSANDRA-1449)
 * add memtable, cache information to GCInspector logs (CASSANDRA-1558)
 * enable/disable HintedHandoff via JMX (CASSANDRA-1550)
 * Ignore stray files in the commit log directory (CASSANDRA-1547)
 * Disallow bootstrap to an in-use token (CASSANDRA-1561)


0.7-beta1
 * sstable versioning (CASSANDRA-389)
 * switched to slf4j logging (CASSANDRA-625)
 * add (optional) expiration time for column (CASSANDRA-699)
 * access levels for authentication/authorization (CASSANDRA-900)
 * add ReadRepairChance to CF definition (CASSANDRA-930)
 * fix heisenbug in system tests, especially common on OS X (CASSANDRA-944)
 * convert to byte[] keys internally and all public APIs (CASSANDRA-767)
 * ability to alter schema definitions on a live cluster (CASSANDRA-44)
 * renamed configuration file to cassandra.xml, and log4j.properties to
   log4j-server.properties, which must now be loaded from
   the classpath (which is how our scripts in bin/ have always done it)
   (CASSANDRA-971)
 * change get_count to require a SlicePredicate. create multi_get_count
   (CASSANDRA-744)
 * re-organized endpointsnitch implementations and added SimpleSnitch
   (CASSANDRA-994)
 * Added preload_row_cache option (CASSANDRA-946)
 * add CRC to commitlog header (CASSANDRA-999)
 * removed deprecated batch_insert and get_range_slice methods (CASSANDRA-1065)
 * add truncate thrift method (CASSANDRA-531)
 * http mini-interface using mx4j (CASSANDRA-1068)
 * optimize away copy of sliced row on memtable read path (CASSANDRA-1046)
 * replace constant-size 2GB mmaped segments and special casing for index 
   entries spanning segment boundaries, with SegmentedFile that computes 
   segments that always contain entire entries/rows (CASSANDRA-1117)
 * avoid reading large rows into memory during compaction (CASSANDRA-16)
 * added hadoop OutputFormat (CASSANDRA-1101)
 * efficient Streaming (no more anticompaction) (CASSANDRA-579)
 * split commitlog header into separate file and add size checksum to
   mutations (CASSANDRA-1179)
 * avoid allocating a new byte[] for each mutation on replay (CASSANDRA-1219)
 * revise HH schema to be per-endpoint (CASSANDRA-1142)
 * add joining/leaving status to nodetool ring (CASSANDRA-1115)
 * allow multiple repair sessions per node (CASSANDRA-1190)
 * optimize away MessagingService for local range queries (CASSANDRA-1261)
 * make framed transport the default so malformed requests can't OOM the 
   server (CASSANDRA-475)
 * significantly faster reads from row cache (CASSANDRA-1267)
 * take advantage of row cache during range queries (CASSANDRA-1302)
 * make GCGraceSeconds a per-ColumnFamily value (CASSANDRA-1276)
 * keep persistent row size and column count statistics (CASSANDRA-1155)
 * add IntegerType (CASSANDRA-1282)
 * page within a single row during hinted handoff (CASSANDRA-1327)
 * push DatacenterShardStrategy configuration into keyspace definition,
   eliminating datacenter.properties. (CASSANDRA-1066)
 * optimize forward slices starting with '' and single-index-block name 
   queries by skipping the column index (CASSANDRA-1338)
 * streaming refactor (CASSANDRA-1189)
 * faster comparison for UUID types (CASSANDRA-1043)
 * secondary index support (CASSANDRA-749 and subtasks)
 * make compaction buckets deterministic (CASSANDRA-1265)


0.6.6
 * Allow using DynamicEndpointSnitch with RackAwareStrategy (CASSANDRA-1429)
 * remove the remaining vestiges of the unfinished DatacenterShardStrategy 
   (replaced by NetworkTopologyStrategy in 0.7)
   

0.6.5
 * fix key ordering in range query results with RandomPartitioner
   and ConsistencyLevel > ONE (CASSANDRA-1145)
 * fix for range query starting with the wrong token range (CASSANDRA-1042)
 * page within a single row during hinted handoff (CASSANDRA-1327)
 * fix compilation on non-sun JDKs (CASSANDRA-1061)
 * remove String.trim() call on row keys in batch mutations (CASSANDRA-1235)
 * Log summary of dropped messages instead of spamming log (CASSANDRA-1284)
 * add dynamic endpoint snitch (CASSANDRA-981)
 * fix streaming for keyspaces with hyphens in their name (CASSANDRA-1377)
 * fix errors in hard-coded bloom filter optKPerBucket by computing it
   algorithmically (CASSANDRA-1220
 * remove message deserialization stage, and uncap read/write stages
   so slow reads/writes don't block gossip processing (CASSANDRA-1358)
 * add jmx port configuration to Debian package (CASSANDRA-1202)
 * use mlockall via JNA, if present, to prevent Linux from swapping
   out parts of the JVM (CASSANDRA-1214)


0.6.4
 * avoid queuing multiple hint deliveries for the same endpoint
   (CASSANDRA-1229)
 * better performance for and stricter checking of UTF8 column names
   (CASSANDRA-1232)
 * extend option to lower compaction priority to hinted handoff
   as well (CASSANDRA-1260)
 * log errors in gossip instead of re-throwing (CASSANDRA-1289)
 * avoid aborting commitlog replay prematurely if a flushed-but-
   not-removed commitlog segment is encountered (CASSANDRA-1297)
 * fix duplicate rows being read during mapreduce (CASSANDRA-1142)
 * failure detection wasn't closing command sockets (CASSANDRA-1221)
 * cassandra-cli.bat works on windows (CASSANDRA-1236)
 * pre-emptively drop requests that cannot be processed within RPCTimeout
   (CASSANDRA-685)
 * add ack to Binary write verb and update CassandraBulkLoader
   to wait for acks for each row (CASSANDRA-1093)
 * added describe_partitioner Thrift method (CASSANDRA-1047)
 * Hadoop jobs no longer require the Cassandra storage-conf.xml
   (CASSANDRA-1280, CASSANDRA-1047)
 * log thread pool stats when GC is excessive (CASSANDRA-1275)
 * remove gossip message size limit (CASSANDRA-1138)
 * parallelize local and remote reads during multiget, and respect snitch 
   when determining whether to do local read for CL.ONE (CASSANDRA-1317)
 * fix read repair to use requested consistency level on digest mismatch,
   rather than assuming QUORUM (CASSANDRA-1316)
 * process digest mismatch re-reads in parallel (CASSANDRA-1323)
 * switch hints CF comparator to BytesType (CASSANDRA-1274)


0.6.3
 * retry to make streaming connections up to 8 times. (CASSANDRA-1019)
 * reject describe_ring() calls on invalid keyspaces (CASSANDRA-1111)
 * fix cache size calculation for size of 100% (CASSANDRA-1129)
 * fix cache capacity only being recalculated once (CASSANDRA-1129)
 * remove hourly scan of all hints on the off chance that the gossiper
   missed a status change; instead, expose deliverHintsToEndpoint to JMX
   so it can be done manually, if necessary (CASSANDRA-1141)
 * don't reject reads at CL.ALL (CASSANDRA-1152)
 * reject deletions to supercolumns in CFs containing only standard
   columns (CASSANDRA-1139)
 * avoid preserving login information after client disconnects
   (CASSANDRA-1057)
 * prefer sun jdk to openjdk in debian init script (CASSANDRA-1174)
 * detect partioner config changes between restarts and fail fast 
   (CASSANDRA-1146)
 * use generation time to resolve node token reassignment disagreements
   (CASSANDRA-1118)
 * restructure the startup ordering of Gossiper and MessageService to avoid
   timing anomalies (CASSANDRA-1160)
 * detect incomplete commit log hearders (CASSANDRA-1119)
 * force anti-entropy service to stream files on the stream stage to avoid
   sending streams out of order (CASSANDRA-1169)
 * remove inactive stream managers after AES streams files (CASSANDRA-1169)
 * allow removing entire row through batch_mutate Deletion (CASSANDRA-1027)
 * add JMX metrics for row-level bloom filter false positives (CASSANDRA-1212)
 * added a redhat init script to contrib (CASSANDRA-1201)
 * use midpoint when bootstrapping a new machine into range with not
   much data yet instead of random token (CASSANDRA-1112)
 * kill server on OOM in executor stage as well as Thrift (CASSANDRA-1226)
 * remove opportunistic repairs, when two machines with overlapping replica
   responsibilities happen to finish major compactions of the same CF near
   the same time.  repairs are now fully manual (CASSANDRA-1190)
 * add ability to lower compaction priority (default is no change from 0.6.2)
   (CASSANDRA-1181)


0.6.2
 * fix contrib/word_count build. (CASSANDRA-992)
 * split CommitLogExecutorService into BatchCommitLogExecutorService and 
   PeriodicCommitLogExecutorService (CASSANDRA-1014)
 * add latency histograms to CFSMBean (CASSANDRA-1024)
 * make resolving timestamp ties deterministic by using value bytes
   as a tiebreaker (CASSANDRA-1039)
 * Add option to turn off Hinted Handoff (CASSANDRA-894)
 * fix windows startup (CASSANDRA-948)
 * make concurrent_reads, concurrent_writes configurable at runtime via JMX
   (CASSANDRA-1060)
 * disable GCInspector on non-Sun JVMs (CASSANDRA-1061)
 * fix tombstone handling in sstable rows with no other data (CASSANDRA-1063)
 * fix size of row in spanned index entries (CASSANDRA-1056)
 * install json2sstable, sstable2json, and sstablekeys to Debian package
 * StreamingService.StreamDestinations wouldn't empty itself after streaming
   finished (CASSANDRA-1076)
 * added Collections.shuffle(splits) before returning the splits in 
   ColumnFamilyInputFormat (CASSANDRA-1096)
 * do not recalculate cache capacity post-compaction if it's been manually 
   modified (CASSANDRA-1079)
 * better defaults for flush sorter + writer executor queue sizes
   (CASSANDRA-1100)
 * windows scripts for SSTableImport/Export (CASSANDRA-1051)
 * windows script for nodetool (CASSANDRA-1113)
 * expose PhiConvictThreshold (CASSANDRA-1053)
 * make repair of RF==1 a no-op (CASSANDRA-1090)
 * improve default JVM GC options (CASSANDRA-1014)
 * fix SlicePredicate serialization inside Hadoop jobs (CASSANDRA-1049)
 * close Thrift sockets in Hadoop ColumnFamilyRecordReader (CASSANDRA-1081)


0.6.1
 * fix NPE in sstable2json when no excluded keys are given (CASSANDRA-934)
 * keep the replica set constant throughout the read repair process
   (CASSANDRA-937)
 * allow querying getAllRanges with empty token list (CASSANDRA-933)
 * fix command line arguments inversion in clustertool (CASSANDRA-942)
 * fix race condition that could trigger a false-positive assertion
   during post-flush discard of old commitlog segments (CASSANDRA-936)
 * fix neighbor calculation for anti-entropy repair (CASSANDRA-924)
 * perform repair even for small entropy differences (CASSANDRA-924)
 * Use hostnames in CFInputFormat to allow Hadoop's naive string-based
   locality comparisons to work (CASSANDRA-955)
 * cache read-only BufferedRandomAccessFile length to avoid
   3 system calls per invocation (CASSANDRA-950)
 * nodes with IPv6 (and no IPv4) addresses could not join cluster
   (CASSANDRA-969)
 * Retrieve the correct number of undeleted columns, if any, from
   a supercolumn in a row that had been deleted previously (CASSANDRA-920)
 * fix index scans that cross the 2GB mmap boundaries for both mmap
   and standard i/o modes (CASSANDRA-866)
 * expose drain via nodetool (CASSANDRA-978)


0.6.0-RC1
 * JMX drain to flush memtables and run through commit log (CASSANDRA-880)
 * Bootstrapping can skip ranges under the right conditions (CASSANDRA-902)
 * fix merging row versions in range_slice for CL > ONE (CASSANDRA-884)
 * default write ConsistencyLeven chaned from ZERO to ONE
 * fix for index entries spanning mmap buffer boundaries (CASSANDRA-857)
 * use lexical comparison if time part of TimeUUIDs are the same 
   (CASSANDRA-907)
 * bound read, mutation, and response stages to fix possible OOM
   during log replay (CASSANDRA-885)
 * Use microseconds-since-epoch (UTC) in cli, instead of milliseconds
 * Treat batch_mutate Deletion with null supercolumn as "apply this predicate 
   to top level supercolumns" (CASSANDRA-834)
 * Streaming destination nodes do not update their JMX status (CASSANDRA-916)
 * Fix internal RPC timeout calculation (CASSANDRA-911)
 * Added Pig loadfunc to contrib/pig (CASSANDRA-910)


0.6.0-beta3
 * fix compaction bucketing bug (CASSANDRA-814)
 * update windows batch file (CASSANDRA-824)
 * deprecate KeysCachedFraction configuration directive in favor
   of KeysCached; move to unified-per-CF key cache (CASSANDRA-801)
 * add invalidateRowCache to ColumnFamilyStoreMBean (CASSANDRA-761)
 * send Handoff hints to natural locations to reduce load on
   remaining nodes in a failure scenario (CASSANDRA-822)
 * Add RowWarningThresholdInMB configuration option to warn before very 
   large rows get big enough to threaten node stability, and -x option to
   be able to remove them with sstable2json if the warning is unheeded
   until it's too late (CASSANDRA-843)
 * Add logging of GC activity (CASSANDRA-813)
 * fix ConcurrentModificationException in commitlog discard (CASSANDRA-853)
 * Fix hardcoded row count in Hadoop RecordReader (CASSANDRA-837)
 * Add a jmx status to the streaming service and change several DEBUG
   messages to INFO (CASSANDRA-845)
 * fix classpath in cassandra-cli.bat for Windows (CASSANDRA-858)
 * allow re-specifying host, port to cassandra-cli if invalid ones
   are first tried (CASSANDRA-867)
 * fix race condition handling rpc timeout in the coordinator
   (CASSANDRA-864)
 * Remove CalloutLocation and StagingFileDirectory from storage-conf files 
   since those settings are no longer used (CASSANDRA-878)
 * Parse a long from RowWarningThresholdInMB instead of an int (CASSANDRA-882)
 * Remove obsolete ControlPort code from DatabaseDescriptor (CASSANDRA-886)
 * move skipBytes side effect out of assert (CASSANDRA-899)
 * add "double getLoad" to StorageServiceMBean (CASSANDRA-898)
 * track row stats per CF at compaction time (CASSANDRA-870)
 * disallow CommitLogDirectory matching a DataFileDirectory (CASSANDRA-888)
 * default key cache size is 200k entries, changed from 10% (CASSANDRA-863)
 * add -Dcassandra-foreground=yes to cassandra.bat
 * exit if cluster name is changed unexpectedly (CASSANDRA-769)


0.6.0-beta1/beta2
 * add batch_mutate thrift command, deprecating batch_insert (CASSANDRA-336)
 * remove get_key_range Thrift API, deprecated in 0.5 (CASSANDRA-710)
 * add optional login() Thrift call for authentication (CASSANDRA-547)
 * support fat clients using gossiper and StorageProxy to perform
   replication in-process [jvm-only] (CASSANDRA-535)
 * support mmapped I/O for reads, on by default on 64bit JVMs 
   (CASSANDRA-408, CASSANDRA-669)
 * improve insert concurrency, particularly during Hinted Handoff
   (CASSANDRA-658)
 * faster network code (CASSANDRA-675)
 * stress.py moved to contrib (CASSANDRA-635)
 * row caching [must be explicitly enabled per-CF in config] (CASSANDRA-678)
 * present a useful measure of compaction progress in JMX (CASSANDRA-599)
 * add bin/sstablekeys (CASSNADRA-679)
 * add ConsistencyLevel.ANY (CASSANDRA-687)
 * make removetoken remove nodes from gossip entirely (CASSANDRA-644)
 * add ability to set cache sizes at runtime (CASSANDRA-708)
 * report latency and cache hit rate statistics with lifetime totals
   instead of average over the last minute (CASSANDRA-702)
 * support get_range_slice for RandomPartitioner (CASSANDRA-745)
 * per-keyspace replication factory and replication strategy (CASSANDRA-620)
 * track latency in microseconds (CASSANDRA-733)
 * add describe_ Thrift methods, deprecating get_string_property and 
   get_string_list_property
 * jmx interface for tracking operation mode and streams in general.
   (CASSANDRA-709)
 * keep memtables in sorted order to improve range query performance
   (CASSANDRA-799)
 * use while loop instead of recursion when trimming sstables compaction list 
   to avoid blowing stack in pathological cases (CASSANDRA-804)
 * basic Hadoop map/reduce support (CASSANDRA-342)


0.5.1
 * ensure all files for an sstable are streamed to the same directory.
   (CASSANDRA-716)
 * more accurate load estimate for bootstrapping (CASSANDRA-762)
 * tolerate dead or unavailable bootstrap target on write (CASSANDRA-731)
 * allow larger numbers of keys (> 140M) in a sstable bloom filter
   (CASSANDRA-790)
 * include jvm argument improvements from CASSANDRA-504 in debian package
 * change streaming chunk size to 32MB to accomodate Windows XP limitations
   (was 64MB) (CASSANDRA-795)
 * fix get_range_slice returning results in the wrong order (CASSANDRA-781)
 

0.5.0 final
 * avoid attempting to delete temporary bootstrap files twice (CASSANDRA-681)
 * fix bogus NaN in nodeprobe cfstats output (CASSANDRA-646)
 * provide a policy for dealing with single thread executors w/ a full queue
   (CASSANDRA-694)
 * optimize inner read in MessagingService, vastly improving multiple-node
   performance (CASSANDRA-675)
 * wait for table flush before streaming data back to a bootstrapping node.
   (CASSANDRA-696)
 * keep track of bootstrapping sources by table so that bootstrapping doesn't 
   give the indication of finishing early (CASSANDRA-673)


0.5.0 RC3
 * commit the correct version of the patch for CASSANDRA-663


0.5.0 RC2 (unreleased)
 * fix bugs in converting get_range_slice results to Thrift 
   (CASSANDRA-647, CASSANDRA-649)
 * expose java.util.concurrent.TimeoutException in StorageProxy methods
   (CASSANDRA-600)
 * TcpConnectionManager was holding on to disconnected connections, 
   giving the false indication they were being used. (CASSANDRA-651)
 * Remove duplicated write. (CASSANDRA-662)
 * Abort bootstrap if IP is already in the token ring (CASSANDRA-663)
 * increase default commitlog sync period, and wait for last sync to 
   finish before submitting another (CASSANDRA-668)


0.5.0 RC1
 * Fix potential NPE in get_range_slice (CASSANDRA-623)
 * add CRC32 to commitlog entries (CASSANDRA-605)
 * fix data streaming on windows (CASSANDRA-630)
 * GC compacted sstables after cleanup and compaction (CASSANDRA-621)
 * Speed up anti-entropy validation (CASSANDRA-629)
 * Fix anti-entropy assertion error (CASSANDRA-639)
 * Fix pending range conflicts when bootstapping or moving
   multiple nodes at once (CASSANDRA-603)
 * Handle obsolete gossip related to node movement in the case where
   one or more nodes is down when the movement occurs (CASSANDRA-572)
 * Include dead nodes in gossip to avoid a variety of problems
   and fix HH to removed nodes (CASSANDRA-634)
 * return an InvalidRequestException for mal-formed SlicePredicates
   (CASSANDRA-643)
 * fix bug determining closest neighbor for use in multiple datacenters
   (CASSANDRA-648)
 * Vast improvements in anticompaction speed (CASSANDRA-607)
 * Speed up log replay and writes by avoiding redundant serializations
   (CASSANDRA-652)


0.5.0 beta 2
 * Bootstrap improvements (several tickets)
 * add nodeprobe repair anti-entropy feature (CASSANDRA-193, CASSANDRA-520)
 * fix possibility of partition when many nodes restart at once
   in clusters with multiple seeds (CASSANDRA-150)
 * fix NPE in get_range_slice when no data is found (CASSANDRA-578)
 * fix potential NPE in hinted handoff (CASSANDRA-585)
 * fix cleanup of local "system" keyspace (CASSANDRA-576)
 * improve computation of cluster load balance (CASSANDRA-554)
 * added super column read/write, column count, and column/row delete to
   cassandra-cli (CASSANDRA-567, CASSANDRA-594)
 * fix returning live subcolumns of deleted supercolumns (CASSANDRA-583)
 * respect JAVA_HOME in bin/ scripts (several tickets)
 * add StorageService.initClient for fat clients on the JVM (CASSANDRA-535)
   (see contrib/client_only for an example of use)
 * make consistency_level functional in get_range_slice (CASSANDRA-568)
 * optimize key deserialization for RandomPartitioner (CASSANDRA-581)
 * avoid GCing tombstones except on major compaction (CASSANDRA-604)
 * increase failure conviction threshold, resulting in less nodes
   incorrectly (and temporarily) marked as down (CASSANDRA-610)
 * respect memtable thresholds during log replay (CASSANDRA-609)
 * support ConsistencyLevel.ALL on read (CASSANDRA-584)
 * add nodeprobe removetoken command (CASSANDRA-564)


0.5.0 beta
 * Allow multiple simultaneous flushes, improving flush throughput 
   on multicore systems (CASSANDRA-401)
 * Split up locks to improve write and read throughput on multicore systems
   (CASSANDRA-444, CASSANDRA-414)
 * More efficient use of memory during compaction (CASSANDRA-436)
 * autobootstrap option: when enabled, all non-seed nodes will attempt
   to bootstrap when started, until bootstrap successfully
   completes. -b option is removed.  (CASSANDRA-438)
 * Unless a token is manually specified in the configuration xml,
   a bootstraping node will use a token that gives it half the
   keys from the most-heavily-loaded node in the cluster,
   instead of generating a random token. 
   (CASSANDRA-385, CASSANDRA-517)
 * Miscellaneous bootstrap fixes (several tickets)
 * Ability to change a node's token even after it has data on it
   (CASSANDRA-541)
 * Ability to decommission a live node from the ring (CASSANDRA-435)
 * Semi-automatic loadbalancing via nodeprobe (CASSANDRA-192)
 * Add ability to set compaction thresholds at runtime via
   JMX / nodeprobe.  (CASSANDRA-465)
 * Add "comment" field to ColumnFamily definition. (CASSANDRA-481)
 * Additional JMX metrics (CASSANDRA-482)
 * JSON based export and import tools (several tickets)
 * Hinted Handoff fixes (several tickets)
 * Add key cache to improve read performance (CASSANDRA-423)
 * Simplified construction of custom ReplicationStrategy classes
   (CASSANDRA-497)
 * Graphical application (Swing) for ring integrity verification and 
   visualization was added to contrib (CASSANDRA-252)
 * Add DCQUORUM, DCQUORUMSYNC consistency levels and corresponding
   ReplicationStrategy / EndpointSnitch classes.  Experimental.
   (CASSANDRA-492)
 * Web client interface added to contrib (CASSANDRA-457)
 * More-efficient flush for Random, CollatedOPP partitioners 
   for normal writes (CASSANDRA-446) and bulk load (CASSANDRA-420)
 * Add MemtableFlushAfterMinutes, a global replacement for the old 
   per-CF FlushPeriodInMinutes setting (CASSANDRA-463)
 * optimizations to slice reading (CASSANDRA-350) and supercolumn
   queries (CASSANDRA-510)
 * force binding to given listenaddress for nodes with multiple
   interfaces (CASSANDRA-546)
 * stress.py benchmarking tool improvements (several tickets)
 * optimized replica placement code (CASSANDRA-525)
 * faster log replay on restart (CASSANDRA-539, CASSANDRA-540)
 * optimized local-node writes (CASSANDRA-558)
 * added get_range_slice, deprecating get_key_range (CASSANDRA-344)
 * expose TimedOutException to thrift (CASSANDRA-563)
 

0.4.2
 * Add validation disallowing null keys (CASSANDRA-486)
 * Fix race conditions in TCPConnectionManager (CASSANDRA-487)
 * Fix using non-utf8-aware comparison as a sanity check.
   (CASSANDRA-493)
 * Improve default garbage collector options (CASSANDRA-504)
 * Add "nodeprobe flush" (CASSANDRA-505)
 * remove NotFoundException from get_slice throws list (CASSANDRA-518)
 * fix get (not get_slice) of entire supercolumn (CASSANDRA-508)
 * fix null token during bootstrap (CASSANDRA-501)


0.4.1
 * Fix FlushPeriod columnfamily configuration regression
   (CASSANDRA-455)
 * Fix long column name support (CASSANDRA-460)
 * Fix for serializing a row that only contains tombstones
   (CASSANDRA-458)
 * Fix for discarding unneeded commitlog segments (CASSANDRA-459)
 * Add SnapshotBeforeCompaction configuration option (CASSANDRA-426)
 * Fix compaction abort under insufficient disk space (CASSANDRA-473)
 * Fix reading subcolumn slice from tombstoned CF (CASSANDRA-484)
 * Fix race condition in RVH causing occasional NPE (CASSANDRA-478)


0.4.0
 * fix get_key_range problems when a node is down (CASSANDRA-440)
   and add UnavailableException to more Thrift methods
 * Add example EndPointSnitch contrib code (several tickets)


0.4.0 RC2
 * fix SSTable generation clash during compaction (CASSANDRA-418)
 * reject method calls with null parameters (CASSANDRA-308)
 * properly order ranges in nodeprobe output (CASSANDRA-421)
 * fix logging of certain errors on executor threads (CASSANDRA-425)


0.4.0 RC1
 * Bootstrap feature is live; use -b on startup (several tickets)
 * Added multiget api (CASSANDRA-70)
 * fix Deadlock with SelectorManager.doProcess and TcpConnection.write
   (CASSANDRA-392)
 * remove key cache b/c of concurrency bugs in third-party
   CLHM library (CASSANDRA-405)
 * update non-major compaction logic to use two threshold values
   (CASSANDRA-407)
 * add periodic / batch commitlog sync modes (several tickets)
 * inline BatchMutation into batch_insert params (CASSANDRA-403)
 * allow setting the logging level at runtime via mbean (CASSANDRA-402)
 * change default comparator to BytesType (CASSANDRA-400)
 * add forwards-compatible ConsistencyLevel parameter to get_key_range
   (CASSANDRA-322)
 * r/m special case of blocking for local destination when writing with 
   ConsistencyLevel.ZERO (CASSANDRA-399)
 * Fixes to make BinaryMemtable [bulk load interface] useful (CASSANDRA-337);
   see contrib/bmt_example for an example of using it.
 * More JMX properties added (several tickets)
 * Thrift changes (several tickets)
    - Merged _super get methods with the normal ones; return values
      are now of ColumnOrSuperColumn.
    - Similarly, merged batch_insert_super into batch_insert.



0.4.0 beta
 * On-disk data format has changed to allow billions of keys/rows per
   node instead of only millions
 * Multi-keyspace support
 * Scan all sstables for all queries to avoid situations where
   different types of operation on the same ColumnFamily could
   disagree on what data was present
 * Snapshot support via JMX
 * Thrift API has changed a _lot_:
    - removed time-sorted CFs; instead, user-defined comparators
      may be defined on the column names, which are now byte arrays.
      Default comparators are provided for UTF8, Bytes, Ascii, Long (i64),
      and UUID types.
    - removed colon-delimited strings in thrift api in favor of explicit
      structs such as ColumnPath, ColumnParent, etc.  Also normalized
      thrift struct and argument naming.
    - Added columnFamily argument to get_key_range.
    - Change signature of get_slice to accept starting and ending
      columns as well as an offset.  (This allows use of indexes.)
      Added "ascending" flag to allow reasonably-efficient reverse
      scans as well.  Removed get_slice_by_range as redundant.
    - get_key_range operates on one CF at a time
    - changed `block` boolean on insert methods to ConsistencyLevel enum,
      with options of NONE, ONE, QUORUM, and ALL.
    - added similar consistency_level parameter to read methods
    - column-name-set slice with no names given now returns zero columns
      instead of all of them.  ("all" can run your server out of memory.
      use a range-based slice with a high max column count instead.)
 * Removed the web interface. Node information can now be obtained by 
   using the newly introduced nodeprobe utility.
 * More JMX stats
 * Remove magic values from internals (e.g. special key to indicate
   when to flush memtables)
 * Rename configuration "table" to "keyspace"
 * Moved to crash-only design; no more shutdown (just kill the process)
 * Lots of bug fixes

Full list of issues resolved in 0.4 is at https://issues.apache.org/jira/secure/IssueNavigator.jspa?reset=true&&pid=12310865&fixfor=12313862&resolution=1&sorter/field=issuekey&sorter/order=DESC


0.3.0 RC3
 * Fix potential deadlock under load in TCPConnection.
   (CASSANDRA-220)


0.3.0 RC2
 * Fix possible data loss when server is stopped after replaying
   log but before new inserts force memtable flush.
   (CASSANDRA-204)
 * Added BUGS file


0.3.0 RC1
 * Range queries on keys, including user-defined key collation
 * Remove support
 * Workarounds for a weird bug in JDK select/register that seems
   particularly common on VM environments. Cassandra should deploy
   fine on EC2 now
 * Much improved infrastructure: the beginnings of a decent test suite
   ("ant test" for unit tests; "nosetests" for system tests), code
   coverage reporting, etc.
 * Expanded node status reporting via JMX
 * Improved error reporting/logging on both server and client
 * Reduced memory footprint in default configuration
 * Combined blocking and non-blocking versions of insert APIs
 * Added FlushPeriodInMinutes configuration parameter to force
   flushing of infrequently-updated ColumnFamilies<|MERGE_RESOLUTION|>--- conflicted
+++ resolved
@@ -1,4 +1,3 @@
-<<<<<<< HEAD
 3.0
  * Move sstable RandomAccessReader to nio2, which allows using the
    FILE_SHARE_DELETE flag on Windows (CASSANDRA-4050)
@@ -12,10 +11,7 @@
  
 
 
-2.1.0
-=======
 2.1.0-rc2
->>>>>>> 2fe6de6a
  * Modify reconcile logic to always pick a tombstone over a counter cell
    (CASSANDRA-7346)
  * Avoid incremental compaction on Windows (CASSANDRA-7365)
