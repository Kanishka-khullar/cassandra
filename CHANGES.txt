4.0
 * Use a stub IndexRegistry for non-daemon use cases (CASSANDRA-14938)
 * Don't enable client transports when bootstrap is pending (CASSANDRA-14525)
 * Make antiCompactGroup throw exception on error and anticompaction non cancellable
   again (CASSANDRA-14936)
 * Catch empty/invalid bounds in SelectStatement (CASSANDRA-14849)
 * Auto-expand replication_factor for NetworkTopologyStrategy (CASSANDRA-14303)
 * Transient Replication: support EACH_QUORUM (CASSANDRA-14727)
 * BufferPool: allocating thread for new chunks should acquire directly (CASSANDRA-14832)
 * Send correct messaging version in internode messaging handshake's third message (CASSANDRA-14896)
 * Make Read and Write Latency columns consistent for proxyhistograms and tablehistograms (CASSANDRA-11939)
 * Make protocol checksum type option case insensitive (CASSANDRA-14716)
 * Forbid re-adding static columns as regular and vice versa (CASSANDRA-14913)
 * Audit log allows system keyspaces to be audited via configuration options (CASSANDRA-14498)
 * Lower default chunk_length_in_kb from 64kb to 16kb (CASSANDRA-13241)
 * Startup checker should wait for count rather than percentage (CASSANDRA-14297)
 * Fix incorrect sorting of replicas in SimpleStrategy.calculateNaturalReplicas (CASSANDRA-14862)
 * Partitioned outbound internode TCP connections can occur when nodes restart (CASSANDRA-14358)
 * Don't write to system_distributed.repair_history, system_traces.sessions, system_traces.events in mixed version 3.X/4.0 clusters (CASSANDRA-14841)
 * Avoid running query to self through messaging service (CASSANDRA-14807)
 * Allow using custom script for chronicle queue BinLog archival (CASSANDRA-14373)
 * Transient->Full range movements mishandle consistency level upgrade (CASSANDRA-14759)
 * ReplicaCollection follow-up (CASSANDRA-14726)
 * Transient node receives full data requests (CASSANDRA-14762)
 * Enable snapshot artifacts publish (CASSANDRA-12704)
 * Introduce RangesAtEndpoint.unwrap to simplify StreamSession.addTransferRanges (CASSANDRA-14770)
 * LOCAL_QUORUM may speculate to non-local nodes, resulting in Timeout instead of Unavailable (CASSANDRA-14735)
 * Avoid creating empty compaction tasks after truncate (CASSANDRA-14780)
 * Fail incremental repair prepare phase if it encounters sstables from un-finalized sessions (CASSANDRA-14763)
 * Add a check for receiving digest response from transient node (CASSANDRA-14750)
 * Fail query on transient replica if coordinator only expects full data (CASSANDRA-14704)
 * Remove mentions of transient replication from repair path (CASSANDRA-14698)
 * Fix handleRepairStatusChangedNotification to remove first then add (CASSANDRA-14720)
 * Allow transient node to serve as a repair coordinator (CASSANDRA-14693)
 * DecayingEstimatedHistogramReservoir.EstimatedHistogramReservoirSnapshot returns wrong value for size() and incorrectly calculates count (CASSANDRA-14696)
 * AbstractReplicaCollection equals and hash code should throw due to conflict between order sensitive/insensitive uses (CASSANDRA-14700)
 * Detect inconsistencies in repaired data on the read path (CASSANDRA-14145)
 * Add checksumming to the native protocol (CASSANDRA-13304)
 * Make AuthCache more easily extendable (CASSANDRA-14662)
 * Extend RolesCache to include detailed role info (CASSANDRA-14497)
 * Add fqltool compare (CASSANDRA-14619)
 * Add fqltool replay (CASSANDRA-14618)
 * Log keyspace in full query log (CASSANDRA-14656)
 * Transient Replication and Cheap Quorums (CASSANDRA-14404)
 * Log server-generated timestamp and nowInSeconds used by queries in FQL (CASSANDRA-14675)
 * Add diagnostic events for read repairs (CASSANDRA-14668)
 * Use consistent nowInSeconds and timestamps values within a request (CASSANDRA-14671)
 * Add sampler for query time and expose with nodetool (CASSANDRA-14436)
 * Clean up Message.Request implementations (CASSANDRA-14677)
 * Disable old native protocol versions on demand (CASANDRA-14659)
 * Allow specifying now-in-seconds in native protocol (CASSANDRA-14664)
 * Improve BTree build performance by avoiding data copy (CASSANDRA-9989)
 * Make monotonic read / read repair configurable (CASSANDRA-14635)
 * Refactor CompactionStrategyManager (CASSANDRA-14621)
 * Flush netty client messages immediately by default (CASSANDRA-13651)
 * Improve read repair blocking behavior (CASSANDRA-10726)
 * Add a virtual table to expose settings (CASSANDRA-14573)
 * Fix up chunk cache handling of metrics (CASSANDRA-14628)
 * Extend IAuthenticator to accept peer SSL certificates (CASSANDRA-14652)
 * Incomplete handling of exceptions when decoding incoming messages (CASSANDRA-14574)
 * Add diagnostic events for user audit logging (CASSANDRA-13668)
 * Allow retrieving diagnostic events via JMX (CASSANDRA-14435)
 * Add base classes for diagnostic events (CASSANDRA-13457)
 * Clear view system metadata when dropping keyspace (CASSANDRA-14646)
 * Allocate ReentrantLock on-demand in java11 AtomicBTreePartitionerBase (CASSANDRA-14637)
 * Make all existing virtual tables use LocalPartitioner (CASSANDRA-14640)
 * Revert 4.0 GC alg back to CMS (CASANDRA-14636)
 * Remove hardcoded java11 jvm args in idea workspace files (CASSANDRA-14627)
 * Update netty to 4.1.128 (CASSANDRA-14633)
 * Add a virtual table to expose thread pools (CASSANDRA-14523)
 * Add a virtual table to expose caches (CASSANDRA-14538, CASSANDRA-14626)
 * Fix toDate function for timestamp arguments (CASSANDRA-14502)
 * Revert running dtests by default in circleci (CASSANDRA-14614)
 * Stream entire SSTables when possible (CASSANDRA-14556)
 * Cell reconciliation should not depend on nowInSec (CASSANDRA-14592)
 * Add experimental support for Java 11 (CASSANDRA-9608)
 * Make PeriodicCommitLogService.blockWhenSyncLagsNanos configurable (CASSANDRA-14580)
 * Improve logging in MessageInHandler's constructor (CASSANDRA-14576)
 * Set broadcast address in internode messaging handshake (CASSANDRA-14579)
 * Wait for schema agreement prior to building MVs (CASSANDRA-14571)
 * Make all DDL statements idempotent and not dependent on global state (CASSANDRA-13426)
 * Bump the hints messaging version to match the current one (CASSANDRA-14536)
 * OffsetAwareConfigurationLoader doesn't set ssl storage port causing bind errors in CircleCI (CASSANDRA-14546)
 * Report why native_transport_port fails to bind (CASSANDRA-14544)
 * Optimize internode messaging protocol (CASSANDRA-14485)
 * Internode messaging handshake sends wrong messaging version number (CASSANDRA-14540)
 * Add a virtual table to expose active client connections (CASSANDRA-14458)
 * Clean up and refactor client metrics (CASSANDRA-14524)
 * Nodetool import row cache invalidation races with adding sstables to tracker (CASSANDRA-14529)
 * Fix assertions in LWTs after TableMetadata was made immutable (CASSANDRA-14356)
 * Abort compactions quicker (CASSANDRA-14397)
 * Support light-weight transactions in cassandra-stress (CASSANDRA-13529)
 * Make AsyncOneResponse use the correct timeout (CASSANDRA-14509)
 * Add option to sanity check tombstones on reads/compactions (CASSANDRA-14467)
 * Add a virtual table to expose all running sstable tasks (CASSANDRA-14457)
 * Let nodetool import take a list of directories (CASSANDRA-14442)
 * Avoid unneeded memory allocations / cpu for disabled log levels (CASSANDRA-14488)
 * Implement virtual keyspace interface (CASSANDRA-7622)
 * nodetool import cleanup and improvements (CASSANDRA-14417)
 * Bump jackson version to >= 2.9.5 (CASSANDRA-14427)
 * Allow nodetool toppartitions without specifying table (CASSANDRA-14360)
 * Audit logging for database activity (CASSANDRA-12151)
 * Clean up build artifacts in docs container (CASSANDRA-14432)
 * Minor network authz improvements (Cassandra-14413)
 * Automatic sstable upgrades (CASSANDRA-14197)
 * Replace deprecated junit.framework.Assert usages with org.junit.Assert (CASSANDRA-14431)
 * Cassandra-stress throws NPE if insert section isn't specified in user profile (CASSSANDRA-14426)
 * List clients by protocol versions `nodetool clientstats --by-protocol` (CASSANDRA-14335)
 * Improve LatencyMetrics performance by reducing write path processing (CASSANDRA-14281)
 * Add network authz (CASSANDRA-13985)
 * Use the correct IP/Port for Streaming when localAddress is left unbound (CASSANDRA-14389)
 * nodetool listsnapshots is missing local system keyspace snapshots (CASSANDRA-14381)
 * Remove StreamCoordinator.streamExecutor thread pool (CASSANDRA-14402)
 * Rename nodetool --with-port to --print-port to disambiguate from --port (CASSANDRA-14392)
 * Client TOPOLOGY_CHANGE messages have wrong port. (CASSANDRA-14398)
 * Add ability to load new SSTables from a separate directory (CASSANDRA-6719)
 * Eliminate background repair and probablistic read_repair_chance table options
   (CASSANDRA-13910)
 * Bind to correct local address in 4.0 streaming (CASSANDRA-14362)
 * Use standard Amazon naming for datacenter and rack in Ec2Snitch (CASSANDRA-7839)
 * Fix junit failure for SSTableReaderTest (CASSANDRA-14387)
 * Abstract write path for pluggable storage (CASSANDRA-14118)
 * nodetool describecluster should be more informative (CASSANDRA-13853)
 * Compaction performance improvements (CASSANDRA-14261) 
 * Refactor Pair usage to avoid boxing ints/longs (CASSANDRA-14260)
 * Add options to nodetool tablestats to sort and limit output (CASSANDRA-13889)
 * Rename internals to reflect CQL vocabulary (CASSANDRA-14354)
 * Add support for hybrid MIN(), MAX() speculative retry policies
   (CASSANDRA-14293, CASSANDRA-14338, CASSANDRA-14352)
 * Fix some regressions caused by 14058 (CASSANDRA-14353)
 * Abstract repair for pluggable storage (CASSANDRA-14116)
 * Add meaningful toString() impls (CASSANDRA-13653)
 * Add sstableloader option to accept target keyspace name (CASSANDRA-13884)
 * Move processing of EchoMessage response to gossip stage (CASSANDRA-13713)
 * Add coordinator write metric per CF (CASSANDRA-14232)
 * Correct and clarify SSLFactory.getSslContext method and call sites (CASSANDRA-14314)
 * Handle static and partition deletion properly on ThrottledUnfilteredIterator (CASSANDRA-14315)
 * NodeTool clientstats should show SSL Cipher (CASSANDRA-14322)
 * Add ability to specify driver name and version (CASSANDRA-14275)
 * Abstract streaming for pluggable storage (CASSANDRA-14115)
 * Forced incremental repairs should promote sstables if they can (CASSANDRA-14294)
 * Use Murmur3 for validation compactions (CASSANDRA-14002)
 * Comma at the end of the seed list is interpretated as localhost (CASSANDRA-14285)
 * Refactor read executor and response resolver, abstract read repair (CASSANDRA-14058)
 * Add optional startup delay to wait until peers are ready (CASSANDRA-13993)
 * Add a few options to nodetool verify (CASSANDRA-14201)
 * CVE-2017-5929 Security vulnerability and redefine default log rotation policy (CASSANDRA-14183)
 * Use JVM default SSL validation algorithm instead of custom default (CASSANDRA-13259)
 * Better document in code InetAddressAndPort usage post 7544, incorporate port into UUIDGen node (CASSANDRA-14226)
 * Fix sstablemetadata date string for minLocalDeletionTime (CASSANDRA-14132)
 * Make it possible to change neverPurgeTombstones during runtime (CASSANDRA-14214)
 * Remove GossipDigestSynVerbHandler#doSort() (CASSANDRA-14174)
 * Add nodetool clientlist (CASSANDRA-13665)
 * Revert ProtocolVersion changes from CASSANDRA-7544 (CASSANDRA-14211)
 * Non-disruptive seed node list reload (CASSANDRA-14190)
 * Nodetool tablehistograms to print statics for all the tables (CASSANDRA-14185)
 * Migrate dtests to use pytest and python3 (CASSANDRA-14134)
 * Allow storage port to be configurable per node (CASSANDRA-7544)
 * Make sub-range selection for non-frozen collections return null instead of empty (CASSANDRA-14182)
 * BloomFilter serialization format should not change byte ordering (CASSANDRA-9067)
 * Remove unused on-heap BloomFilter implementation (CASSANDRA-14152)
 * Delete temp test files on exit (CASSANDRA-14153)
 * Make PartitionUpdate and Mutation immutable (CASSANDRA-13867)
 * Fix CommitLogReplayer exception for CDC data (CASSANDRA-14066)
 * Fix cassandra-stress startup failure (CASSANDRA-14106)
 * Remove initialDirectories from CFS (CASSANDRA-13928)
 * Fix trivial log format error (CASSANDRA-14015)
 * Allow sstabledump to do a json object per partition (CASSANDRA-13848)
 * Add option to optimise merkle tree comparison across replicas (CASSANDRA-3200)
 * Remove unused and deprecated methods from AbstractCompactionStrategy (CASSANDRA-14081)
 * Fix Distribution.average in cassandra-stress (CASSANDRA-14090)
 * Support a means of logging all queries as they were invoked (CASSANDRA-13983)
 * Presize collections (CASSANDRA-13760)
 * Add GroupCommitLogService (CASSANDRA-13530)
 * Parallelize initial materialized view build (CASSANDRA-12245)
 * Fix flaky SecondaryIndexManagerTest.assert[Not]MarkedAsBuilt (CASSANDRA-13965)
 * Make LWTs send resultset metadata on every request (CASSANDRA-13992)
 * Fix flaky indexWithFailedInitializationIsNotQueryableAfterPartialRebuild (CASSANDRA-13963)
 * Introduce leaf-only iterator (CASSANDRA-9988)
 * Upgrade Guava to 23.3 and Airline to 0.8 (CASSANDRA-13997)
 * Allow only one concurrent call to StatusLogger (CASSANDRA-12182)
 * Refactoring to specialised functional interfaces (CASSANDRA-13982)
 * Speculative retry should allow more friendly params (CASSANDRA-13876)
 * Throw exception if we send/receive repair messages to incompatible nodes (CASSANDRA-13944)
 * Replace usages of MessageDigest with Guava's Hasher (CASSANDRA-13291)
 * Add nodetool cmd to print hinted handoff window (CASSANDRA-13728)
 * Fix some alerts raised by static analysis (CASSANDRA-13799)
 * Checksum sstable metadata (CASSANDRA-13321, CASSANDRA-13593)
 * Add result set metadata to prepared statement MD5 hash calculation (CASSANDRA-10786)
 * Refactor GcCompactionTest to avoid boxing (CASSANDRA-13941)
 * Expose recent histograms in JmxHistograms (CASSANDRA-13642)
 * Fix buffer length comparison when decompressing in netty-based streaming (CASSANDRA-13899)
 * Properly close StreamCompressionInputStream to release any ByteBuf (CASSANDRA-13906)
 * Add SERIAL and LOCAL_SERIAL support for cassandra-stress (CASSANDRA-13925)
 * LCS needlessly checks for L0 STCS candidates multiple times (CASSANDRA-12961)
 * Correctly close netty channels when a stream session ends (CASSANDRA-13905)
 * Update lz4 to 1.4.0 (CASSANDRA-13741)
 * Optimize Paxos prepare and propose stage for local requests (CASSANDRA-13862)
 * Throttle base partitions during MV repair streaming to prevent OOM (CASSANDRA-13299)
 * Use compaction threshold for STCS in L0 (CASSANDRA-13861)
 * Fix problem with min_compress_ratio: 1 and disallow ratio < 1 (CASSANDRA-13703)
 * Add extra information to SASI timeout exception (CASSANDRA-13677)
 * Add incremental repair support for --hosts, --force, and subrange repair (CASSANDRA-13818)
 * Rework CompactionStrategyManager.getScanners synchronization (CASSANDRA-13786)
 * Add additional unit tests for batch behavior, TTLs, Timestamps (CASSANDRA-13846)
 * Add keyspace and table name in schema validation exception (CASSANDRA-13845)
 * Emit metrics whenever we hit tombstone failures and warn thresholds (CASSANDRA-13771)
 * Make netty EventLoopGroups daemon threads (CASSANDRA-13837)
 * Race condition when closing stream sessions (CASSANDRA-13852)
 * NettyFactoryTest is failing in trunk on macOS (CASSANDRA-13831)
 * Allow changing log levels via nodetool for related classes (CASSANDRA-12696)
 * Add stress profile yaml with LWT (CASSANDRA-7960)
 * Reduce memory copies and object creations when acting on ByteBufs (CASSANDRA-13789)
 * Simplify mx4j configuration (Cassandra-13578)
 * Fix trigger example on 4.0 (CASSANDRA-13796)
 * Force minumum timeout value (CASSANDRA-9375)
 * Use netty for streaming (CASSANDRA-12229)
 * Use netty for internode messaging (CASSANDRA-8457)
 * Add bytes repaired/unrepaired to nodetool tablestats (CASSANDRA-13774)
 * Don't delete incremental repair sessions if they still have sstables (CASSANDRA-13758)
 * Fix pending repair manager index out of bounds check (CASSANDRA-13769)
 * Don't use RangeFetchMapCalculator when RF=1 (CASSANDRA-13576)
 * Don't optimise trivial ranges in RangeFetchMapCalculator (CASSANDRA-13664)
 * Use an ExecutorService for repair commands instead of new Thread(..).start() (CASSANDRA-13594)
 * Fix race / ref leak in anticompaction (CASSANDRA-13688)
 * Expose tasks queue length via JMX (CASSANDRA-12758)
 * Fix race / ref leak in PendingRepairManager (CASSANDRA-13751)
 * Enable ppc64le runtime as unsupported architecture (CASSANDRA-13615)
 * Improve sstablemetadata output (CASSANDRA-11483)
 * Support for migrating legacy users to roles has been dropped (CASSANDRA-13371)
 * Introduce error metrics for repair (CASSANDRA-13387)
 * Refactoring to primitive functional interfaces in AuthCache (CASSANDRA-13732)
 * Update metrics to 3.1.5 (CASSANDRA-13648)
 * batch_size_warn_threshold_in_kb can now be set at runtime (CASSANDRA-13699)
 * Avoid always rebuilding secondary indexes at startup (CASSANDRA-13725)
 * Upgrade JMH from 1.13 to 1.19 (CASSANDRA-13727)
 * Upgrade SLF4J from 1.7.7 to 1.7.25 (CASSANDRA-12996)
 * Default for start_native_transport now true if not set in config (CASSANDRA-13656)
 * Don't add localhost to the graph when calculating where to stream from (CASSANDRA-13583)
 * Make CDC availability more deterministic via hard-linking (CASSANDRA-12148)
 * Allow skipping equality-restricted clustering columns in ORDER BY clause (CASSANDRA-10271)
 * Use common nowInSec for validation compactions (CASSANDRA-13671)
 * Improve handling of IR prepare failures (CASSANDRA-13672)
 * Send IR coordinator messages synchronously (CASSANDRA-13673)
 * Flush system.repair table before IR finalize promise (CASSANDRA-13660)
 * Fix column filter creation for wildcard queries (CASSANDRA-13650)
 * Add 'nodetool getbatchlogreplaythrottle' and 'nodetool setbatchlogreplaythrottle' (CASSANDRA-13614)
 * fix race condition in PendingRepairManager (CASSANDRA-13659)
 * Allow noop incremental repair state transitions (CASSANDRA-13658)
 * Run repair with down replicas (CASSANDRA-10446)
 * Added started & completed repair metrics (CASSANDRA-13598)
 * Added started & completed repair metrics (CASSANDRA-13598)
 * Improve secondary index (re)build failure and concurrency handling (CASSANDRA-10130)
 * Improve calculation of available disk space for compaction (CASSANDRA-13068)
 * Change the accessibility of RowCacheSerializer for third party row cache plugins (CASSANDRA-13579)
 * Allow sub-range repairs for a preview of repaired data (CASSANDRA-13570)
 * NPE in IR cleanup when columnfamily has no sstables (CASSANDRA-13585)
 * Fix Randomness of stress values (CASSANDRA-12744)
 * Allow selecting Map values and Set elements (CASSANDRA-7396)
 * Fast and garbage-free Streaming Histogram (CASSANDRA-13444)
 * Update repairTime for keyspaces on completion (CASSANDRA-13539)
 * Add configurable upper bound for validation executor threads (CASSANDRA-13521)
 * Bring back maxHintTTL propery (CASSANDRA-12982)
 * Add testing guidelines (CASSANDRA-13497)
 * Add more repair metrics (CASSANDRA-13531)
 * RangeStreamer should be smarter when picking endpoints for streaming (CASSANDRA-4650)
 * Avoid rewrapping an exception thrown for cache load functions (CASSANDRA-13367)
 * Log time elapsed for each incremental repair phase (CASSANDRA-13498)
 * Add multiple table operation support to cassandra-stress (CASSANDRA-8780)
 * Fix incorrect cqlsh results when selecting same columns multiple times (CASSANDRA-13262)
 * Fix WriteResponseHandlerTest is sensitive to test execution order (CASSANDRA-13421)
 * Improve incremental repair logging (CASSANDRA-13468)
 * Start compaction when incremental repair finishes (CASSANDRA-13454)
 * Add repair streaming preview (CASSANDRA-13257)
 * Cleanup isIncremental/repairedAt usage (CASSANDRA-13430)
 * Change protocol to allow sending key space independent of query string (CASSANDRA-10145)
 * Make gc_log and gc_warn settable at runtime (CASSANDRA-12661)
 * Take number of files in L0 in account when estimating remaining compaction tasks (CASSANDRA-13354)
 * Skip building views during base table streams on range movements (CASSANDRA-13065)
 * Improve error messages for +/- operations on maps and tuples (CASSANDRA-13197)
 * Remove deprecated repair JMX APIs (CASSANDRA-11530)
 * Fix version check to enable streaming keep-alive (CASSANDRA-12929)
 * Make it possible to monitor an ideal consistency level separate from actual consistency level (CASSANDRA-13289)
 * Outbound TCP connections ignore internode authenticator (CASSANDRA-13324)
 * Upgrade junit from 4.6 to 4.12 (CASSANDRA-13360)
 * Cleanup ParentRepairSession after repairs (CASSANDRA-13359)
 * Upgrade snappy-java to 1.1.2.6 (CASSANDRA-13336)
 * Incremental repair not streaming correct sstables (CASSANDRA-13328)
 * Upgrade the jna version to 4.3.0 (CASSANDRA-13300)
 * Add the currentTimestamp, currentDate, currentTime and currentTimeUUID functions (CASSANDRA-13132)
 * Remove config option index_interval (CASSANDRA-10671)
 * Reduce lock contention for collection types and serializers (CASSANDRA-13271)
 * Make it possible to override MessagingService.Verb ids (CASSANDRA-13283)
 * Avoid synchronized on prepareForRepair in ActiveRepairService (CASSANDRA-9292)
 * Adds the ability to use uncompressed chunks in compressed files (CASSANDRA-10520)
 * Don't flush sstables when streaming for incremental repair (CASSANDRA-13226)
 * Remove unused method (CASSANDRA-13227)
 * Fix minor bugs related to #9143 (CASSANDRA-13217)
 * Output warning if user increases RF (CASSANDRA-13079)
 * Remove pre-3.0 streaming compatibility code for 4.0 (CASSANDRA-13081)
 * Add support for + and - operations on dates (CASSANDRA-11936)
 * Fix consistency of incrementally repaired data (CASSANDRA-9143)
 * Increase commitlog version (CASSANDRA-13161)
 * Make TableMetadata immutable, optimize Schema (CASSANDRA-9425)
 * Refactor ColumnCondition (CASSANDRA-12981)
 * Parallelize streaming of different keyspaces (CASSANDRA-4663)
 * Improved compactions metrics (CASSANDRA-13015)
 * Speed-up start-up sequence by avoiding un-needed flushes (CASSANDRA-13031)
 * Use Caffeine (W-TinyLFU) for on-heap caches (CASSANDRA-10855)
 * Thrift removal (CASSANDRA-11115)
 * Remove pre-3.0 compatibility code for 4.0 (CASSANDRA-12716)
 * Add column definition kind to dropped columns in schema (CASSANDRA-12705)
 * Add (automate) Nodetool Documentation (CASSANDRA-12672)
 * Update bundled cqlsh python driver to 3.7.0 (CASSANDRA-12736)
 * Reject invalid replication settings when creating or altering a keyspace (CASSANDRA-12681)
 * Clean up the SSTableReader#getScanner API wrt removal of RateLimiter (CASSANDRA-12422)
 * Use new token allocation for non bootstrap case as well (CASSANDRA-13080)
 * Avoid byte-array copy when key cache is disabled (CASSANDRA-13084)
 * Require forceful decommission if number of nodes is less than replication factor (CASSANDRA-12510)
 * Allow IN restrictions on column families with collections (CASSANDRA-12654)
 * Log message size in trace message in OutboundTcpConnection (CASSANDRA-13028)
 * Add timeUnit Days for cassandra-stress (CASSANDRA-13029)
 * Add mutation size and batch metrics (CASSANDRA-12649)
 * Add method to get size of endpoints to TokenMetadata (CASSANDRA-12999)
 * Expose time spent waiting in thread pool queue (CASSANDRA-8398)
 * Conditionally update index built status to avoid unnecessary flushes (CASSANDRA-12969)
 * cqlsh auto completion: refactor definition of compaction strategy options (CASSANDRA-12946)
 * Add support for arithmetic operators (CASSANDRA-11935)
 * Add histogram for delay to deliver hints (CASSANDRA-13234)
 * Fix cqlsh automatic protocol downgrade regression (CASSANDRA-13307)
 * Changing `max_hint_window_in_ms` at runtime (CASSANDRA-11720)
 * Trivial format error in StorageProxy (CASSANDRA-13551)
 * Nodetool repair can hang forever if we lose the notification for the repair completing/failing (CASSANDRA-13480)
 * Anticompaction can cause noisy log messages (CASSANDRA-13684)
 * Switch to client init for sstabledump (CASSANDRA-13683)
 * CQLSH: Don't pause when capturing data (CASSANDRA-13743)
 * nodetool clearsnapshot requires --all to clear all snapshots (CASSANDRA-13391)
 * Correctly count range tombstones in traces and tombstone thresholds (CASSANDRA-8527)
 * cqlshrc.sample uses incorrect option for time formatting (CASSANDRA-14243)


3.11.4
 * Make stop-server.bat wait for Cassandra to terminate (CASSANDRA-14829)
 * Correct sstable sorting for garbagecollect and levelled compaction (CASSANDRA-14870)
Merged from 3.0:
<<<<<<< HEAD
=======
 * If SizeEstimatesRecorder misses a 'onDropTable' notification, the size_estimates table will never be cleared for that table. (CASSANDRA-14905)
 * Counters fail to increment in 2.1/2.2 to 3.X mixed version clusters (CASSANDRA-14958)
>>>>>>> 62f02802
 * Streaming needs to synchronise access to LifecycleTransaction (CASSANDRA-14554)
 * Fix cassandra-stress write hang with default options (CASSANDRA-14616)
 * Netty epoll IOExceptions caused by unclean client disconnects being logged at INFO (CASSANDRA-14909)
 * Unfiltered.isEmpty conflicts with Row extends AbstractCollection.isEmpty (CASSANDRA-14588)
 * RangeTombstoneList doesn't properly clean up mergeable or superseded rts in some cases (CASSANDRA-14894)
 * Fix handling of collection tombstones for dropped columns from legacy sstables (CASSANDRA-14912)
 * Throw exception if Columns serialized subset encode more columns than possible (CASSANDRA-14591)
 * Drop/add column name with different Kind can result in corruption (CASSANDRA-14843)
 * Fix missing rows when reading 2.1 SSTables with static columns in 3.0 (CASSANDRA-14873)
 * Move TWCS message 'No compaction necessary for bucket size' to Trace level (CASSANDRA-14884)
 * Sstable min/max metadata can cause data loss (CASSANDRA-14861)
 * Dropped columns can cause reverse sstable iteration to return prematurely (CASSANDRA-14838)
 * Legacy sstables with  multi block range tombstones create invalid bound sequences (CASSANDRA-14823)
 * Expand range tombstone validation checks to multiple interim request stages (CASSANDRA-14824)
 * Reverse order reads can return incomplete results (CASSANDRA-14803)
 * Avoid calling iter.next() in a loop when notifying indexers about range tombstones (CASSANDRA-14794)
 * Fix purging semi-expired RT boundaries in reversed iterators (CASSANDRA-14672)
 * DESC order reads can fail to return the last Unfiltered in the partition (CASSANDRA-14766)
 * Fix corrupted collection deletions for dropped columns in 3.0 <-> 2.{1,2} messages (CASSANDRA-14568)
 * Fix corrupted static collection deletions in 3.0 <-> 2.{1,2} messages (CASSANDRA-14568)
 * Handle failures in parallelAllSSTableOperation (cleanup/upgradesstables/etc) (CASSANDRA-14657)
 * Improve TokenMetaData cache populating performance avoid long locking (CASSANDRA-14660)
 * Backport: Flush netty client messages immediately (not by default) (CASSANDRA-13651)
 * Fix static column order for SELECT * wildcard queries (CASSANDRA-14638)
 * sstableloader should use discovered broadcast address to connect intra-cluster (CASSANDRA-14522)
 * Fix reading columns with non-UTF names from schema (CASSANDRA-14468)
 Merged from 2.2:
 * MigrationManager attempts to pull schema from different major version nodes (CASSANDRA-14928)
 * Returns null instead of NaN or Infinity in JSON strings (CASSANDRA-14377)
Merged from 2.1:
 * Update release checksum algorithms to SHA-256, SHA-512 (CASSANDRA-14970)


3.11.3
 * Validate supported column type with SASI analyzer (CASSANDRA-13669)
 * Remove BTree.Builder Recycler to reduce memory usage (CASSANDRA-13929)
 * Reduce nodetool GC thread count (CASSANDRA-14475)
 * Fix New SASI view creation during Index Redistribution (CASSANDRA-14055)
 * Remove string formatting lines from BufferPool hot path (CASSANDRA-14416)
 * Detect OpenJDK jvm type and architecture (CASSANDRA-12793)
 * Don't use guava collections in the non-system keyspace jmx attributes (CASSANDRA-12271)
 * Allow existing nodes to use all peers in shadow round (CASSANDRA-13851)
 * Fix cqlsh to read connection.ssl cqlshrc option again (CASSANDRA-14299)
 * Downgrade log level to trace for CommitLogSegmentManager (CASSANDRA-14370)
 * CQL fromJson(null) throws NullPointerException (CASSANDRA-13891)
 * Serialize empty buffer as empty string for json output format (CASSANDRA-14245)
 * Allow logging implementation to be interchanged for embedded testing (CASSANDRA-13396)
 * SASI tokenizer for simple delimiter based entries (CASSANDRA-14247)
 * Fix Loss of digits when doing CAST from varint/bigint to decimal (CASSANDRA-14170)
 * RateBasedBackPressure unnecessarily invokes a lock on the Guava RateLimiter (CASSANDRA-14163)
 * Fix wildcard GROUP BY queries (CASSANDRA-14209)
Merged from 3.0:
 * Fix corrupted static collection deletions in 3.0 -> 2.{1,2} messages (CASSANDRA-14568)
 * Fix potential IndexOutOfBoundsException with counters (CASSANDRA-14167)
 * Always close RT markers returned by ReadCommand#executeLocally() (CASSANDRA-14515)
 * Reverse order queries with range tombstones can cause data loss (CASSANDRA-14513)
 * Fix regression of lagging commitlog flush log message (CASSANDRA-14451)
 * Add Missing dependencies in pom-all (CASSANDRA-14422)
 * Cleanup StartupClusterConnectivityChecker and PING Verb (CASSANDRA-14447)
 * Cassandra not starting when using enhanced startup scripts in windows (CASSANDRA-14418)
 * Fix progress stats and units in compactionstats (CASSANDRA-12244)
 * Better handle missing partition columns in system_schema.columns (CASSANDRA-14379)
 * Delay hints store excise by write timeout to avoid race with decommission (CASSANDRA-13740)
 * Add missed CQL keywords to documentation (CASSANDRA-14359)
 * Fix unbounded validation compactions on repair / revert CASSANDRA-13797 (CASSANDRA-14332)
 * Avoid deadlock when running nodetool refresh before node is fully up (CASSANDRA-14310)
 * Handle all exceptions when opening sstables (CASSANDRA-14202)
 * Handle incompletely written hint descriptors during startup (CASSANDRA-14080)
 * Handle repeat open bound from SRP in read repair (CASSANDRA-14330)
 * Use zero as default score in DynamicEndpointSnitch (CASSANDRA-14252)
 * Respect max hint window when hinting for LWT (CASSANDRA-14215)
 * Adding missing WriteType enum values to v3, v4, and v5 spec (CASSANDRA-13697)
 * Don't regenerate bloomfilter and summaries on startup (CASSANDRA-11163)
 * Fix NPE when performing comparison against a null frozen in LWT (CASSANDRA-14087)
 * Log when SSTables are deleted (CASSANDRA-14302)
 * Fix batch commitlog sync regression (CASSANDRA-14292)
 * Write to pending endpoint when view replica is also base replica (CASSANDRA-14251)
 * Chain commit log marker potential performance regression in batch commit mode (CASSANDRA-14194)
 * Fully utilise specified compaction threads (CASSANDRA-14210)
 * Pre-create deletion log records to finish compactions quicker (CASSANDRA-12763)
Merged from 2.2:
 * Fix compaction failure caused by reading un-flushed data (CASSANDRA-12743)
 * Use Bounds instead of Range for sstables in anticompaction (CASSANDRA-14411)
 * Fix JSON queries with IN restrictions and ORDER BY clause (CASSANDRA-14286)
 * CQL fromJson(null) throws NullPointerException (CASSANDRA-13891)
Merged from 2.1:
 * Check checksum before decompressing data (CASSANDRA-14284)


3.11.2
 * Fix ReadCommandTest (CASSANDRA-14234)
 * Remove trailing period from latency reports at keyspace level (CASSANDRA-14233)
 * Remove dependencies on JVM internal classes from JMXServerUtils (CASSANDRA-14173) 
 * Add DEFAULT, UNSET, MBEAN and MBEANS to `ReservedKeywords` (CASSANDRA-14205)
 * Print correct snitch info from nodetool describecluster (CASSANDRA-13528)
 * Enable CDC unittest (CASSANDRA-14141)
 * Acquire read lock before accessing CompactionStrategyManager fields (CASSANDRA-14139)
 * Avoid invalidating disk boundaries unnecessarily (CASSANDRA-14083)
 * Avoid exposing compaction strategy index externally (CASSANDRA-14082)
 * Fix imbalanced disks when replacing node with same address with JBOD (CASSANDRA-14084)
 * Reload compaction strategies when disk boundaries are invalidated (CASSANDRA-13948)
 * Remove OpenJDK log warning (CASSANDRA-13916)
 * Prevent compaction strategies from looping indefinitely (CASSANDRA-14079)
 * Cache disk boundaries (CASSANDRA-13215)
 * Add asm jar to build.xml for maven builds (CASSANDRA-11193)
 * Round buffer size to powers of 2 for the chunk cache (CASSANDRA-13897)
 * Update jackson JSON jars (CASSANDRA-13949)
 * Avoid locks when checking LCS fanout and if we should defrag (CASSANDRA-13930)
Merged from 3.0:
 * Fix unit test failures in ViewComplexTest (CASSANDRA-14219)
 * Add MinGW uname check to start scripts (CASSANDRA-12840)
 * Use the correct digest file and reload sstable metadata in nodetool verify (CASSANDRA-14217)
 * Handle failure when mutating repaired status in Verifier (CASSANDRA-13933)
 * Set encoding for javadoc generation (CASSANDRA-14154)
 * Fix index target computation for dense composite tables with dropped compact storage (CASSANDRA-14104)
 * Improve commit log chain marker updating (CASSANDRA-14108)
 * Extra range tombstone bound creates double rows (CASSANDRA-14008)
 * Fix SStable ordering by max timestamp in SinglePartitionReadCommand (CASSANDRA-14010)
 * Accept role names containing forward-slash (CASSANDRA-14088)
 * Optimize CRC check chance probability calculations (CASSANDRA-14094)
 * Fix cleanup on keyspace with no replicas (CASSANDRA-13526)
 * Fix updating base table rows with TTL not removing materialized view entries (CASSANDRA-14071)
 * Reduce garbage created by DynamicSnitch (CASSANDRA-14091)
 * More frequent commitlog chained markers (CASSANDRA-13987)
 * Fix serialized size of DataLimits (CASSANDRA-14057)
 * Add flag to allow dropping oversized read repair mutations (CASSANDRA-13975)
 * Fix SSTableLoader logger message (CASSANDRA-14003)
 * Fix repair race that caused gossip to block (CASSANDRA-13849)
 * Tracing interferes with digest requests when using RandomPartitioner (CASSANDRA-13964)
 * Add flag to disable materialized views, and warnings on creation (CASSANDRA-13959)
 * Don't let user drop or generally break tables in system_distributed (CASSANDRA-13813)
 * Provide a JMX call to sync schema with local storage (CASSANDRA-13954)
 * Mishandling of cells for removed/dropped columns when reading legacy files (CASSANDRA-13939)
 * Deserialise sstable metadata in nodetool verify (CASSANDRA-13922)
Merged from 2.2:
 * Fix the inspectJvmOptions startup check (CASSANDRA-14112)
 * Fix race that prevents submitting compaction for a table when executor is full (CASSANDRA-13801)
 * Rely on the JVM to handle OutOfMemoryErrors (CASSANDRA-13006)
 * Grab refs during scrub/index redistribution/cleanup (CASSANDRA-13873)
Merged from 2.1:
 * Protect against overflow of local expiration time (CASSANDRA-14092)
 * RPM package spec: fix permissions for installed jars and config files (CASSANDRA-14181)
 * More PEP8 compliance for cqlsh


3.11.1
 * Fix the computation of cdc_total_space_in_mb for exabyte filesystems (CASSANDRA-13808)
 * AbstractTokenTreeBuilder#serializedSize returns wrong value when there is a single leaf and overflow collisions (CASSANDRA-13869)
 * Add a compaction option to TWCS to ignore sstables overlapping checks (CASSANDRA-13418)
 * BTree.Builder memory leak (CASSANDRA-13754)
 * Revert CASSANDRA-10368 of supporting non-pk column filtering due to correctness (CASSANDRA-13798)
 * Add a skip read validation flag to cassandra-stress (CASSANDRA-13772)
 * Fix cassandra-stress hang issues when an error during cluster connection happens (CASSANDRA-12938)
 * Better bootstrap failure message when blocked by (potential) range movement (CASSANDRA-13744)
 * "ignore" option is ignored in sstableloader (CASSANDRA-13721)
 * Deadlock in AbstractCommitLogSegmentManager (CASSANDRA-13652)
 * Duplicate the buffer before passing it to analyser in SASI operation (CASSANDRA-13512)
 * Properly evict pstmts from prepared statements cache (CASSANDRA-13641)
Merged from 3.0:
 * Improve TRUNCATE performance (CASSANDRA-13909)
 * Implement short read protection on partition boundaries (CASSANDRA-13595)
 * Fix ISE thrown by UPI.Serializer.hasNext() for some SELECT queries (CASSANDRA-13911)
 * Filter header only commit logs before recovery (CASSANDRA-13918)
 * AssertionError prepending to a list (CASSANDRA-13149)
 * Fix support for SuperColumn tables (CASSANDRA-12373)
 * Handle limit correctly on tables with strict liveness (CASSANDRA-13883)
 * Fix missing original update in TriggerExecutor (CASSANDRA-13894)
 * Remove non-rpc-ready nodes from counter leader candidates (CASSANDRA-13043)
 * Improve short read protection performance (CASSANDRA-13794)
 * Fix sstable reader to support range-tombstone-marker for multi-slices (CASSANDRA-13787)
 * Fix short read protection for tables with no clustering columns (CASSANDRA-13880)
 * Make isBuilt volatile in PartitionUpdate (CASSANDRA-13619)
 * Prevent integer overflow of timestamps in CellTest and RowsTest (CASSANDRA-13866)
 * Fix counter application order in short read protection (CASSANDRA-12872)
 * Don't block RepairJob execution on validation futures (CASSANDRA-13797)
 * Wait for all management tasks to complete before shutting down CLSM (CASSANDRA-13123)
 * INSERT statement fails when Tuple type is used as clustering column with default DESC order (CASSANDRA-13717)
 * Fix pending view mutations handling and cleanup batchlog when there are local and remote paired mutations (CASSANDRA-13069)
 * Improve config validation and documentation on overflow and NPE (CASSANDRA-13622)
 * Range deletes in a CAS batch are ignored (CASSANDRA-13655)
 * Avoid assertion error when IndexSummary > 2G (CASSANDRA-12014)
 * Change repair midpoint logging for tiny ranges (CASSANDRA-13603)
 * Better handle corrupt final commitlog segment (CASSANDRA-11995)
 * StreamingHistogram is not thread safe (CASSANDRA-13756)
 * Fix MV timestamp issues (CASSANDRA-11500)
 * Better tolerate improperly formatted bcrypt hashes (CASSANDRA-13626)
 * Fix race condition in read command serialization (CASSANDRA-13363)
 * Fix AssertionError in short read protection (CASSANDRA-13747)
 * Don't skip corrupted sstables on startup (CASSANDRA-13620)
 * Fix the merging of cells with different user type versions (CASSANDRA-13776)
 * Copy session properties on cqlsh.py do_login (CASSANDRA-13640)
 * Potential AssertionError during ReadRepair of range tombstone and partition deletions (CASSANDRA-13719)
 * Don't let stress write warmup data if n=0 (CASSANDRA-13773)
 * Gossip thread slows down when using batch commit log (CASSANDRA-12966)
 * Randomize batchlog endpoint selection with only 1 or 2 racks (CASSANDRA-12884)
 * Fix digest calculation for counter cells (CASSANDRA-13750)
 * Fix ColumnDefinition.cellValueType() for non-frozen collection and change SSTabledump to use type.toJSONString() (CASSANDRA-13573)
 * Skip materialized view addition if the base table doesn't exist (CASSANDRA-13737)
 * Drop table should remove corresponding entries in dropped_columns table (CASSANDRA-13730)
 * Log warn message until legacy auth tables have been migrated (CASSANDRA-13371)
 * Fix incorrect [2.1 <- 3.0] serialization of counter cells created in 2.0 (CASSANDRA-13691)
 * Fix invalid writetime for null cells (CASSANDRA-13711)
 * Fix ALTER TABLE statement to atomically propagate changes to the table and its MVs (CASSANDRA-12952)
 * Fixed ambiguous output of nodetool tablestats command (CASSANDRA-13722)
 * Fix Digest mismatch Exception if hints file has UnknownColumnFamily (CASSANDRA-13696)
 * Purge tombstones created by expired cells (CASSANDRA-13643)
 * Make concat work with iterators that have different subsets of columns (CASSANDRA-13482)
 * Set test.runners based on cores and memory size (CASSANDRA-13078)
 * Allow different NUMACTL_ARGS to be passed in (CASSANDRA-13557)
 * Allow native function calls in CQLSSTableWriter (CASSANDRA-12606)
 * Fix secondary index queries on COMPACT tables (CASSANDRA-13627)
 * Nodetool listsnapshots output is missing a newline, if there are no snapshots (CASSANDRA-13568)
 * sstabledump reports incorrect usage for argument order (CASSANDRA-13532)
Merged from 2.2:
 * Safely handle empty buffers when outputting to JSON (CASSANDRA-13868)
 * Copy session properties on cqlsh.py do_login (CASSANDRA-13847)
 * Fix load over calculated issue in IndexSummaryRedistribution (CASSANDRA-13738)
 * Fix compaction and flush exception not captured (CASSANDRA-13833)
 * Uncaught exceptions in Netty pipeline (CASSANDRA-13649)
 * Prevent integer overflow on exabyte filesystems (CASSANDRA-13067)
 * Fix queries with LIMIT and filtering on clustering columns (CASSANDRA-11223)
 * Fix potential NPE when resume bootstrap fails (CASSANDRA-13272)
 * Fix toJSONString for the UDT, tuple and collection types (CASSANDRA-13592)
 * Fix nested Tuples/UDTs validation (CASSANDRA-13646)
Merged from 2.1:
 * Clone HeartBeatState when building gossip messages. Make its generation/version volatile (CASSANDRA-13700)


3.11.0
 * Allow native function calls in CQLSSTableWriter (CASSANDRA-12606)
 * Replace string comparison with regex/number checks in MessagingService test (CASSANDRA-13216)
 * Fix formatting of duration columns in CQLSH (CASSANDRA-13549)
 * Fix the problem with duplicated rows when using paging with SASI (CASSANDRA-13302)
 * Allow CONTAINS statements filtering on the partition key and it’s parts (CASSANDRA-13275)
 * Fall back to even ranges calculation in clusters with vnodes when tokens are distributed unevenly (CASSANDRA-13229)
 * Fix duration type validation to prevent overflow (CASSANDRA-13218)
 * Forbid unsupported creation of SASI indexes over partition key columns (CASSANDRA-13228)
 * Reject multiple values for a key in CQL grammar. (CASSANDRA-13369)
 * UDA fails without input rows (CASSANDRA-13399)
 * Fix compaction-stress by using daemonInitialization (CASSANDRA-13188)
 * V5 protocol flags decoding broken (CASSANDRA-13443)
 * Use write lock not read lock for removing sstables from compaction strategies. (CASSANDRA-13422)
 * Use corePoolSize equal to maxPoolSize in JMXEnabledThreadPoolExecutors (CASSANDRA-13329)
 * Avoid rebuilding SASI indexes containing no values (CASSANDRA-12962)
 * Add charset to Analyser input stream (CASSANDRA-13151)
 * Fix testLimitSSTables flake caused by concurrent flush (CASSANDRA-12820)
 * cdc column addition strikes again (CASSANDRA-13382)
 * Fix static column indexes (CASSANDRA-13277)
 * DataOutputBuffer.asNewBuffer broken (CASSANDRA-13298)
 * unittest CipherFactoryTest failed on MacOS (CASSANDRA-13370)
 * Forbid SELECT restrictions and CREATE INDEX over non-frozen UDT columns (CASSANDRA-13247)
 * Default logging we ship will incorrectly print "?:?" for "%F:%L" pattern (CASSANDRA-13317)
 * Possible AssertionError in UnfilteredRowIteratorWithLowerBound (CASSANDRA-13366)
 * Support unaligned memory access for AArch64 (CASSANDRA-13326)
 * Improve SASI range iterator efficiency on intersection with an empty range (CASSANDRA-12915).
 * Fix equality comparisons of columns using the duration type (CASSANDRA-13174)
 * Move to FastThreadLocalThread and FastThreadLocal (CASSANDRA-13034)
 * nodetool stopdaemon errors out (CASSANDRA-13030)
 * Tables in system_distributed should not use gcgs of 0 (CASSANDRA-12954)
 * Fix primary index calculation for SASI (CASSANDRA-12910)
 * More fixes to the TokenAllocator (CASSANDRA-12990)
 * NoReplicationTokenAllocator should work with zero replication factor (CASSANDRA-12983)
 * Address message coalescing regression (CASSANDRA-12676)
 * Delete illegal character from StandardTokenizerImpl.jflex (CASSANDRA-13417)
 * Fix cqlsh automatic protocol downgrade regression (CASSANDRA-13307)
 * Tracing payload not passed from QueryMessage to tracing session (CASSANDRA-12835)
Merged from 3.0:
 * Filter header only commit logs before recovery (CASSANDRA-13918)
 * Ensure int overflow doesn't occur when calculating large partition warning size (CASSANDRA-13172)
 * Ensure consistent view of partition columns between coordinator and replica in ColumnFilter (CASSANDRA-13004)
 * Failed unregistering mbean during drop keyspace (CASSANDRA-13346)
 * nodetool scrub/cleanup/upgradesstables exit code is wrong (CASSANDRA-13542)
 * Fix the reported number of sstable data files accessed per read (CASSANDRA-13120)
 * Fix schema digest mismatch during rolling upgrades from versions before 3.0.12 (CASSANDRA-13559)
 * Upgrade JNA version to 4.4.0 (CASSANDRA-13072)
 * Interned ColumnIdentifiers should use minimal ByteBuffers (CASSANDRA-13533)
 * Fix repair process violating start/end token limits for small ranges (CASSANDRA-13052)
 * Add storage port options to sstableloader (CASSANDRA-13518)
 * Properly handle quoted index names in cqlsh DESCRIBE output (CASSANDRA-12847)
 * Fix NPE in StorageService.excise() (CASSANDRA-13163)
 * Expire OutboundTcpConnection messages by a single Thread (CASSANDRA-13265)
 * Fail repair if insufficient responses received (CASSANDRA-13397)
 * Fix SSTableLoader fail when the loaded table contains dropped columns (CASSANDRA-13276)
 * Avoid name clashes in CassandraIndexTest (CASSANDRA-13427)
 * Handling partially written hint files (CASSANDRA-12728)
 * Interrupt replaying hints on decommission (CASSANDRA-13308)
 * Handling partially written hint files (CASSANDRA-12728)
 * Fix NPE issue in StorageService (CASSANDRA-13060)
 * Make reading of range tombstones more reliable (CASSANDRA-12811)
 * Fix startup problems due to schema tables not completely flushed (CASSANDRA-12213)
 * Fix view builder bug that can filter out data on restart (CASSANDRA-13405)
 * Fix 2i page size calculation when there are no regular columns (CASSANDRA-13400)
 * Fix the conversion of 2.X expired rows without regular column data (CASSANDRA-13395)
 * Fix hint delivery when using ext+internal IPs with prefer_local enabled (CASSANDRA-13020)
 * Legacy deserializer can create empty range tombstones (CASSANDRA-13341)
 * Legacy caching options can prevent 3.0 upgrade (CASSANDRA-13384)
 * Use the Kernel32 library to retrieve the PID on Windows and fix startup checks (CASSANDRA-13333)
 * Fix code to not exchange schema across major versions (CASSANDRA-13274)
 * Dropping column results in "corrupt" SSTable (CASSANDRA-13337)
 * Bugs handling range tombstones in the sstable iterators (CASSANDRA-13340)
 * Fix CONTAINS filtering for null collections (CASSANDRA-13246)
 * Applying: Use a unique metric reservoir per test run when using Cassandra-wide metrics residing in MBeans (CASSANDRA-13216)
 * Propagate row deletions in 2i tables on upgrade (CASSANDRA-13320)
 * Slice.isEmpty() returns false for some empty slices (CASSANDRA-13305)
 * Add formatted row output to assertEmpty in CQL Tester (CASSANDRA-13238)
 * Prevent data loss on upgrade 2.1 - 3.0 by adding component separator to LogRecord absolute path (CASSANDRA-13294)
 * Improve testing on macOS by eliminating sigar logging (CASSANDRA-13233)
 * Cqlsh copy-from should error out when csv contains invalid data for collections (CASSANDRA-13071)
 * Fix "multiple versions of ant detected..." when running ant test (CASSANDRA-13232)
 * Coalescing strategy sleeps too much (CASSANDRA-13090)
 * Faster StreamingHistogram (CASSANDRA-13038)
 * Legacy deserializer can create unexpected boundary range tombstones (CASSANDRA-13237)
 * Remove unnecessary assertion from AntiCompactionTest (CASSANDRA-13070)
 * Fix cqlsh COPY for dates before 1900 (CASSANDRA-13185)
 * Use keyspace replication settings on system.size_estimates table (CASSANDRA-9639)
 * Add vm.max_map_count StartupCheck (CASSANDRA-13008)
 * Obfuscate password in stress-graphs (CASSANDRA-12233)
 * Hint related logging should include the IP address of the destination in addition to
   host ID (CASSANDRA-13205)
 * Reloading logback.xml does not work (CASSANDRA-13173)
 * Lightweight transactions temporarily fail after upgrade from 2.1 to 3.0 (CASSANDRA-13109)
 * Duplicate rows after upgrading from 2.1.16 to 3.0.10/3.9 (CASSANDRA-13125)
 * Fix UPDATE queries with empty IN restrictions (CASSANDRA-13152)
 * Fix handling of partition with partition-level deletion plus
   live rows in sstabledump (CASSANDRA-13177)
 * Provide user workaround when system_schema.columns does not contain entries
   for a table that's in system_schema.tables (CASSANDRA-13180)
 * Nodetool upgradesstables/scrub/compact ignores system tables (CASSANDRA-13410)
 * Fix schema version calculation for rolling upgrades (CASSANDRA-13441)
Merged from 2.2:
 * Nodes started with join_ring=False should be able to serve requests when authentication is enabled (CASSANDRA-11381)
 * cqlsh COPY FROM: increment error count only for failures, not for attempts (CASSANDRA-13209)
 * Avoid starting gossiper in RemoveTest (CASSANDRA-13407)
 * Fix weightedSize() for row-cache reported by JMX and NodeTool (CASSANDRA-13393)
 * Fix JVM metric names (CASSANDRA-13103)
 * Honor truststore-password parameter in cassandra-stress (CASSANDRA-12773)
 * Discard in-flight shadow round responses (CASSANDRA-12653)
 * Don't anti-compact repaired data to avoid inconsistencies (CASSANDRA-13153)
 * Wrong logger name in AnticompactionTask (CASSANDRA-13343)
 * Commitlog replay may fail if last mutation is within 4 bytes of end of segment (CASSANDRA-13282)
 * Fix queries updating multiple time the same list (CASSANDRA-13130)
 * Fix GRANT/REVOKE when keyspace isn't specified (CASSANDRA-13053)
 * Fix flaky LongLeveledCompactionStrategyTest (CASSANDRA-12202)
 * Fix failing COPY TO STDOUT (CASSANDRA-12497)
 * Fix ColumnCounter::countAll behaviour for reverse queries (CASSANDRA-13222)
 * Exceptions encountered calling getSeeds() breaks OTC thread (CASSANDRA-13018)
 * Fix negative mean latency metric (CASSANDRA-12876)
 * Use only one file pointer when creating commitlog segments (CASSANDRA-12539)
Merged from 2.1:
 * Fix 2ndary index queries on partition keys for tables with static columns (CASSANDRA-13147)
 * Fix ParseError unhashable type list in cqlsh copy from (CASSANDRA-13364)
 * Remove unused repositories (CASSANDRA-13278)
 * Log stacktrace of uncaught exceptions (CASSANDRA-13108)
 * Use portable stderr for java error in startup (CASSANDRA-13211)
 * Fix Thread Leak in OutboundTcpConnection (CASSANDRA-13204)
 * Upgrade netty version to fix memory leak with client encryption (CASSANDRA-13114)
 * Coalescing strategy can enter infinite loop (CASSANDRA-13159)


3.10
 * Fix secondary index queries regression (CASSANDRA-13013)
 * Add duration type to the protocol V5 (CASSANDRA-12850)
 * Fix duration type validation (CASSANDRA-13143)
 * Fix flaky GcCompactionTest (CASSANDRA-12664)
 * Fix TestHintedHandoff.hintedhandoff_decom_test (CASSANDRA-13058)
 * Fixed query monitoring for range queries (CASSANDRA-13050)
 * Remove outboundBindAny configuration property (CASSANDRA-12673)
 * Use correct bounds for all-data range when filtering (CASSANDRA-12666)
 * Remove timing window in test case (CASSANDRA-12875)
 * Resolve unit testing without JCE security libraries installed (CASSANDRA-12945)
 * Fix inconsistencies in cassandra-stress load balancing policy (CASSANDRA-12919)
 * Fix validation of non-frozen UDT cells (CASSANDRA-12916)
 * Don't shut down socket input/output on StreamSession (CASSANDRA-12903)
 * Fix Murmur3PartitionerTest (CASSANDRA-12858)
 * Move cqlsh syntax rules into separate module and allow easier customization (CASSANDRA-12897)
 * Fix CommitLogSegmentManagerTest (CASSANDRA-12283)
 * Fix cassandra-stress truncate option (CASSANDRA-12695)
 * Fix crossNode value when receiving messages (CASSANDRA-12791)
 * Don't load MX4J beans twice (CASSANDRA-12869)
 * Extend native protocol request flags, add versions to SUPPORTED, and introduce ProtocolVersion enum (CASSANDRA-12838)
 * Set JOINING mode when running pre-join tasks (CASSANDRA-12836)
 * remove net.mintern.primitive library due to license issue (CASSANDRA-12845)
 * Properly format IPv6 addresses when logging JMX service URL (CASSANDRA-12454)
 * Optimize the vnode allocation for single replica per DC (CASSANDRA-12777)
 * Use non-token restrictions for bounds when token restrictions are overridden (CASSANDRA-12419)
 * Fix CQLSH auto completion for PER PARTITION LIMIT (CASSANDRA-12803)
 * Use different build directories for Eclipse and Ant (CASSANDRA-12466)
 * Avoid potential AttributeError in cqlsh due to no table metadata (CASSANDRA-12815)
 * Fix RandomReplicationAwareTokenAllocatorTest.testExistingCluster (CASSANDRA-12812)
 * Upgrade commons-codec to 1.9 (CASSANDRA-12790)
 * Add duration data type (CASSANDRA-11873)
 * Make the fanout size for LeveledCompactionStrategy to be configurable (CASSANDRA-11550)
 * Fix timeout in ReplicationAwareTokenAllocatorTest (CASSANDRA-12784)
 * Improve sum aggregate functions (CASSANDRA-12417)
 * Make cassandra.yaml docs for batch_size_*_threshold_in_kb reflect changes in CASSANDRA-10876 (CASSANDRA-12761)
 * cqlsh fails to format collections when using aliases (CASSANDRA-11534)
 * Check for hash conflicts in prepared statements (CASSANDRA-12733)
 * Exit query parsing upon first error (CASSANDRA-12598)
 * Fix cassandra-stress to use single seed in UUID generation (CASSANDRA-12729)
 * CQLSSTableWriter does not allow Update statement (CASSANDRA-12450)
 * Config class uses boxed types but DD exposes primitive types (CASSANDRA-12199)
 * Add pre- and post-shutdown hooks to Storage Service (CASSANDRA-12461)
 * Add hint delivery metrics (CASSANDRA-12693)
 * Remove IndexInfo cache from FileIndexInfoRetriever (CASSANDRA-12731)
 * ColumnIndex does not reuse buffer (CASSANDRA-12502)
 * cdc column addition still breaks schema migration tasks (CASSANDRA-12697)
 * Upgrade metrics-reporter dependencies (CASSANDRA-12089)
 * Tune compaction thread count via nodetool (CASSANDRA-12248)
 * Add +=/-= shortcut syntax for update queries (CASSANDRA-12232)
 * Include repair session IDs in repair start message (CASSANDRA-12532)
 * Add a blocking task to Index, run before joining the ring (CASSANDRA-12039)
 * Fix NPE when using CQLSSTableWriter (CASSANDRA-12667)
 * Support optional backpressure strategies at the coordinator (CASSANDRA-9318)
 * Make randompartitioner work with new vnode allocation (CASSANDRA-12647)
 * Fix cassandra-stress graphing (CASSANDRA-12237)
 * Allow filtering on partition key columns for queries without secondary indexes (CASSANDRA-11031)
 * Fix Cassandra Stress reporting thread model and precision (CASSANDRA-12585)
 * Add JMH benchmarks.jar (CASSANDRA-12586)
 * Cleanup uses of AlterTableStatementColumn (CASSANDRA-12567)
 * Add keep-alive to streaming (CASSANDRA-11841)
 * Tracing payload is passed through newSession(..) (CASSANDRA-11706)
 * avoid deleting non existing sstable files and improve related log messages (CASSANDRA-12261)
 * json/yaml output format for nodetool compactionhistory (CASSANDRA-12486)
 * Retry all internode messages once after a connection is
   closed and reopened (CASSANDRA-12192)
 * Add support to rebuild from targeted replica (CASSANDRA-9875)
 * Add sequence distribution type to cassandra stress (CASSANDRA-12490)
 * "SELECT * FROM foo LIMIT ;" does not error out (CASSANDRA-12154)
 * Define executeLocally() at the ReadQuery Level (CASSANDRA-12474)
 * Extend read/write failure messages with a map of replica addresses
   to error codes in the v5 native protocol (CASSANDRA-12311)
 * Fix rebuild of SASI indexes with existing index files (CASSANDRA-12374)
 * Let DatabaseDescriptor not implicitly startup services (CASSANDRA-9054, 12550)
 * Fix clustering indexes in presence of static columns in SASI (CASSANDRA-12378)
 * Fix queries on columns with reversed type on SASI indexes (CASSANDRA-12223)
 * Added slow query log (CASSANDRA-12403)
 * Count full coordinated request against timeout (CASSANDRA-12256)
 * Allow TTL with null value on insert and update (CASSANDRA-12216)
 * Make decommission operation resumable (CASSANDRA-12008)
 * Add support to one-way targeted repair (CASSANDRA-9876)
 * Remove clientutil jar (CASSANDRA-11635)
 * Fix compaction throughput throttle (CASSANDRA-12366, CASSANDRA-12717)
 * Delay releasing Memtable memory on flush until PostFlush has finished running (CASSANDRA-12358)
 * Cassandra stress should dump all setting on startup (CASSANDRA-11914)
 * Make it possible to compact a given token range (CASSANDRA-10643)
 * Allow updating DynamicEndpointSnitch properties via JMX (CASSANDRA-12179)
 * Collect metrics on queries by consistency level (CASSANDRA-7384)
 * Add support for GROUP BY to SELECT statement (CASSANDRA-10707)
 * Deprecate memtable_cleanup_threshold and update default for memtable_flush_writers (CASSANDRA-12228)
 * Upgrade to OHC 0.4.4 (CASSANDRA-12133)
 * Add version command to cassandra-stress (CASSANDRA-12258)
 * Create compaction-stress tool (CASSANDRA-11844)
 * Garbage-collecting compaction operation and schema option (CASSANDRA-7019)
 * Add beta protocol flag for v5 native protocol (CASSANDRA-12142)
 * Support filtering on non-PRIMARY KEY columns in the CREATE
   MATERIALIZED VIEW statement's WHERE clause (CASSANDRA-10368)
 * Unify STDOUT and SYSTEMLOG logback format (CASSANDRA-12004)
 * COPY FROM should raise error for non-existing input files (CASSANDRA-12174)
 * Faster write path (CASSANDRA-12269)
 * Option to leave omitted columns in INSERT JSON unset (CASSANDRA-11424)
 * Support json/yaml output in nodetool tpstats (CASSANDRA-12035)
 * Expose metrics for successful/failed authentication attempts (CASSANDRA-10635)
 * Prepend snapshot name with "truncated" or "dropped" when a snapshot
   is taken before truncating or dropping a table (CASSANDRA-12178)
 * Optimize RestrictionSet (CASSANDRA-12153)
 * cqlsh does not automatically downgrade CQL version (CASSANDRA-12150)
 * Omit (de)serialization of state variable in UDAs (CASSANDRA-9613)
 * Create a system table to expose prepared statements (CASSANDRA-8831)
 * Reuse DataOutputBuffer from ColumnIndex (CASSANDRA-11970)
 * Remove DatabaseDescriptor dependency from SegmentedFile (CASSANDRA-11580)
 * Add supplied username to authentication error messages (CASSANDRA-12076)
 * Remove pre-startup check for open JMX port (CASSANDRA-12074)
 * Remove compaction Severity from DynamicEndpointSnitch (CASSANDRA-11738)
 * Restore resumable hints delivery (CASSANDRA-11960)
 * Properly record CAS contention (CASSANDRA-12626)
Merged from 3.0:
 * Dump threads when unit tests time out (CASSANDRA-13117)
 * Better error when modifying function permissions without explicit keyspace (CASSANDRA-12925)
 * Indexer is not correctly invoked when building indexes over sstables (CASSANDRA-13075)
 * Stress daemon help is incorrect (CASSANDRA-12563)
 * Read repair is not blocking repair to finish in foreground repair (CASSANDRA-13115)
 * Replace empty strings with null values if they cannot be converted (CASSANDRA-12794)
 * Remove support for non-JavaScript UDFs (CASSANDRA-12883)
 * Fix deserialization of 2.x DeletedCells (CASSANDRA-12620)
 * Add parent repair session id to anticompaction log message (CASSANDRA-12186)
 * Improve contention handling on failure to acquire MV lock for streaming and hints (CASSANDRA-12905)
 * Fix DELETE and UPDATE queries with empty IN restrictions (CASSANDRA-12829)
 * Mark MVs as built after successful bootstrap (CASSANDRA-12984)
 * Estimated TS drop-time histogram updated with Cell.NO_DELETION_TIME (CASSANDRA-13040)
 * Nodetool compactionstats fails with NullPointerException (CASSANDRA-13021)
 * Thread local pools never cleaned up (CASSANDRA-13033)
 * Set RPC_READY to false when draining or if a node is marked as shutdown (CASSANDRA-12781)
 * CQL often queries static columns unnecessarily (CASSANDRA-12768)
 * Make sure sstables only get committed when it's safe to discard commit log records (CASSANDRA-12956)
 * Reject default_time_to_live option when creating or altering MVs (CASSANDRA-12868)
 * Nodetool should use a more sane max heap size (CASSANDRA-12739)
 * LocalToken ensures token values are cloned on heap (CASSANDRA-12651)
 * AnticompactionRequestSerializer serializedSize is incorrect (CASSANDRA-12934)
 * Prevent reloading of logback.xml from UDF sandbox (CASSANDRA-12535)
 * Reenable HeapPool (CASSANDRA-12900)
 * Disallow offheap_buffers memtable allocation (CASSANDRA-11039)
 * Fix CommitLogSegmentManagerTest (CASSANDRA-12283)
 * Pass root cause to CorruptBlockException when uncompression failed (CASSANDRA-12889)
 * Batch with multiple conditional updates for the same partition causes AssertionError (CASSANDRA-12867)
 * Make AbstractReplicationStrategy extendable from outside its package (CASSANDRA-12788)
 * Don't tell users to turn off consistent rangemovements during rebuild. (CASSANDRA-12296)
 * Fix CommitLogTest.testDeleteIfNotDirty (CASSANDRA-12854)
 * Avoid deadlock due to MV lock contention (CASSANDRA-12689)
 * Fix for KeyCacheCqlTest flakiness (CASSANDRA-12801)
 * Include SSTable filename in compacting large row message (CASSANDRA-12384)
 * Fix potential socket leak (CASSANDRA-12329, CASSANDRA-12330)
 * Fix ViewTest.testCompaction (CASSANDRA-12789)
 * Improve avg aggregate functions (CASSANDRA-12417)
 * Preserve quoted reserved keyword column names in MV creation (CASSANDRA-11803)
 * nodetool stopdaemon errors out (CASSANDRA-12646)
 * Split materialized view mutations on build to prevent OOM (CASSANDRA-12268)
 * mx4j does not work in 3.0.8 (CASSANDRA-12274)
 * Abort cqlsh copy-from in case of no answer after prolonged period of time (CASSANDRA-12740)
 * Avoid sstable corrupt exception due to dropped static column (CASSANDRA-12582)
 * Make stress use client mode to avoid checking commit log size on startup (CASSANDRA-12478)
 * Fix exceptions with new vnode allocation (CASSANDRA-12715)
 * Unify drain and shutdown processes (CASSANDRA-12509)
 * Fix NPE in ComponentOfSlice.isEQ() (CASSANDRA-12706)
 * Fix failure in LogTransactionTest (CASSANDRA-12632)
 * Fix potentially incomplete non-frozen UDT values when querying with the
   full primary key specified (CASSANDRA-12605)
 * Make sure repaired tombstones are dropped when only_purge_repaired_tombstones is enabled (CASSANDRA-12703)
 * Skip writing MV mutations to commitlog on mutation.applyUnsafe() (CASSANDRA-11670)
 * Establish consistent distinction between non-existing partition and NULL value for LWTs on static columns (CASSANDRA-12060)
 * Extend ColumnIdentifier.internedInstances key to include the type that generated the byte buffer (CASSANDRA-12516)
 * Handle composite prefixes with final EOC=0 as in 2.x and refactor LegacyLayout.decodeBound (CASSANDRA-12423)
 * select_distinct_with_deletions_test failing on non-vnode environments (CASSANDRA-11126)
 * Stack Overflow returned to queries while upgrading (CASSANDRA-12527)
 * Fix legacy regex for temporary files from 2.2 (CASSANDRA-12565)
 * Add option to state current gc_grace_seconds to tools/bin/sstablemetadata (CASSANDRA-12208)
 * Fix file system race condition that may cause LogAwareFileLister to fail to classify files (CASSANDRA-11889)
 * Fix file handle leaks due to simultaneous compaction/repair and
   listing snapshots, calculating snapshot sizes, or making schema
   changes (CASSANDRA-11594)
 * Fix nodetool repair exits with 0 for some errors (CASSANDRA-12508)
 * Do not shut down BatchlogManager twice during drain (CASSANDRA-12504)
 * Disk failure policy should not be invoked on out of space (CASSANDRA-12385)
 * Calculate last compacted key on startup (CASSANDRA-6216)
 * Add schema to snapshot manifest, add USING TIMESTAMP clause to ALTER TABLE statements (CASSANDRA-7190)
 * If CF has no clustering columns, any row cache is full partition cache (CASSANDRA-12499)
 * Correct log message for statistics of offheap memtable flush (CASSANDRA-12776)
 * Explicitly set locale for string validation (CASSANDRA-12541,CASSANDRA-12542,CASSANDRA-12543,CASSANDRA-12545)
Merged from 2.2:
 * Fix speculative retry bugs (CASSANDRA-13009)
 * Fix handling of nulls and unsets in IN conditions (CASSANDRA-12981)
 * Fix race causing infinite loop if Thrift server is stopped before it starts listening (CASSANDRA-12856)
 * CompactionTasks now correctly drops sstables out of compaction when not enough disk space is available (CASSANDRA-12979)
 * Fix DynamicEndpointSnitch noop in multi-datacenter situations (CASSANDRA-13074)
 * cqlsh copy-from: encode column names to avoid primary key parsing errors (CASSANDRA-12909)
 * Temporarily fix bug that creates commit log when running offline tools (CASSANDRA-8616)
 * Reduce granuality of OpOrder.Group during index build (CASSANDRA-12796)
 * Test bind parameters and unset parameters in InsertUpdateIfConditionTest (CASSANDRA-12980)
 * Use saved tokens when setting local tokens on StorageService.joinRing (CASSANDRA-12935)
 * cqlsh: fix DESC TYPES errors (CASSANDRA-12914)
 * Fix leak on skipped SSTables in sstableupgrade (CASSANDRA-12899)
 * Avoid blocking gossip during pending range calculation (CASSANDRA-12281)
 * Fix purgeability of tombstones with max timestamp (CASSANDRA-12792)
 * Fail repair if participant dies during sync or anticompaction (CASSANDRA-12901)
 * cqlsh COPY: unprotected pk values before converting them if not using prepared statements (CASSANDRA-12863)
 * Fix Util.spinAssertEquals (CASSANDRA-12283)
 * Fix potential NPE for compactionstats (CASSANDRA-12462)
 * Prepare legacy authenticate statement if credentials table initialised after node startup (CASSANDRA-12813)
 * Change cassandra.wait_for_tracing_events_timeout_secs default to 0 (CASSANDRA-12754)
 * Clean up permissions when a UDA is dropped (CASSANDRA-12720)
 * Limit colUpdateTimeDelta histogram updates to reasonable deltas (CASSANDRA-11117)
 * Fix leak errors and execution rejected exceptions when draining (CASSANDRA-12457)
 * Fix merkle tree depth calculation (CASSANDRA-12580)
 * Make Collections deserialization more robust (CASSANDRA-12618)
 * Fix exceptions when enabling gossip on nodes that haven't joined the ring (CASSANDRA-12253)
 * Fix authentication problem when invoking cqlsh copy from a SOURCE command (CASSANDRA-12642)
 * Decrement pending range calculator jobs counter in finally block
 * cqlshlib tests: increase default execute timeout (CASSANDRA-12481)
 * Forward writes to replacement node when replace_address != broadcast_address (CASSANDRA-8523)
 * Fail repair on non-existing table (CASSANDRA-12279)
 * Enable repair -pr and -local together (fix regression of CASSANDRA-7450) (CASSANDRA-12522)
 * Better handle invalid system roles table (CASSANDRA-12700)
 * Split consistent range movement flag correction (CASSANDRA-12786)
Merged from 2.1:
 * cqlsh copy-from: sort user type fields in csv (CASSANDRA-12959)
 * Don't skip sstables based on maxLocalDeletionTime (CASSANDRA-12765)


3.8, 3.9
 * Fix value skipping with counter columns (CASSANDRA-11726)
 * Fix nodetool tablestats miss SSTable count (CASSANDRA-12205)
 * Fixed flacky SSTablesIteratedTest (CASSANDRA-12282)
 * Fixed flacky SSTableRewriterTest: check file counts before calling validateCFS (CASSANDRA-12348)
 * cqlsh: Fix handling of $$-escaped strings (CASSANDRA-12189)
 * Fix SSL JMX requiring truststore containing server cert (CASSANDRA-12109)
 * RTE from new CDC column breaks in flight queries (CASSANDRA-12236)
 * Fix hdr logging for single operation workloads (CASSANDRA-12145)
 * Fix SASI PREFIX search in CONTAINS mode with partial terms (CASSANDRA-12073)
 * Increase size of flushExecutor thread pool (CASSANDRA-12071)
 * Partial revert of CASSANDRA-11971, cannot recycle buffer in SP.sendMessagesToNonlocalDC (CASSANDRA-11950)
 * Upgrade netty to 4.0.39 (CASSANDRA-12032, CASSANDRA-12034)
 * Improve details in compaction log message (CASSANDRA-12080)
 * Allow unset values in CQLSSTableWriter (CASSANDRA-11911)
 * Chunk cache to request compressor-compatible buffers if pool space is exhausted (CASSANDRA-11993)
 * Remove DatabaseDescriptor dependencies from SequentialWriter (CASSANDRA-11579)
 * Move skip_stop_words filter before stemming (CASSANDRA-12078)
 * Support seek() in EncryptedFileSegmentInputStream (CASSANDRA-11957)
 * SSTable tools mishandling LocalPartitioner (CASSANDRA-12002)
 * When SEPWorker assigned work, set thread name to match pool (CASSANDRA-11966)
 * Add cross-DC latency metrics (CASSANDRA-11596)
 * Allow terms in selection clause (CASSANDRA-10783)
 * Add bind variables to trace (CASSANDRA-11719)
 * Switch counter shards' clock to timestamps (CASSANDRA-9811)
 * Introduce HdrHistogram and response/service/wait separation to stress tool (CASSANDRA-11853)
 * entry-weighers in QueryProcessor should respect partitionKeyBindIndexes field (CASSANDRA-11718)
 * Support older ant versions (CASSANDRA-11807)
 * Estimate compressed on disk size when deciding if sstable size limit reached (CASSANDRA-11623)
 * cassandra-stress profiles should support case sensitive schemas (CASSANDRA-11546)
 * Remove DatabaseDescriptor dependency from FileUtils (CASSANDRA-11578)
 * Faster streaming (CASSANDRA-9766)
 * Add prepared query parameter to trace for "Execute CQL3 prepared query" session (CASSANDRA-11425)
 * Add repaired percentage metric (CASSANDRA-11503)
 * Add Change-Data-Capture (CASSANDRA-8844)
Merged from 3.0:
 * Fix paging for 2.x to 3.x upgrades (CASSANDRA-11195)
 * Fix clean interval not sent to commit log for empty memtable flush (CASSANDRA-12436)
 * Fix potential resource leak in RMIServerSocketFactoryImpl (CASSANDRA-12331)
 * Make sure compaction stats are updated when compaction is interrupted (CASSANDRA-12100)
 * Change commitlog and sstables to track dirty and clean intervals (CASSANDRA-11828)
 * NullPointerException during compaction on table with static columns (CASSANDRA-12336)
 * Fixed ConcurrentModificationException when reading metrics in GraphiteReporter (CASSANDRA-11823)
 * Fix upgrade of super columns on thrift (CASSANDRA-12335)
 * Fixed flacky BlacklistingCompactionsTest, switched to fixed size types and increased corruption size (CASSANDRA-12359)
 * Rerun ReplicationAwareTokenAllocatorTest on failure to avoid flakiness (CASSANDRA-12277)
 * Exception when computing read-repair for range tombstones (CASSANDRA-12263)
 * Lost counter writes in compact table and static columns (CASSANDRA-12219)
 * AssertionError with MVs on updating a row that isn't indexed due to a null value (CASSANDRA-12247)
 * Disable RR and speculative retry with EACH_QUORUM reads (CASSANDRA-11980)
 * Add option to override compaction space check (CASSANDRA-12180)
 * Faster startup by only scanning each directory for temporary files once (CASSANDRA-12114)
 * Respond with v1/v2 protocol header when responding to driver that attempts
   to connect with too low of a protocol version (CASSANDRA-11464)
 * NullPointerExpception when reading/compacting table (CASSANDRA-11988)
 * Fix problem with undeleteable rows on upgrade to new sstable format (CASSANDRA-12144)
 * Fix potential bad messaging service message for paged range reads
   within mixed-version 3.x clusters (CASSANDRA-12249)
 * Fix paging logic for deleted partitions with static columns (CASSANDRA-12107)
 * Wait until the message is being send to decide which serializer must be used (CASSANDRA-11393)
 * Fix migration of static thrift column names with non-text comparators (CASSANDRA-12147)
 * Fix upgrading sparse tables that are incorrectly marked as dense (CASSANDRA-11315)
 * Fix reverse queries ignoring range tombstones (CASSANDRA-11733)
 * Avoid potential race when rebuilding CFMetaData (CASSANDRA-12098)
 * Avoid missing sstables when getting the canonical sstables (CASSANDRA-11996)
 * Always select the live sstables when getting sstables in bounds (CASSANDRA-11944)
 * Fix column ordering of results with static columns for Thrift requests in
   a mixed 2.x/3.x cluster, also fix potential non-resolved duplication of
   those static columns in query results (CASSANDRA-12123)
 * Avoid digest mismatch with empty but static rows (CASSANDRA-12090)
 * Fix EOF exception when altering column type (CASSANDRA-11820)
 * Fix potential race in schema during new table creation (CASSANDRA-12083)
 * cqlsh: fix error handling in rare COPY FROM failure scenario (CASSANDRA-12070)
 * Disable autocompaction during drain (CASSANDRA-11878)
 * Add a metrics timer to MemtablePool and use it to track time spent blocked on memory in MemtableAllocator (CASSANDRA-11327)
 * Fix upgrading schema with super columns with non-text subcomparators (CASSANDRA-12023)
 * Add TimeWindowCompactionStrategy (CASSANDRA-9666)
 * Fix JsonTransformer output of partition with deletion info (CASSANDRA-12418)
 * Fix NPE in SSTableLoader when specifying partial directory path (CASSANDRA-12609)
Merged from 2.2:
 * Add local address entry in PropertyFileSnitch (CASSANDRA-11332)
 * cqlsh copy: fix missing counter values (CASSANDRA-12476)
 * Move migration tasks to non-periodic queue, assure flush executor shutdown after non-periodic executor (CASSANDRA-12251)
 * cqlsh copy: fixed possible race in initializing feeding thread (CASSANDRA-11701)
 * Only set broadcast_rpc_address on Ec2MultiRegionSnitch if it's not set (CASSANDRA-11357)
 * Update StorageProxy range metrics for timeouts, failures and unavailables (CASSANDRA-9507)
 * Add Sigar to classes included in clientutil.jar (CASSANDRA-11635)
 * Add decay to histograms and timers used for metrics (CASSANDRA-11752)
 * Fix hanging stream session (CASSANDRA-10992)
 * Fix INSERT JSON, fromJson() support of smallint, tinyint types (CASSANDRA-12371)
 * Restore JVM metric export for metric reporters (CASSANDRA-12312)
 * Release sstables of failed stream sessions only when outgoing transfers are finished (CASSANDRA-11345)
 * Wait for tracing events before returning response and query at same consistency level client side (CASSANDRA-11465)
 * cqlsh copyutil should get host metadata by connected address (CASSANDRA-11979)
 * Fixed cqlshlib.test.remove_test_db (CASSANDRA-12214)
 * Synchronize ThriftServer::stop() (CASSANDRA-12105)
 * Use dedicated thread for JMX notifications (CASSANDRA-12146)
 * Improve streaming synchronization and fault tolerance (CASSANDRA-11414)
 * MemoryUtil.getShort() should return an unsigned short also for architectures not supporting unaligned memory accesses (CASSANDRA-11973)
Merged from 2.1:
 * Fix queries with empty ByteBuffer values in clustering column restrictions (CASSANDRA-12127)
 * Disable passing control to post-flush after flush failure to prevent data loss (CASSANDRA-11828)
 * Allow STCS-in-L0 compactions to reduce scope with LCS (CASSANDRA-12040)
 * cannot use cql since upgrading python to 2.7.11+ (CASSANDRA-11850)
 * Fix filtering on clustering columns when 2i is used (CASSANDRA-11907)


3.0.8
 * Fix potential race in schema during new table creation (CASSANDRA-12083)
 * cqlsh: fix error handling in rare COPY FROM failure scenario (CASSANDRA-12070)
 * Disable autocompaction during drain (CASSANDRA-11878)
 * Add a metrics timer to MemtablePool and use it to track time spent blocked on memory in MemtableAllocator (CASSANDRA-11327)
 * Fix upgrading schema with super columns with non-text subcomparators (CASSANDRA-12023)
 * Add TimeWindowCompactionStrategy (CASSANDRA-9666)
Merged from 2.2:
 * Allow nodetool info to run with readonly JMX access (CASSANDRA-11755)
 * Validate bloom_filter_fp_chance against lowest supported
   value when the table is created (CASSANDRA-11920)
 * Don't send erroneous NEW_NODE notifications on restart (CASSANDRA-11038)
 * StorageService shutdown hook should use a volatile variable (CASSANDRA-11984)
Merged from 2.1:
 * Add system property to set the max number of native transport requests in queue (CASSANDRA-11363)
 * Fix queries with empty ByteBuffer values in clustering column restrictions (CASSANDRA-12127)
 * Disable passing control to post-flush after flush failure to prevent data loss (CASSANDRA-11828)
 * Allow STCS-in-L0 compactions to reduce scope with LCS (CASSANDRA-12040)
 * cannot use cql since upgrading python to 2.7.11+ (CASSANDRA-11850)
 * Fix filtering on clustering columns when 2i is used (CASSANDRA-11907)
 * Avoid stalling paxos when the paxos state expires (CASSANDRA-12043)
 * Remove finished incoming streaming connections from MessagingService (CASSANDRA-11854)
 * Don't try to get sstables for non-repairing column families (CASSANDRA-12077)
 * Avoid marking too many sstables as repaired (CASSANDRA-11696)
 * Prevent select statements with clustering key > 64k (CASSANDRA-11882)
 * Fix clock skew corrupting other nodes with paxos (CASSANDRA-11991)
 * Remove distinction between non-existing static columns and existing but null in LWTs (CASSANDRA-9842)
 * Cache local ranges when calculating repair neighbors (CASSANDRA-11934)
 * Allow LWT operation on static column with only partition keys (CASSANDRA-10532)
 * Create interval tree over canonical sstables to avoid missing sstables during streaming (CASSANDRA-11886)
 * cqlsh COPY FROM: shutdown parent cluster after forking, to avoid corrupting SSL connections (CASSANDRA-11749)


3.7
 * Support multiple folders for user defined compaction tasks (CASSANDRA-11765)
 * Fix race in CompactionStrategyManager's pause/resume (CASSANDRA-11922)
Merged from 3.0:
 * Fix legacy serialization of Thrift-generated non-compound range tombstones
   when communicating with 2.x nodes (CASSANDRA-11930)
 * Fix Directories instantiations where CFS.initialDirectories should be used (CASSANDRA-11849)
 * Avoid referencing DatabaseDescriptor in AbstractType (CASSANDRA-11912)
 * Don't use static dataDirectories field in Directories instances (CASSANDRA-11647)
 * Fix sstables not being protected from removal during index build (CASSANDRA-11905)
 * cqlsh: Suppress stack trace from Read/WriteFailures (CASSANDRA-11032)
 * Remove unneeded code to repair index summaries that have
   been improperly down-sampled (CASSANDRA-11127)
 * Avoid WriteTimeoutExceptions during commit log replay due to materialized
   view lock contention (CASSANDRA-11891)
 * Prevent OOM failures on SSTable corruption, improve tests for corruption detection (CASSANDRA-9530)
 * Use CFS.initialDirectories when clearing snapshots (CASSANDRA-11705)
 * Allow compaction strategies to disable early open (CASSANDRA-11754)
 * Refactor Materialized View code (CASSANDRA-11475)
 * Update Java Driver (CASSANDRA-11615)
Merged from 2.2:
 * Persist local metadata earlier in startup sequence (CASSANDRA-11742)
 * cqlsh: fix tab completion for case-sensitive identifiers (CASSANDRA-11664)
 * Avoid showing estimated key as -1 in tablestats (CASSANDRA-11587)
 * Fix possible race condition in CommitLog.recover (CASSANDRA-11743)
 * Enable client encryption in sstableloader with cli options (CASSANDRA-11708)
 * Possible memory leak in NIODataInputStream (CASSANDRA-11867)
 * Add seconds to cqlsh tracing session duration (CASSANDRA-11753)
 * Fix commit log replay after out-of-order flush completion (CASSANDRA-9669)
 * Prohibit Reversed Counter type as part of the PK (CASSANDRA-9395)
 * cqlsh: correctly handle non-ascii chars in error messages (CASSANDRA-11626)
Merged from 2.1:
 * Run CommitLog tests with different compression settings (CASSANDRA-9039)
 * cqlsh: apply current keyspace to source command (CASSANDRA-11152)
 * Clear out parent repair session if repair coordinator dies (CASSANDRA-11824)
 * Set default streaming_socket_timeout_in_ms to 24 hours (CASSANDRA-11840)
 * Do not consider local node a valid source during replace (CASSANDRA-11848)
 * Add message dropped tasks to nodetool netstats (CASSANDRA-11855)
 * Avoid holding SSTableReaders for duration of incremental repair (CASSANDRA-11739)


3.6
 * Correctly migrate schema for frozen UDTs during 2.x -> 3.x upgrades
   (does not affect any released versions) (CASSANDRA-11613)
 * Allow server startup if JMX is configured directly (CASSANDRA-11725)
 * Prevent direct memory OOM on buffer pool allocations (CASSANDRA-11710)
 * Enhanced Compaction Logging (CASSANDRA-10805)
 * Make prepared statement cache size configurable (CASSANDRA-11555)
 * Integrated JMX authentication and authorization (CASSANDRA-10091)
 * Add units to stress ouput (CASSANDRA-11352)
 * Fix PER PARTITION LIMIT for single and multi partitions queries (CASSANDRA-11603)
 * Add uncompressed chunk cache for RandomAccessReader (CASSANDRA-5863)
 * Clarify ClusteringPrefix hierarchy (CASSANDRA-11213)
 * Always perform collision check before joining ring (CASSANDRA-10134)
 * SSTableWriter output discrepancy (CASSANDRA-11646)
 * Fix potential timeout in NativeTransportService.testConcurrentDestroys (CASSANDRA-10756)
 * Support large partitions on the 3.0 sstable format (CASSANDRA-11206,11763)
 * Add support to rebuild from specific range (CASSANDRA-10406)
 * Optimize the overlapping lookup by calculating all the
   bounds in advance (CASSANDRA-11571)
 * Support json/yaml output in nodetool tablestats (CASSANDRA-5977)
 * (stress) Add datacenter option to -node options (CASSANDRA-11591)
 * Fix handling of empty slices (CASSANDRA-11513)
 * Make number of cores used by cqlsh COPY visible to testing code (CASSANDRA-11437)
 * Allow filtering on clustering columns for queries without secondary indexes (CASSANDRA-11310)
 * Refactor Restriction hierarchy (CASSANDRA-11354)
 * Eliminate allocations in R/W path (CASSANDRA-11421)
 * Update Netty to 4.0.36 (CASSANDRA-11567)
 * Fix PER PARTITION LIMIT for queries requiring post-query ordering (CASSANDRA-11556)
 * Allow instantiation of UDTs and tuples in UDFs (CASSANDRA-10818)
 * Support UDT in CQLSSTableWriter (CASSANDRA-10624)
 * Support for non-frozen user-defined types, updating
   individual fields of user-defined types (CASSANDRA-7423)
 * Make LZ4 compression level configurable (CASSANDRA-11051)
 * Allow per-partition LIMIT clause in CQL (CASSANDRA-7017)
 * Make custom filtering more extensible with UserExpression (CASSANDRA-11295)
 * Improve field-checking and error reporting in cassandra.yaml (CASSANDRA-10649)
 * Print CAS stats in nodetool proxyhistograms (CASSANDRA-11507)
 * More user friendly error when providing an invalid token to nodetool (CASSANDRA-9348)
 * Add static column support to SASI index (CASSANDRA-11183)
 * Support EQ/PREFIX queries in SASI CONTAINS mode without tokenization (CASSANDRA-11434)
 * Support LIKE operator in prepared statements (CASSANDRA-11456)
 * Add a command to see if a Materialized View has finished building (CASSANDRA-9967)
 * Log endpoint and port associated with streaming operation (CASSANDRA-8777)
 * Print sensible units for all log messages (CASSANDRA-9692)
 * Upgrade Netty to version 4.0.34 (CASSANDRA-11096)
 * Break the CQL grammar into separate Parser and Lexer (CASSANDRA-11372)
 * Compress only inter-dc traffic by default (CASSANDRA-8888)
 * Add metrics to track write amplification (CASSANDRA-11420)
 * cassandra-stress: cannot handle "value-less" tables (CASSANDRA-7739)
 * Add/drop multiple columns in one ALTER TABLE statement (CASSANDRA-10411)
 * Add require_endpoint_verification opt for internode encryption (CASSANDRA-9220)
 * Add auto import java.util for UDF code block (CASSANDRA-11392)
 * Add --hex-format option to nodetool getsstables (CASSANDRA-11337)
 * sstablemetadata should print sstable min/max token (CASSANDRA-7159)
 * Do not wrap CassandraException in TriggerExecutor (CASSANDRA-9421)
 * COPY TO should have higher double precision (CASSANDRA-11255)
 * Stress should exit with non-zero status after failure (CASSANDRA-10340)
 * Add client to cqlsh SHOW_SESSION (CASSANDRA-8958)
 * Fix nodetool tablestats keyspace level metrics (CASSANDRA-11226)
 * Store repair options in parent_repair_history (CASSANDRA-11244)
 * Print current leveling in sstableofflinerelevel (CASSANDRA-9588)
 * Change repair message for keyspaces with RF 1 (CASSANDRA-11203)
 * Remove hard-coded SSL cipher suites and protocols (CASSANDRA-10508)
 * Improve concurrency in CompactionStrategyManager (CASSANDRA-10099)
 * (cqlsh) interpret CQL type for formatting blobs (CASSANDRA-11274)
 * Refuse to start and print txn log information in case of disk
   corruption (CASSANDRA-10112)
 * Resolve some eclipse-warnings (CASSANDRA-11086)
 * (cqlsh) Show static columns in a different color (CASSANDRA-11059)
 * Allow to remove TTLs on table with default_time_to_live (CASSANDRA-11207)
Merged from 3.0:
 * Disallow creating view with a static column (CASSANDRA-11602)
 * Reduce the amount of object allocations caused by the getFunctions methods (CASSANDRA-11593)
 * Potential error replaying commitlog with smallint/tinyint/date/time types (CASSANDRA-11618)
 * Fix queries with filtering on counter columns (CASSANDRA-11629)
 * Improve tombstone printing in sstabledump (CASSANDRA-11655)
 * Fix paging for range queries where all clustering columns are specified (CASSANDRA-11669)
 * Don't require HEAP_NEW_SIZE to be set when using G1 (CASSANDRA-11600)
 * Fix sstabledump not showing cells after tombstone marker (CASSANDRA-11654)
 * Ignore all LocalStrategy keyspaces for streaming and other related
   operations (CASSANDRA-11627)
 * Ensure columnfilter covers indexed columns for thrift 2i queries (CASSANDRA-11523)
 * Only open one sstable scanner per sstable (CASSANDRA-11412)
 * Option to specify ProtocolVersion in cassandra-stress (CASSANDRA-11410)
 * ArithmeticException in avgFunctionForDecimal (CASSANDRA-11485)
 * LogAwareFileLister should only use OLD sstable files in current folder to determine disk consistency (CASSANDRA-11470)
 * Notify indexers of expired rows during compaction (CASSANDRA-11329)
 * Properly respond with ProtocolError when a v1/v2 native protocol
   header is received (CASSANDRA-11464)
 * Validate that num_tokens and initial_token are consistent with one another (CASSANDRA-10120)
Merged from 2.2:
 * Exit JVM if JMX server fails to startup (CASSANDRA-11540)
 * Produce a heap dump when exiting on OOM (CASSANDRA-9861)
 * Restore ability to filter on clustering columns when using a 2i (CASSANDRA-11510)
 * JSON datetime formatting needs timezone (CASSANDRA-11137)
 * Fix is_dense recalculation for Thrift-updated tables (CASSANDRA-11502)
 * Remove unnescessary file existence check during anticompaction (CASSANDRA-11660)
 * Add missing files to debian packages (CASSANDRA-11642)
 * Avoid calling Iterables::concat in loops during ModificationStatement::getFunctions (CASSANDRA-11621)
 * cqlsh: COPY FROM should use regular inserts for single statement batches and
   report errors correctly if workers processes crash on initialization (CASSANDRA-11474)
 * Always close cluster with connection in CqlRecordWriter (CASSANDRA-11553)
 * Allow only DISTINCT queries with partition keys restrictions (CASSANDRA-11339)
 * CqlConfigHelper no longer requires both a keystore and truststore to work (CASSANDRA-11532)
 * Make deprecated repair methods backward-compatible with previous notification service (CASSANDRA-11430)
 * IncomingStreamingConnection version check message wrong (CASSANDRA-11462)
Merged from 2.1:
 * Support mlockall on IBM POWER arch (CASSANDRA-11576)
 * Add option to disable use of severity in DynamicEndpointSnitch (CASSANDRA-11737)
 * cqlsh COPY FROM fails for null values with non-prepared statements (CASSANDRA-11631)
 * Make cython optional in pylib/setup.py (CASSANDRA-11630)
 * Change order of directory searching for cassandra.in.sh to favor local one (CASSANDRA-11628)
 * cqlsh COPY FROM fails with []{} chars in UDT/tuple fields/values (CASSANDRA-11633)
 * clqsh: COPY FROM throws TypeError with Cython extensions enabled (CASSANDRA-11574)
 * cqlsh: COPY FROM ignores NULL values in conversion (CASSANDRA-11549)
 * Validate levels when building LeveledScanner to avoid overlaps with orphaned sstables (CASSANDRA-9935)


3.5
 * StaticTokenTreeBuilder should respect posibility of duplicate tokens (CASSANDRA-11525)
 * Correctly fix potential assertion error during compaction (CASSANDRA-11353)
 * Avoid index segment stitching in RAM which lead to OOM on big SSTable files (CASSANDRA-11383)
 * Fix clustering and row filters for LIKE queries on clustering columns (CASSANDRA-11397)
Merged from 3.0:
 * Fix rare NPE on schema upgrade from 2.x to 3.x (CASSANDRA-10943)
 * Improve backoff policy for cqlsh COPY FROM (CASSANDRA-11320)
 * Improve IF NOT EXISTS check in CREATE INDEX (CASSANDRA-11131)
 * Upgrade ohc to 0.4.3
 * Enable SO_REUSEADDR for JMX RMI server sockets (CASSANDRA-11093)
 * Allocate merkletrees with the correct size (CASSANDRA-11390)
 * Support streaming pre-3.0 sstables (CASSANDRA-10990)
 * Add backpressure to compressed or encrypted commit log (CASSANDRA-10971)
 * SSTableExport supports secondary index tables (CASSANDRA-11330)
 * Fix sstabledump to include missing info in debug output (CASSANDRA-11321)
 * Establish and implement canonical bulk reading workload(s) (CASSANDRA-10331)
 * Fix paging for IN queries on tables without clustering columns (CASSANDRA-11208)
 * Remove recursive call from CompositesSearcher (CASSANDRA-11304)
 * Fix filtering on non-primary key columns for queries without index (CASSANDRA-6377)
 * Fix sstableloader fail when using materialized view (CASSANDRA-11275)
Merged from 2.2:
 * DatabaseDescriptor should log stacktrace in case of Eception during seed provider creation (CASSANDRA-11312)
 * Use canonical path for directory in SSTable descriptor (CASSANDRA-10587)
 * Add cassandra-stress keystore option (CASSANDRA-9325)
 * Dont mark sstables as repairing with sub range repairs (CASSANDRA-11451)
 * Notify when sstables change after cancelling compaction (CASSANDRA-11373)
 * cqlsh: COPY FROM should check that explicit column names are valid (CASSANDRA-11333)
 * Add -Dcassandra.start_gossip startup option (CASSANDRA-10809)
 * Fix UTF8Validator.validate() for modified UTF-8 (CASSANDRA-10748)
 * Clarify that now() function is calculated on the coordinator node in CQL documentation (CASSANDRA-10900)
 * Fix bloom filter sizing with LCS (CASSANDRA-11344)
 * (cqlsh) Fix error when result is 0 rows with EXPAND ON (CASSANDRA-11092)
 * Add missing newline at end of bin/cqlsh (CASSANDRA-11325)
 * Unresolved hostname leads to replace being ignored (CASSANDRA-11210)
 * Only log yaml config once, at startup (CASSANDRA-11217)
 * Reference leak with parallel repairs on the same table (CASSANDRA-11215)
Merged from 2.1:
 * Add a -j parameter to scrub/cleanup/upgradesstables to state how
   many threads to use (CASSANDRA-11179)
 * COPY FROM on large datasets: fix progress report and debug performance (CASSANDRA-11053)
 * InvalidateKeys should have a weak ref to key cache (CASSANDRA-11176)


3.4
 * (cqlsh) add cqlshrc option to always connect using ssl (CASSANDRA-10458)
 * Cleanup a few resource warnings (CASSANDRA-11085)
 * Allow custom tracing implementations (CASSANDRA-10392)
 * Extract LoaderOptions to be able to be used from outside (CASSANDRA-10637)
 * fix OnDiskIndexTest to properly treat empty ranges (CASSANDRA-11205)
 * fix TrackerTest to handle new notifications (CASSANDRA-11178)
 * add SASI validation for partitioner and complex columns (CASSANDRA-11169)
 * Add caching of encrypted credentials in PasswordAuthenticator (CASSANDRA-7715)
 * fix SASI memtable switching on flush (CASSANDRA-11159)
 * Remove duplicate offline compaction tracking (CASSANDRA-11148)
 * fix EQ semantics of analyzed SASI indexes (CASSANDRA-11130)
 * Support long name output for nodetool commands (CASSANDRA-7950)
 * Encrypted hints (CASSANDRA-11040)
 * SASI index options validation (CASSANDRA-11136)
 * Optimize disk seek using min/max column name meta data when the LIMIT clause is used
   (CASSANDRA-8180)
 * Add LIKE support to CQL3 (CASSANDRA-11067)
 * Generic Java UDF types (CASSANDRA-10819)
 * cqlsh: Include sub-second precision in timestamps by default (CASSANDRA-10428)
 * Set javac encoding to utf-8 (CASSANDRA-11077)
 * Integrate SASI index into Cassandra (CASSANDRA-10661)
 * Add --skip-flush option to nodetool snapshot
 * Skip values for non-queried columns (CASSANDRA-10657)
 * Add support for secondary indexes on static columns (CASSANDRA-8103)
 * CommitLogUpgradeTestMaker creates broken commit logs (CASSANDRA-11051)
 * Add metric for number of dropped mutations (CASSANDRA-10866)
 * Simplify row cache invalidation code (CASSANDRA-10396)
 * Support user-defined compaction through nodetool (CASSANDRA-10660)
 * Stripe view locks by key and table ID to reduce contention (CASSANDRA-10981)
 * Add nodetool gettimeout and settimeout commands (CASSANDRA-10953)
 * Add 3.0 metadata to sstablemetadata output (CASSANDRA-10838)
Merged from 3.0:
 * MV should only query complex columns included in the view (CASSANDRA-11069)
 * Failed aggregate creation breaks server permanently (CASSANDRA-11064)
 * Add sstabledump tool (CASSANDRA-7464)
 * Introduce backpressure for hints (CASSANDRA-10972)
 * Fix ClusteringPrefix not being able to read tombstone range boundaries (CASSANDRA-11158)
 * Prevent logging in sandboxed state (CASSANDRA-11033)
 * Disallow drop/alter operations of UDTs used by UDAs (CASSANDRA-10721)
 * Add query time validation method on Index (CASSANDRA-11043)
 * Avoid potential AssertionError in mixed version cluster (CASSANDRA-11128)
 * Properly handle hinted handoff after topology changes (CASSANDRA-5902)
 * AssertionError when listing sstable files on inconsistent disk state (CASSANDRA-11156)
 * Fix wrong rack counting and invalid conditions check for TokenAllocation
   (CASSANDRA-11139)
 * Avoid creating empty hint files (CASSANDRA-11090)
 * Fix leak detection strong reference loop using weak reference (CASSANDRA-11120)
 * Configurie BatchlogManager to stop delayed tasks on shutdown (CASSANDRA-11062)
 * Hadoop integration is incompatible with Cassandra Driver 3.0.0 (CASSANDRA-11001)
 * Add dropped_columns to the list of schema table so it gets handled
   properly (CASSANDRA-11050)
 * Fix NPE when using forceRepairRangeAsync without DC (CASSANDRA-11239)
Merged from 2.2:
 * Preserve order for preferred SSL cipher suites (CASSANDRA-11164)
 * Range.compareTo() violates the contract of Comparable (CASSANDRA-11216)
 * Avoid NPE when serializing ErrorMessage with null message (CASSANDRA-11167)
 * Replacing an aggregate with a new version doesn't reset INITCOND (CASSANDRA-10840)
 * (cqlsh) cqlsh cannot be called through symlink (CASSANDRA-11037)
 * fix ohc and java-driver pom dependencies in build.xml (CASSANDRA-10793)
 * Protect from keyspace dropped during repair (CASSANDRA-11065)
 * Handle adding fields to a UDT in SELECT JSON and toJson() (CASSANDRA-11146)
 * Better error message for cleanup (CASSANDRA-10991)
 * cqlsh pg-style-strings broken if line ends with ';' (CASSANDRA-11123)
 * Always persist upsampled index summaries (CASSANDRA-10512)
 * (cqlsh) Fix inconsistent auto-complete (CASSANDRA-10733)
 * Make SELECT JSON and toJson() threadsafe (CASSANDRA-11048)
 * Fix SELECT on tuple relations for mixed ASC/DESC clustering order (CASSANDRA-7281)
 * Use cloned TokenMetadata in size estimates to avoid race against membership check
   (CASSANDRA-10736)
 * (cqlsh) Support utf-8/cp65001 encoding on Windows (CASSANDRA-11030)
 * Fix paging on DISTINCT queries repeats result when first row in partition changes
   (CASSANDRA-10010)
 * (cqlsh) Support timezone conversion using pytz (CASSANDRA-10397)
 * cqlsh: change default encoding to UTF-8 (CASSANDRA-11124)
Merged from 2.1:
 * Checking if an unlogged batch is local is inefficient (CASSANDRA-11529)
 * Fix out-of-space error treatment in memtable flushing (CASSANDRA-11448).
 * Don't do defragmentation if reading from repaired sstables (CASSANDRA-10342)
 * Fix streaming_socket_timeout_in_ms not enforced (CASSANDRA-11286)
 * Avoid dropping message too quickly due to missing unit conversion (CASSANDRA-11302)
 * Don't remove FailureDetector history on removeEndpoint (CASSANDRA-10371)
 * Only notify if repair status changed (CASSANDRA-11172)
 * Use logback setting for 'cassandra -v' command (CASSANDRA-10767)
 * Fix sstableloader to unthrottle streaming by default (CASSANDRA-9714)
 * Fix incorrect warning in 'nodetool status' (CASSANDRA-10176)
 * Properly release sstable ref when doing offline scrub (CASSANDRA-10697)
 * Improve nodetool status performance for large cluster (CASSANDRA-7238)
 * Gossiper#isEnabled is not thread safe (CASSANDRA-11116)
 * Avoid major compaction mixing repaired and unrepaired sstables in DTCS (CASSANDRA-11113)
 * Make it clear what DTCS timestamp_resolution is used for (CASSANDRA-11041)
 * (cqlsh) Display milliseconds when datetime overflows (CASSANDRA-10625)


3.3
 * Avoid infinite loop if owned range is smaller than number of
   data dirs (CASSANDRA-11034)
 * Avoid bootstrap hanging when existing nodes have no data to stream (CASSANDRA-11010)
Merged from 3.0:
 * Remove double initialization of newly added tables (CASSANDRA-11027)
 * Filter keys searcher results by target range (CASSANDRA-11104)
 * Fix deserialization of legacy read commands (CASSANDRA-11087)
 * Fix incorrect computation of deletion time in sstable metadata (CASSANDRA-11102)
 * Avoid memory leak when collecting sstable metadata (CASSANDRA-11026)
 * Mutations do not block for completion under view lock contention (CASSANDRA-10779)
 * Invalidate legacy schema tables when unloading them (CASSANDRA-11071)
 * (cqlsh) handle INSERT and UPDATE statements with LWT conditions correctly
   (CASSANDRA-11003)
 * Fix DISTINCT queries in mixed version clusters (CASSANDRA-10762)
 * Migrate build status for indexes along with legacy schema (CASSANDRA-11046)
 * Ensure SSTables for legacy KEYS indexes can be read (CASSANDRA-11045)
 * Added support for IBM zSystems architecture (CASSANDRA-11054)
 * Update CQL documentation (CASSANDRA-10899)
 * Check the column name, not cell name, for dropped columns when reading
   legacy sstables (CASSANDRA-11018)
 * Don't attempt to index clustering values of static rows (CASSANDRA-11021)
 * Remove checksum files after replaying hints (CASSANDRA-10947)
 * Support passing base table metadata to custom 2i validation (CASSANDRA-10924)
 * Ensure stale index entries are purged during reads (CASSANDRA-11013)
 * (cqlsh) Also apply --connect-timeout to control connection
   timeout (CASSANDRA-10959)
 * Fix AssertionError when removing from list using UPDATE (CASSANDRA-10954)
 * Fix UnsupportedOperationException when reading old sstable with range
   tombstone (CASSANDRA-10743)
 * MV should use the maximum timestamp of the primary key (CASSANDRA-10910)
 * Fix potential assertion error during compaction (CASSANDRA-10944)
Merged from 2.2:
 * maxPurgeableTimestamp needs to check memtables too (CASSANDRA-9949)
 * Apply change to compaction throughput in real time (CASSANDRA-10025)
 * (cqlsh) encode input correctly when saving history
 * Fix potential NPE on ORDER BY queries with IN (CASSANDRA-10955)
 * Start L0 STCS-compactions even if there is a L0 -> L1 compaction
   going (CASSANDRA-10979)
 * Make UUID LSB unique per process (CASSANDRA-7925)
 * Avoid NPE when performing sstable tasks (scrub etc.) (CASSANDRA-10980)
 * Make sure client gets tombstone overwhelmed warning (CASSANDRA-9465)
 * Fix error streaming section more than 2GB (CASSANDRA-10961)
 * Histogram buckets exposed in jmx are sorted incorrectly (CASSANDRA-10975)
 * Enable GC logging by default (CASSANDRA-10140)
 * Optimize pending range computation (CASSANDRA-9258)
 * Skip commit log and saved cache directories in SSTable version startup check (CASSANDRA-10902)
 * drop/alter user should be case sensitive (CASSANDRA-10817)
Merged from 2.1:
 * test_bulk_round_trip_blogposts is failing occasionally (CASSANDRA-10938)
 * Fix isJoined return true only after becoming cluster member (CASANDRA-11007)
 * Fix bad gossip generation seen in long-running clusters (CASSANDRA-10969)
 * Avoid NPE when incremental repair fails (CASSANDRA-10909)
 * Unmark sstables compacting once they are done in cleanup/scrub/upgradesstables (CASSANDRA-10829)
 * Allow simultaneous bootstrapping with strict consistency when no vnodes are used (CASSANDRA-11005)
 * Log a message when major compaction does not result in a single file (CASSANDRA-10847)
 * (cqlsh) fix cqlsh_copy_tests when vnodes are disabled (CASSANDRA-10997)
 * (cqlsh) Add request timeout option to cqlsh (CASSANDRA-10686)
 * Avoid AssertionError while submitting hint with LWT (CASSANDRA-10477)
 * If CompactionMetadata is not in stats file, use index summary instead (CASSANDRA-10676)
 * Retry sending gossip syn multiple times during shadow round (CASSANDRA-8072)
 * Fix pending range calculation during moves (CASSANDRA-10887)
 * Sane default (200Mbps) for inter-DC streaming througput (CASSANDRA-8708)



3.2
 * Make sure tokens don't exist in several data directories (CASSANDRA-6696)
 * Add requireAuthorization method to IAuthorizer (CASSANDRA-10852)
 * Move static JVM options to conf/jvm.options file (CASSANDRA-10494)
 * Fix CassandraVersion to accept x.y version string (CASSANDRA-10931)
 * Add forceUserDefinedCleanup to allow more flexible cleanup (CASSANDRA-10708)
 * (cqlsh) allow setting TTL with COPY (CASSANDRA-9494)
 * Fix counting of received sstables in streaming (CASSANDRA-10949)
 * Implement hints compression (CASSANDRA-9428)
 * Fix potential assertion error when reading static columns (CASSANDRA-10903)
 * Fix EstimatedHistogram creation in nodetool tablehistograms (CASSANDRA-10859)
 * Establish bootstrap stream sessions sequentially (CASSANDRA-6992)
 * Sort compactionhistory output by timestamp (CASSANDRA-10464)
 * More efficient BTree removal (CASSANDRA-9991)
 * Make tablehistograms accept the same syntax as tablestats (CASSANDRA-10149)
 * Group pending compactions based on table (CASSANDRA-10718)
 * Add compressor name in sstablemetadata output (CASSANDRA-9879)
 * Fix type casting for counter columns (CASSANDRA-10824)
 * Prevent running Cassandra as root (CASSANDRA-8142)
 * bound maximum in-flight commit log replay mutation bytes to 64 megabytes (CASSANDRA-8639)
 * Normalize all scripts (CASSANDRA-10679)
 * Make compression ratio much more accurate (CASSANDRA-10225)
 * Optimize building of Clustering object when only one is created (CASSANDRA-10409)
 * Make index building pluggable (CASSANDRA-10681)
 * Add sstable flush observer (CASSANDRA-10678)
 * Improve NTS endpoints calculation (CASSANDRA-10200)
 * Improve performance of the folderSize function (CASSANDRA-10677)
 * Add support for type casting in selection clause (CASSANDRA-10310)
 * Added graphing option to cassandra-stress (CASSANDRA-7918)
 * Abort in-progress queries that time out (CASSANDRA-7392)
 * Add transparent data encryption core classes (CASSANDRA-9945)
Merged from 3.0:
 * Better handling of SSL connection errors inter-node (CASSANDRA-10816)
 * Avoid NoSuchElementException when executing empty batch (CASSANDRA-10711)
 * Avoid building PartitionUpdate in toString (CASSANDRA-10897)
 * Reduce heap spent when receiving many SSTables (CASSANDRA-10797)
 * Add back support for 3rd party auth providers to bulk loader (CASSANDRA-10873)
 * Eliminate the dependency on jgrapht for UDT resolution (CASSANDRA-10653)
 * (Hadoop) Close Clusters and Sessions in Hadoop Input/Output classes (CASSANDRA-10837)
 * Fix sstableloader not working with upper case keyspace name (CASSANDRA-10806)
Merged from 2.2:
 * jemalloc detection fails due to quoting issues in regexv (CASSANDRA-10946)
 * (cqlsh) show correct column names for empty result sets (CASSANDRA-9813)
 * Add new types to Stress (CASSANDRA-9556)
 * Add property to allow listening on broadcast interface (CASSANDRA-9748)
Merged from 2.1:
 * Match cassandra-loader options in COPY FROM (CASSANDRA-9303)
 * Fix binding to any address in CqlBulkRecordWriter (CASSANDRA-9309)
 * cqlsh fails to decode utf-8 characters for text typed columns (CASSANDRA-10875)
 * Log error when stream session fails (CASSANDRA-9294)
 * Fix bugs in commit log archiving startup behavior (CASSANDRA-10593)
 * (cqlsh) further optimise COPY FROM (CASSANDRA-9302)
 * Allow CREATE TABLE WITH ID (CASSANDRA-9179)
 * Make Stress compiles within eclipse (CASSANDRA-10807)
 * Cassandra Daemon should print JVM arguments (CASSANDRA-10764)
 * Allow cancellation of index summary redistribution (CASSANDRA-8805)


3.1.1
Merged from 3.0:
  * Fix upgrade data loss due to range tombstone deleting more data than then should
    (CASSANDRA-10822)


3.1
Merged from 3.0:
 * Avoid MV race during node decommission (CASSANDRA-10674)
 * Disable reloading of GossipingPropertyFileSnitch (CASSANDRA-9474)
 * Handle single-column deletions correction in materialized views
   when the column is part of the view primary key (CASSANDRA-10796)
 * Fix issue with datadir migration on upgrade (CASSANDRA-10788)
 * Fix bug with range tombstones on reverse queries and test coverage for
   AbstractBTreePartition (CASSANDRA-10059)
 * Remove 64k limit on collection elements (CASSANDRA-10374)
 * Remove unclear Indexer.indexes() method (CASSANDRA-10690)
 * Fix NPE on stream read error (CASSANDRA-10771)
 * Normalize cqlsh DESC output (CASSANDRA-10431)
 * Rejects partition range deletions when columns are specified (CASSANDRA-10739)
 * Fix error when saving cached key for old format sstable (CASSANDRA-10778)
 * Invalidate prepared statements on DROP INDEX (CASSANDRA-10758)
 * Fix SELECT statement with IN restrictions on partition key,
   ORDER BY and LIMIT (CASSANDRA-10729)
 * Improve stress performance over 1k threads (CASSANDRA-7217)
 * Wait for migration responses to complete before bootstrapping (CASSANDRA-10731)
 * Unable to create a function with argument of type Inet (CASSANDRA-10741)
 * Fix backward incompatibiliy in CqlInputFormat (CASSANDRA-10717)
 * Correctly preserve deletion info on updated rows when notifying indexers
   of single-row deletions (CASSANDRA-10694)
 * Notify indexers of partition delete during cleanup (CASSANDRA-10685)
 * Keep the file open in trySkipCache (CASSANDRA-10669)
 * Updated trigger example (CASSANDRA-10257)
Merged from 2.2:
 * Verify tables in pseudo-system keyspaces at startup (CASSANDRA-10761)
 * Fix IllegalArgumentException in DataOutputBuffer.reallocate for large buffers (CASSANDRA-10592)
 * Show CQL help in cqlsh in web browser (CASSANDRA-7225)
 * Serialize on disk the proper SSTable compression ratio (CASSANDRA-10775)
 * Reject index queries while the index is building (CASSANDRA-8505)
 * CQL.textile syntax incorrectly includes optional keyspace for aggregate SFUNC and FINALFUNC (CASSANDRA-10747)
 * Fix JSON update with prepared statements (CASSANDRA-10631)
 * Don't do anticompaction after subrange repair (CASSANDRA-10422)
 * Fix SimpleDateType type compatibility (CASSANDRA-10027)
 * (Hadoop) fix splits calculation (CASSANDRA-10640)
 * (Hadoop) ensure that Cluster instances are always closed (CASSANDRA-10058)
Merged from 2.1:
 * Fix Stress profile parsing on Windows (CASSANDRA-10808)
 * Fix incremental repair hang when replica is down (CASSANDRA-10288)
 * Optimize the way we check if a token is repaired in anticompaction (CASSANDRA-10768)
 * Add proper error handling to stream receiver (CASSANDRA-10774)
 * Warn or fail when changing cluster topology live (CASSANDRA-10243)
 * Status command in debian/ubuntu init script doesn't work (CASSANDRA-10213)
 * Some DROP ... IF EXISTS incorrectly result in exceptions on non-existing KS (CASSANDRA-10658)
 * DeletionTime.compareTo wrong in rare cases (CASSANDRA-10749)
 * Force encoding when computing statement ids (CASSANDRA-10755)
 * Properly reject counters as map keys (CASSANDRA-10760)
 * Fix the sstable-needs-cleanup check (CASSANDRA-10740)
 * (cqlsh) Print column names before COPY operation (CASSANDRA-8935)
 * Fix CompressedInputStream for proper cleanup (CASSANDRA-10012)
 * (cqlsh) Support counters in COPY commands (CASSANDRA-9043)
 * Try next replica if not possible to connect to primary replica on
   ColumnFamilyRecordReader (CASSANDRA-2388)
 * Limit window size in DTCS (CASSANDRA-10280)
 * sstableloader does not use MAX_HEAP_SIZE env parameter (CASSANDRA-10188)
 * (cqlsh) Improve COPY TO performance and error handling (CASSANDRA-9304)
 * Create compression chunk for sending file only (CASSANDRA-10680)
 * Forbid compact clustering column type changes in ALTER TABLE (CASSANDRA-8879)
 * Reject incremental repair with subrange repair (CASSANDRA-10422)
 * Add a nodetool command to refresh size_estimates (CASSANDRA-9579)
 * Invalidate cache after stream receive task is completed (CASSANDRA-10341)
 * Reject counter writes in CQLSSTableWriter (CASSANDRA-10258)
 * Remove superfluous COUNTER_MUTATION stage mapping (CASSANDRA-10605)


3.0
 * Fix AssertionError while flushing memtable due to materialized views
   incorrectly inserting empty rows (CASSANDRA-10614)
 * Store UDA initcond as CQL literal in the schema table, instead of a blob (CASSANDRA-10650)
 * Don't use -1 for the position of partition key in schema (CASSANDRA-10491)
 * Fix distinct queries in mixed version cluster (CASSANDRA-10573)
 * Skip sstable on clustering in names query (CASSANDRA-10571)
 * Remove value skipping as it breaks read-repair (CASSANDRA-10655)
 * Fix bootstrapping with MVs (CASSANDRA-10621)
 * Make sure EACH_QUORUM reads are using NTS (CASSANDRA-10584)
 * Fix MV replica filtering for non-NetworkTopologyStrategy (CASSANDRA-10634)
 * (Hadoop) fix CIF describeSplits() not handling 0 size estimates (CASSANDRA-10600)
 * Fix reading of legacy sstables (CASSANDRA-10590)
 * Use CQL type names in schema metadata tables (CASSANDRA-10365)
 * Guard batchlog replay against integer division by zero (CASSANDRA-9223)
 * Fix bug when adding a column to thrift with the same name than a primary key (CASSANDRA-10608)
 * Add client address argument to IAuthenticator::newSaslNegotiator (CASSANDRA-8068)
 * Fix implementation of LegacyLayout.LegacyBoundComparator (CASSANDRA-10602)
 * Don't use 'names query' read path for counters (CASSANDRA-10572)
 * Fix backward compatibility for counters (CASSANDRA-10470)
 * Remove memory_allocator paramter from cassandra.yaml (CASSANDRA-10581,10628)
 * Execute the metadata reload task of all registered indexes on CFS::reload (CASSANDRA-10604)
 * Fix thrift cas operations with defined columns (CASSANDRA-10576)
 * Fix PartitionUpdate.operationCount()for updates with static column operations (CASSANDRA-10606)
 * Fix thrift get() queries with defined columns (CASSANDRA-10586)
 * Fix marking of indexes as built and removed (CASSANDRA-10601)
 * Skip initialization of non-registered 2i instances, remove Index::getIndexName (CASSANDRA-10595)
 * Fix batches on multiple tables (CASSANDRA-10554)
 * Ensure compaction options are validated when updating KeyspaceMetadata (CASSANDRA-10569)
 * Flatten Iterator Transformation Hierarchy (CASSANDRA-9975)
 * Remove token generator (CASSANDRA-5261)
 * RolesCache should not be created for any authenticator that does not requireAuthentication (CASSANDRA-10562)
 * Fix LogTransaction checking only a single directory for files (CASSANDRA-10421)
 * Fix handling of range tombstones when reading old format sstables (CASSANDRA-10360)
 * Aggregate with Initial Condition fails with C* 3.0 (CASSANDRA-10367)
Merged from 2.2:
 * (cqlsh) show partial trace if incomplete after max_trace_wait (CASSANDRA-7645)
 * Use most up-to-date version of schema for system tables (CASSANDRA-10652)
 * Deprecate memory_allocator in cassandra.yaml (CASSANDRA-10581,10628)
 * Expose phi values from failure detector via JMX and tweak debug
   and trace logging (CASSANDRA-9526)
 * Fix IllegalArgumentException in DataOutputBuffer.reallocate for large buffers (CASSANDRA-10592)
Merged from 2.1:
 * Shutdown compaction in drain to prevent leak (CASSANDRA-10079)
 * (cqlsh) fix COPY using wrong variable name for time_format (CASSANDRA-10633)
 * Do not run SizeEstimatesRecorder if a node is not a member of the ring (CASSANDRA-9912)
 * Improve handling of dead nodes in gossip (CASSANDRA-10298)
 * Fix logback-tools.xml incorrectly configured for outputing to System.err
   (CASSANDRA-9937)
 * Fix streaming to catch exception so retry not fail (CASSANDRA-10557)
 * Add validation method to PerRowSecondaryIndex (CASSANDRA-10092)
 * Support encrypted and plain traffic on the same port (CASSANDRA-10559)
 * Do STCS in DTCS windows (CASSANDRA-10276)
 * Avoid repetition of JVM_OPTS in debian package (CASSANDRA-10251)
 * Fix potential NPE from handling result of SIM.highestSelectivityIndex (CASSANDRA-10550)
 * Fix paging issues with partitions containing only static columns data (CASSANDRA-10381)
 * Fix conditions on static columns (CASSANDRA-10264)
 * AssertionError: attempted to delete non-existing file CommitLog (CASSANDRA-10377)
 * Fix sorting for queries with an IN condition on partition key columns (CASSANDRA-10363)


3.0-rc2
 * Fix SELECT DISTINCT queries between 2.2.2 nodes and 3.0 nodes (CASSANDRA-10473)
 * Remove circular references in SegmentedFile (CASSANDRA-10543)
 * Ensure validation of indexed values only occurs once per-partition (CASSANDRA-10536)
 * Fix handling of static columns for range tombstones in thrift (CASSANDRA-10174)
 * Support empty ColumnFilter for backward compatility on empty IN (CASSANDRA-10471)
 * Remove Pig support (CASSANDRA-10542)
 * Fix LogFile throws Exception when assertion is disabled (CASSANDRA-10522)
 * Revert CASSANDRA-7486, make CMS default GC, move GC config to
   conf/jvm.options (CASSANDRA-10403)
 * Fix TeeingAppender causing some logs to be truncated/empty (CASSANDRA-10447)
 * Allow EACH_QUORUM for reads (CASSANDRA-9602)
 * Fix potential ClassCastException while upgrading (CASSANDRA-10468)
 * Fix NPE in MVs on update (CASSANDRA-10503)
 * Only include modified cell data in indexing deltas (CASSANDRA-10438)
 * Do not load keyspace when creating sstable writer (CASSANDRA-10443)
 * If node is not yet gossiping write all MV updates to batchlog only (CASSANDRA-10413)
 * Re-populate token metadata after commit log recovery (CASSANDRA-10293)
 * Provide additional metrics for materialized views (CASSANDRA-10323)
 * Flush system schema tables after local schema changes (CASSANDRA-10429)
Merged from 2.2:
 * Reduce contention getting instances of CompositeType (CASSANDRA-10433)
 * Fix the regression when using LIMIT with aggregates (CASSANDRA-10487)
 * Avoid NoClassDefFoundError during DataDescriptor initialization on windows (CASSANDRA-10412)
 * Preserve case of quoted Role & User names (CASSANDRA-10394)
 * cqlsh pg-style-strings broken (CASSANDRA-10484)
 * cqlsh prompt includes name of keyspace after failed `use` statement (CASSANDRA-10369)
Merged from 2.1:
 * (cqlsh) Distinguish negative and positive infinity in output (CASSANDRA-10523)
 * (cqlsh) allow custom time_format for COPY TO (CASSANDRA-8970)
 * Don't allow startup if the node's rack has changed (CASSANDRA-10242)
 * (cqlsh) show partial trace if incomplete after max_trace_wait (CASSANDRA-7645)
 * Allow LOCAL_JMX to be easily overridden (CASSANDRA-10275)
 * Mark nodes as dead even if they've already left (CASSANDRA-10205)


3.0.0-rc1
 * Fix mixed version read request compatibility for compact static tables
   (CASSANDRA-10373)
 * Fix paging of DISTINCT with static and IN (CASSANDRA-10354)
 * Allow MATERIALIZED VIEW's SELECT statement to restrict primary key
   columns (CASSANDRA-9664)
 * Move crc_check_chance out of compression options (CASSANDRA-9839)
 * Fix descending iteration past end of BTreeSearchIterator (CASSANDRA-10301)
 * Transfer hints to a different node on decommission (CASSANDRA-10198)
 * Check partition keys for CAS operations during stmt validation (CASSANDRA-10338)
 * Add custom query expressions to SELECT (CASSANDRA-10217)
 * Fix minor bugs in MV handling (CASSANDRA-10362)
 * Allow custom indexes with 0,1 or multiple target columns (CASSANDRA-10124)
 * Improve MV schema representation (CASSANDRA-9921)
 * Add flag to enable/disable coordinator batchlog for MV writes (CASSANDRA-10230)
 * Update cqlsh COPY for new internal driver serialization interface (CASSANDRA-10318)
 * Give index implementations more control over rebuild operations (CASSANDRA-10312)
 * Update index file format (CASSANDRA-10314)
 * Add "shadowable" row tombstones to deal with mv timestamp issues (CASSANDRA-10261)
 * CFS.loadNewSSTables() broken for pre-3.0 sstables
 * Cache selected index in read command to reduce lookups (CASSANDRA-10215)
 * Small optimizations of sstable index serialization (CASSANDRA-10232)
 * Support for both encrypted and unencrypted native transport connections (CASSANDRA-9590)
Merged from 2.2:
 * Configurable page size in cqlsh (CASSANDRA-9855)
 * Defer default role manager setup until all nodes are on 2.2+ (CASSANDRA-9761)
 * Handle missing RoleManager in config after upgrade to 2.2 (CASSANDRA-10209)
Merged from 2.1:
 * Bulk Loader API could not tolerate even node failure (CASSANDRA-10347)
 * Avoid misleading pushed notifications when multiple nodes
   share an rpc_address (CASSANDRA-10052)
 * Fix dropping undroppable when message queue is full (CASSANDRA-10113)
 * Fix potential ClassCastException during paging (CASSANDRA-10352)
 * Prevent ALTER TYPE from creating circular references (CASSANDRA-10339)
 * Fix cache handling of 2i and base tables (CASSANDRA-10155, 10359)
 * Fix NPE in nodetool compactionhistory (CASSANDRA-9758)
 * (Pig) support BulkOutputFormat as a URL parameter (CASSANDRA-7410)
 * BATCH statement is broken in cqlsh (CASSANDRA-10272)
 * (cqlsh) Make cqlsh PEP8 Compliant (CASSANDRA-10066)
 * (cqlsh) Fix error when starting cqlsh with --debug (CASSANDRA-10282)
 * Scrub, Cleanup and Upgrade do not unmark compacting until all operations
   have completed, regardless of the occurence of exceptions (CASSANDRA-10274)


3.0.0-beta2
 * Fix columns returned by AbstractBtreePartitions (CASSANDRA-10220)
 * Fix backward compatibility issue due to AbstractBounds serialization bug (CASSANDRA-9857)
 * Fix startup error when upgrading nodes (CASSANDRA-10136)
 * Base table PRIMARY KEY can be assumed to be NOT NULL in MV creation (CASSANDRA-10147)
 * Improve batchlog write patch (CASSANDRA-9673)
 * Re-apply MaterializedView updates on commitlog replay (CASSANDRA-10164)
 * Require AbstractType.isByteOrderComparable declaration in constructor (CASSANDRA-9901)
 * Avoid digest mismatch on upgrade to 3.0 (CASSANDRA-9554)
 * Fix Materialized View builder when adding multiple MVs (CASSANDRA-10156)
 * Choose better poolingOptions for protocol v4 in cassandra-stress (CASSANDRA-10182)
 * Fix LWW bug affecting Materialized Views (CASSANDRA-10197)
 * Ensures frozen sets and maps are always sorted (CASSANDRA-10162)
 * Don't deadlock when flushing CFS backed custom indexes (CASSANDRA-10181)
 * Fix double flushing of secondary index tables (CASSANDRA-10180)
 * Fix incorrect handling of range tombstones in thrift (CASSANDRA-10046)
 * Only use batchlog when paired materialized view replica is remote (CASSANDRA-10061)
 * Reuse TemporalRow when updating multiple MaterializedViews (CASSANDRA-10060)
 * Validate gc_grace_seconds for batchlog writes and MVs (CASSANDRA-9917)
 * Fix sstablerepairedset (CASSANDRA-10132)
Merged from 2.2:
 * Cancel transaction for sstables we wont redistribute index summary
   for (CASSANDRA-10270)
 * Retry snapshot deletion after compaction and gc on Windows (CASSANDRA-10222)
 * Fix failure to start with space in directory path on Windows (CASSANDRA-10239)
 * Fix repair hang when snapshot failed (CASSANDRA-10057)
 * Fall back to 1/4 commitlog volume for commitlog_total_space on small disks
   (CASSANDRA-10199)
Merged from 2.1:
 * Added configurable warning threshold for GC duration (CASSANDRA-8907)
 * Fix handling of streaming EOF (CASSANDRA-10206)
 * Only check KeyCache when it is enabled
 * Change streaming_socket_timeout_in_ms default to 1 hour (CASSANDRA-8611)
 * (cqlsh) update list of CQL keywords (CASSANDRA-9232)
 * Add nodetool gettraceprobability command (CASSANDRA-10234)
Merged from 2.0:
 * Fix rare race where older gossip states can be shadowed (CASSANDRA-10366)
 * Fix consolidating racks violating the RF contract (CASSANDRA-10238)
 * Disallow decommission when node is in drained state (CASSANDRA-8741)


2.2.1
 * Fix race during construction of commit log (CASSANDRA-10049)
 * Fix LeveledCompactionStrategyTest (CASSANDRA-9757)
 * Fix broken UnbufferedDataOutputStreamPlus.writeUTF (CASSANDRA-10203)
 * (cqlsh) default load-from-file encoding to utf-8 (CASSANDRA-9898)
 * Avoid returning Permission.NONE when failing to query users table (CASSANDRA-10168)
 * (cqlsh) add CLEAR command (CASSANDRA-10086)
 * Support string literals as Role names for compatibility (CASSANDRA-10135)
Merged from 2.1:
 * Only check KeyCache when it is enabled
 * Change streaming_socket_timeout_in_ms default to 1 hour (CASSANDRA-8611)
 * (cqlsh) update list of CQL keywords (CASSANDRA-9232)


3.0.0-beta1
 * Redesign secondary index API (CASSANDRA-9459, 7771, 9041)
 * Fix throwing ReadFailure instead of ReadTimeout on range queries (CASSANDRA-10125)
 * Rewrite hinted handoff (CASSANDRA-6230)
 * Fix query on static compact tables (CASSANDRA-10093)
 * Fix race during construction of commit log (CASSANDRA-10049)
 * Add option to only purge repaired tombstones (CASSANDRA-6434)
 * Change authorization handling for MVs (CASSANDRA-9927)
 * Add custom JMX enabled executor for UDF sandbox (CASSANDRA-10026)
 * Fix row deletion bug for Materialized Views (CASSANDRA-10014)
 * Support mixed-version clusters with Cassandra 2.1 and 2.2 (CASSANDRA-9704)
 * Fix multiple slices on RowSearchers (CASSANDRA-10002)
 * Fix bug in merging of collections (CASSANDRA-10001)
 * Optimize batchlog replay to avoid full scans (CASSANDRA-7237)
 * Repair improvements when using vnodes (CASSANDRA-5220)
 * Disable scripted UDFs by default (CASSANDRA-9889)
 * Bytecode inspection for Java-UDFs (CASSANDRA-9890)
 * Use byte to serialize MT hash length (CASSANDRA-9792)
 * Replace usage of Adler32 with CRC32 (CASSANDRA-8684)
 * Fix migration to new format from 2.1 SSTable (CASSANDRA-10006)
 * SequentialWriter should extend BufferedDataOutputStreamPlus (CASSANDRA-9500)
 * Use the same repairedAt timestamp within incremental repair session (CASSANDRA-9111)
Merged from 2.2:
 * Allow count(*) and count(1) to be use as normal aggregation (CASSANDRA-10114)
 * An NPE is thrown if the column name is unknown for an IN relation (CASSANDRA-10043)
 * Apply commit_failure_policy to more errors on startup (CASSANDRA-9749)
 * Fix histogram overflow exception (CASSANDRA-9973)
 * Route gossip messages over dedicated socket (CASSANDRA-9237)
 * Add checksum to saved cache files (CASSANDRA-9265)
 * Log warning when using an aggregate without partition key (CASSANDRA-9737)
Merged from 2.1:
 * (cqlsh) Allow encoding to be set through command line (CASSANDRA-10004)
 * Add new JMX methods to change local compaction strategy (CASSANDRA-9965)
 * Write hints for paxos commits (CASSANDRA-7342)
 * (cqlsh) Fix timestamps before 1970 on Windows, always
   use UTC for timestamp display (CASSANDRA-10000)
 * (cqlsh) Avoid overwriting new config file with old config
   when both exist (CASSANDRA-9777)
 * Release snapshot selfRef when doing snapshot repair (CASSANDRA-9998)
 * Cannot replace token does not exist - DN node removed as Fat Client (CASSANDRA-9871)
Merged from 2.0:
 * Don't cast expected bf size to an int (CASSANDRA-9959)
 * Make getFullyExpiredSSTables less expensive (CASSANDRA-9882)


3.0.0-alpha1
 * Implement proper sandboxing for UDFs (CASSANDRA-9402)
 * Simplify (and unify) cleanup of compaction leftovers (CASSANDRA-7066)
 * Allow extra schema definitions in cassandra-stress yaml (CASSANDRA-9850)
 * Metrics should use up to date nomenclature (CASSANDRA-9448)
 * Change CREATE/ALTER TABLE syntax for compression (CASSANDRA-8384)
 * Cleanup crc and adler code for java 8 (CASSANDRA-9650)
 * Storage engine refactor (CASSANDRA-8099, 9743, 9746, 9759, 9781, 9808, 9825,
   9848, 9705, 9859, 9867, 9874, 9828, 9801)
 * Update Guava to 18.0 (CASSANDRA-9653)
 * Bloom filter false positive ratio is not honoured (CASSANDRA-8413)
 * New option for cassandra-stress to leave a ratio of columns null (CASSANDRA-9522)
 * Change hinted_handoff_enabled yaml setting, JMX (CASSANDRA-9035)
 * Add algorithmic token allocation (CASSANDRA-7032)
 * Add nodetool command to replay batchlog (CASSANDRA-9547)
 * Make file buffer cache independent of paths being read (CASSANDRA-8897)
 * Remove deprecated legacy Hadoop code (CASSANDRA-9353)
 * Decommissioned nodes will not rejoin the cluster (CASSANDRA-8801)
 * Change gossip stabilization to use endpoit size (CASSANDRA-9401)
 * Change default garbage collector to G1 (CASSANDRA-7486)
 * Populate TokenMetadata early during startup (CASSANDRA-9317)
 * Undeprecate cache recentHitRate (CASSANDRA-6591)
 * Add support for selectively varint encoding fields (CASSANDRA-9499, 9865)
 * Materialized Views (CASSANDRA-6477)
Merged from 2.2:
 * Avoid grouping sstables for anticompaction with DTCS (CASSANDRA-9900)
 * UDF / UDA execution time in trace (CASSANDRA-9723)
 * Fix broken internode SSL (CASSANDRA-9884)
Merged from 2.1:
 * Add new JMX methods to change local compaction strategy (CASSANDRA-9965)
 * Fix handling of enable/disable autocompaction (CASSANDRA-9899)
 * Add consistency level to tracing ouput (CASSANDRA-9827)
 * Remove repair snapshot leftover on startup (CASSANDRA-7357)
 * Use random nodes for batch log when only 2 racks (CASSANDRA-8735)
 * Ensure atomicity inside thrift and stream session (CASSANDRA-7757)
 * Fix nodetool info error when the node is not joined (CASSANDRA-9031)
Merged from 2.0:
 * Log when messages are dropped due to cross_node_timeout (CASSANDRA-9793)
 * Don't track hotness when opening from snapshot for validation (CASSANDRA-9382)


2.2.0
 * Allow the selection of columns together with aggregates (CASSANDRA-9767)
 * Fix cqlsh copy methods and other windows specific issues (CASSANDRA-9795)
 * Don't wrap byte arrays in SequentialWriter (CASSANDRA-9797)
 * sum() and avg() functions missing for smallint and tinyint types (CASSANDRA-9671)
 * Revert CASSANDRA-9542 (allow native functions in UDA) (CASSANDRA-9771)
Merged from 2.1:
 * Fix MarshalException when upgrading superColumn family (CASSANDRA-9582)
 * Fix broken logging for "empty" flushes in Memtable (CASSANDRA-9837)
 * Handle corrupt files on startup (CASSANDRA-9686)
 * Fix clientutil jar and tests (CASSANDRA-9760)
 * (cqlsh) Allow the SSL protocol version to be specified through the
    config file or environment variables (CASSANDRA-9544)
Merged from 2.0:
 * Add tool to find why expired sstables are not getting dropped (CASSANDRA-10015)
 * Remove erroneous pending HH tasks from tpstats/jmx (CASSANDRA-9129)
 * Don't cast expected bf size to an int (CASSANDRA-9959)
 * checkForEndpointCollision fails for legitimate collisions (CASSANDRA-9765)
 * Complete CASSANDRA-8448 fix (CASSANDRA-9519)
 * Don't include auth credentials in debug log (CASSANDRA-9682)
 * Can't transition from write survey to normal mode (CASSANDRA-9740)
 * Scrub (recover) sstables even when -Index.db is missing (CASSANDRA-9591)
 * Fix growing pending background compaction (CASSANDRA-9662)


2.2.0-rc2
 * Re-enable memory-mapped I/O on Windows (CASSANDRA-9658)
 * Warn when an extra-large partition is compacted (CASSANDRA-9643)
 * (cqlsh) Allow setting the initial connection timeout (CASSANDRA-9601)
 * BulkLoader has --transport-factory option but does not use it (CASSANDRA-9675)
 * Allow JMX over SSL directly from nodetool (CASSANDRA-9090)
 * Update cqlsh for UDFs (CASSANDRA-7556)
 * Change Windows kernel default timer resolution (CASSANDRA-9634)
 * Deprected sstable2json and json2sstable (CASSANDRA-9618)
 * Allow native functions in user-defined aggregates (CASSANDRA-9542)
 * Don't repair system_distributed by default (CASSANDRA-9621)
 * Fix mixing min, max, and count aggregates for blob type (CASSANRA-9622)
 * Rename class for DATE type in Java driver (CASSANDRA-9563)
 * Duplicate compilation of UDFs on coordinator (CASSANDRA-9475)
 * Fix connection leak in CqlRecordWriter (CASSANDRA-9576)
 * Mlockall before opening system sstables & remove boot_without_jna option (CASSANDRA-9573)
 * Add functions to convert timeuuid to date or time, deprecate dateOf and unixTimestampOf (CASSANDRA-9229)
 * Make sure we cancel non-compacting sstables from LifecycleTransaction (CASSANDRA-9566)
 * Fix deprecated repair JMX API (CASSANDRA-9570)
 * Add logback metrics (CASSANDRA-9378)
 * Update and refactor ant test/test-compression to run the tests in parallel (CASSANDRA-9583)
 * Fix upgrading to new directory for secondary index (CASSANDRA-9687)
Merged from 2.1:
 * (cqlsh) Fix bad check for CQL compatibility when DESCRIBE'ing
   COMPACT STORAGE tables with no clustering columns
 * Eliminate strong self-reference chains in sstable ref tidiers (CASSANDRA-9656)
 * Ensure StreamSession uses canonical sstable reader instances (CASSANDRA-9700)
 * Ensure memtable book keeping is not corrupted in the event we shrink usage (CASSANDRA-9681)
 * Update internal python driver for cqlsh (CASSANDRA-9064)
 * Fix IndexOutOfBoundsException when inserting tuple with too many
   elements using the string literal notation (CASSANDRA-9559)
 * Enable describe on indices (CASSANDRA-7814)
 * Fix incorrect result for IN queries where column not found (CASSANDRA-9540)
 * ColumnFamilyStore.selectAndReference may block during compaction (CASSANDRA-9637)
 * Fix bug in cardinality check when compacting (CASSANDRA-9580)
 * Fix memory leak in Ref due to ConcurrentLinkedQueue.remove() behaviour (CASSANDRA-9549)
 * Make rebuild only run one at a time (CASSANDRA-9119)
Merged from 2.0:
 * Avoid NPE in AuthSuccess#decode (CASSANDRA-9727)
 * Add listen_address to system.local (CASSANDRA-9603)
 * Bug fixes to resultset metadata construction (CASSANDRA-9636)
 * Fix setting 'durable_writes' in ALTER KEYSPACE (CASSANDRA-9560)
 * Avoids ballot clash in Paxos (CASSANDRA-9649)
 * Improve trace messages for RR (CASSANDRA-9479)
 * Fix suboptimal secondary index selection when restricted
   clustering column is also indexed (CASSANDRA-9631)
 * (cqlsh) Add min_threshold to DTCS option autocomplete (CASSANDRA-9385)
 * Fix error message when attempting to create an index on a column
   in a COMPACT STORAGE table with clustering columns (CASSANDRA-9527)
 * 'WITH WITH' in alter keyspace statements causes NPE (CASSANDRA-9565)
 * Expose some internals of SelectStatement for inspection (CASSANDRA-9532)
 * ArrivalWindow should use primitives (CASSANDRA-9496)
 * Periodically submit background compaction tasks (CASSANDRA-9592)
 * Set HAS_MORE_PAGES flag to false when PagingState is null (CASSANDRA-9571)


2.2.0-rc1
 * Compressed commit log should measure compressed space used (CASSANDRA-9095)
 * Fix comparison bug in CassandraRoleManager#collectRoles (CASSANDRA-9551)
 * Add tinyint,smallint,time,date support for UDFs (CASSANDRA-9400)
 * Deprecates SSTableSimpleWriter and SSTableSimpleUnsortedWriter (CASSANDRA-9546)
 * Empty INITCOND treated as null in aggregate (CASSANDRA-9457)
 * Remove use of Cell in Thrift MapReduce classes (CASSANDRA-8609)
 * Integrate pre-release Java Driver 2.2-rc1, custom build (CASSANDRA-9493)
 * Clean up gossiper logic for old versions (CASSANDRA-9370)
 * Fix custom payload coding/decoding to match the spec (CASSANDRA-9515)
 * ant test-all results incomplete when parsed (CASSANDRA-9463)
 * Disallow frozen<> types in function arguments and return types for
   clarity (CASSANDRA-9411)
 * Static Analysis to warn on unsafe use of Autocloseable instances (CASSANDRA-9431)
 * Update commitlog archiving examples now that commitlog segments are
   not recycled (CASSANDRA-9350)
 * Extend Transactional API to sstable lifecycle management (CASSANDRA-8568)
 * (cqlsh) Add support for native protocol 4 (CASSANDRA-9399)
 * Ensure that UDF and UDAs are keyspace-isolated (CASSANDRA-9409)
 * Revert CASSANDRA-7807 (tracing completion client notifications) (CASSANDRA-9429)
 * Add ability to stop compaction by ID (CASSANDRA-7207)
 * Let CassandraVersion handle SNAPSHOT version (CASSANDRA-9438)
Merged from 2.1:
 * (cqlsh) Fix using COPY through SOURCE or -f (CASSANDRA-9083)
 * Fix occasional lack of `system` keyspace in schema tables (CASSANDRA-8487)
 * Use ProtocolError code instead of ServerError code for native protocol
   error responses to unsupported protocol versions (CASSANDRA-9451)
 * Default commitlog_sync_batch_window_in_ms changed to 2ms (CASSANDRA-9504)
 * Fix empty partition assertion in unsorted sstable writing tools (CASSANDRA-9071)
 * Ensure truncate without snapshot cannot produce corrupt responses (CASSANDRA-9388)
 * Consistent error message when a table mixes counter and non-counter
   columns (CASSANDRA-9492)
 * Avoid getting unreadable keys during anticompaction (CASSANDRA-9508)
 * (cqlsh) Better float precision by default (CASSANDRA-9224)
 * Improve estimated row count (CASSANDRA-9107)
 * Optimize range tombstone memory footprint (CASSANDRA-8603)
 * Use configured gcgs in anticompaction (CASSANDRA-9397)
Merged from 2.0:
 * Don't accumulate more range than necessary in RangeTombstone.Tracker (CASSANDRA-9486)
 * Add broadcast and rpc addresses to system.local (CASSANDRA-9436)
 * Always mark sstable suspect when corrupted (CASSANDRA-9478)
 * Add database users and permissions to CQL3 documentation (CASSANDRA-7558)
 * Allow JVM_OPTS to be passed to standalone tools (CASSANDRA-5969)
 * Fix bad condition in RangeTombstoneList (CASSANDRA-9485)
 * Fix potential StackOverflow when setting CrcCheckChance over JMX (CASSANDRA-9488)
 * Fix null static columns in pages after the first, paged reversed
   queries (CASSANDRA-8502)
 * Fix counting cache serialization in request metrics (CASSANDRA-9466)
 * Add option not to validate atoms during scrub (CASSANDRA-9406)


2.2.0-beta1
 * Introduce Transactional API for internal state changes (CASSANDRA-8984)
 * Add a flag in cassandra.yaml to enable UDFs (CASSANDRA-9404)
 * Better support of null for UDF (CASSANDRA-8374)
 * Use ecj instead of javassist for UDFs (CASSANDRA-8241)
 * faster async logback configuration for tests (CASSANDRA-9376)
 * Add `smallint` and `tinyint` data types (CASSANDRA-8951)
 * Avoid thrift schema creation when native driver is used in stress tool (CASSANDRA-9374)
 * Make Functions.declared thread-safe
 * Add client warnings to native protocol v4 (CASSANDRA-8930)
 * Allow roles cache to be invalidated (CASSANDRA-8967)
 * Upgrade Snappy (CASSANDRA-9063)
 * Don't start Thrift rpc by default (CASSANDRA-9319)
 * Only stream from unrepaired sstables with incremental repair (CASSANDRA-8267)
 * Aggregate UDFs allow SFUNC return type to differ from STYPE if FFUNC specified (CASSANDRA-9321)
 * Remove Thrift dependencies in bundled tools (CASSANDRA-8358)
 * Disable memory mapping of hsperfdata file for JVM statistics (CASSANDRA-9242)
 * Add pre-startup checks to detect potential incompatibilities (CASSANDRA-8049)
 * Distinguish between null and unset in protocol v4 (CASSANDRA-7304)
 * Add user/role permissions for user-defined functions (CASSANDRA-7557)
 * Allow cassandra config to be updated to restart daemon without unloading classes (CASSANDRA-9046)
 * Don't initialize compaction writer before checking if iter is empty (CASSANDRA-9117)
 * Don't execute any functions at prepare-time (CASSANDRA-9037)
 * Share file handles between all instances of a SegmentedFile (CASSANDRA-8893)
 * Make it possible to major compact LCS (CASSANDRA-7272)
 * Make FunctionExecutionException extend RequestExecutionException
   (CASSANDRA-9055)
 * Add support for SELECT JSON, INSERT JSON syntax and new toJson(), fromJson()
   functions (CASSANDRA-7970)
 * Optimise max purgeable timestamp calculation in compaction (CASSANDRA-8920)
 * Constrain internode message buffer sizes, and improve IO class hierarchy (CASSANDRA-8670)
 * New tool added to validate all sstables in a node (CASSANDRA-5791)
 * Push notification when tracing completes for an operation (CASSANDRA-7807)
 * Delay "node up" and "node added" notifications until native protocol server is started (CASSANDRA-8236)
 * Compressed Commit Log (CASSANDRA-6809)
 * Optimise IntervalTree (CASSANDRA-8988)
 * Add a key-value payload for third party usage (CASSANDRA-8553, 9212)
 * Bump metrics-reporter-config dependency for metrics 3.0 (CASSANDRA-8149)
 * Partition intra-cluster message streams by size, not type (CASSANDRA-8789)
 * Add WriteFailureException to native protocol, notify coordinator of
   write failures (CASSANDRA-8592)
 * Convert SequentialWriter to nio (CASSANDRA-8709)
 * Add role based access control (CASSANDRA-7653, 8650, 7216, 8760, 8849, 8761, 8850)
 * Record client ip address in tracing sessions (CASSANDRA-8162)
 * Indicate partition key columns in response metadata for prepared
   statements (CASSANDRA-7660)
 * Merge UUIDType and TimeUUIDType parse logic (CASSANDRA-8759)
 * Avoid memory allocation when searching index summary (CASSANDRA-8793)
 * Optimise (Time)?UUIDType Comparisons (CASSANDRA-8730)
 * Make CRC32Ex into a separate maven dependency (CASSANDRA-8836)
 * Use preloaded jemalloc w/ Unsafe (CASSANDRA-8714, 9197)
 * Avoid accessing partitioner through StorageProxy (CASSANDRA-8244, 8268)
 * Upgrade Metrics library and remove depricated metrics (CASSANDRA-5657)
 * Serializing Row cache alternative, fully off heap (CASSANDRA-7438)
 * Duplicate rows returned when in clause has repeated values (CASSANDRA-6706)
 * Make CassandraException unchecked, extend RuntimeException (CASSANDRA-8560)
 * Support direct buffer decompression for reads (CASSANDRA-8464)
 * DirectByteBuffer compatible LZ4 methods (CASSANDRA-7039)
 * Group sstables for anticompaction correctly (CASSANDRA-8578)
 * Add ReadFailureException to native protocol, respond
   immediately when replicas encounter errors while handling
   a read request (CASSANDRA-7886)
 * Switch CommitLogSegment from RandomAccessFile to nio (CASSANDRA-8308)
 * Allow mixing token and partition key restrictions (CASSANDRA-7016)
 * Support index key/value entries on map collections (CASSANDRA-8473)
 * Modernize schema tables (CASSANDRA-8261)
 * Support for user-defined aggregation functions (CASSANDRA-8053)
 * Fix NPE in SelectStatement with empty IN values (CASSANDRA-8419)
 * Refactor SelectStatement, return IN results in natural order instead
   of IN value list order and ignore duplicate values in partition key IN restrictions (CASSANDRA-7981)
 * Support UDTs, tuples, and collections in user-defined
   functions (CASSANDRA-7563)
 * Fix aggregate fn results on empty selection, result column name,
   and cqlsh parsing (CASSANDRA-8229)
 * Mark sstables as repaired after full repair (CASSANDRA-7586)
 * Extend Descriptor to include a format value and refactor reader/writer
   APIs (CASSANDRA-7443)
 * Integrate JMH for microbenchmarks (CASSANDRA-8151)
 * Keep sstable levels when bootstrapping (CASSANDRA-7460)
 * Add Sigar library and perform basic OS settings check on startup (CASSANDRA-7838)
 * Support for aggregation functions (CASSANDRA-4914)
 * Remove cassandra-cli (CASSANDRA-7920)
 * Accept dollar quoted strings in CQL (CASSANDRA-7769)
 * Make assassinate a first class command (CASSANDRA-7935)
 * Support IN clause on any partition key column (CASSANDRA-7855)
 * Support IN clause on any clustering column (CASSANDRA-4762)
 * Improve compaction logging (CASSANDRA-7818)
 * Remove YamlFileNetworkTopologySnitch (CASSANDRA-7917)
 * Do anticompaction in groups (CASSANDRA-6851)
 * Support user-defined functions (CASSANDRA-7395, 7526, 7562, 7740, 7781, 7929,
   7924, 7812, 8063, 7813, 7708)
 * Permit configurable timestamps with cassandra-stress (CASSANDRA-7416)
 * Move sstable RandomAccessReader to nio2, which allows using the
   FILE_SHARE_DELETE flag on Windows (CASSANDRA-4050)
 * Remove CQL2 (CASSANDRA-5918)
 * Optimize fetching multiple cells by name (CASSANDRA-6933)
 * Allow compilation in java 8 (CASSANDRA-7028)
 * Make incremental repair default (CASSANDRA-7250)
 * Enable code coverage thru JaCoCo (CASSANDRA-7226)
 * Switch external naming of 'column families' to 'tables' (CASSANDRA-4369)
 * Shorten SSTable path (CASSANDRA-6962)
 * Use unsafe mutations for most unit tests (CASSANDRA-6969)
 * Fix race condition during calculation of pending ranges (CASSANDRA-7390)
 * Fail on very large batch sizes (CASSANDRA-8011)
 * Improve concurrency of repair (CASSANDRA-6455, 8208, 9145)
 * Select optimal CRC32 implementation at runtime (CASSANDRA-8614)
 * Evaluate MurmurHash of Token once per query (CASSANDRA-7096)
 * Generalize progress reporting (CASSANDRA-8901)
 * Resumable bootstrap streaming (CASSANDRA-8838, CASSANDRA-8942)
 * Allow scrub for secondary index (CASSANDRA-5174)
 * Save repair data to system table (CASSANDRA-5839)
 * fix nodetool names that reference column families (CASSANDRA-8872)
 Merged from 2.1:
 * Warn on misuse of unlogged batches (CASSANDRA-9282)
 * Failure detector detects and ignores local pauses (CASSANDRA-9183)
 * Add utility class to support for rate limiting a given log statement (CASSANDRA-9029)
 * Add missing consistency levels to cassandra-stess (CASSANDRA-9361)
 * Fix commitlog getCompletedTasks to not increment (CASSANDRA-9339)
 * Fix for harmless exceptions logged as ERROR (CASSANDRA-8564)
 * Delete processed sstables in sstablesplit/sstableupgrade (CASSANDRA-8606)
 * Improve sstable exclusion from partition tombstones (CASSANDRA-9298)
 * Validate the indexed column rather than the cell's contents for 2i (CASSANDRA-9057)
 * Add support for top-k custom 2i queries (CASSANDRA-8717)
 * Fix error when dropping table during compaction (CASSANDRA-9251)
 * cassandra-stress supports validation operations over user profiles (CASSANDRA-8773)
 * Add support for rate limiting log messages (CASSANDRA-9029)
 * Log the partition key with tombstone warnings (CASSANDRA-8561)
 * Reduce runWithCompactionsDisabled poll interval to 1ms (CASSANDRA-9271)
 * Fix PITR commitlog replay (CASSANDRA-9195)
 * GCInspector logs very different times (CASSANDRA-9124)
 * Fix deleting from an empty list (CASSANDRA-9198)
 * Update tuple and collection types that use a user-defined type when that UDT
   is modified (CASSANDRA-9148, CASSANDRA-9192)
 * Use higher timeout for prepair and snapshot in repair (CASSANDRA-9261)
 * Fix anticompaction blocking ANTI_ENTROPY stage (CASSANDRA-9151)
 * Repair waits for anticompaction to finish (CASSANDRA-9097)
 * Fix streaming not holding ref when stream error (CASSANDRA-9295)
 * Fix canonical view returning early opened SSTables (CASSANDRA-9396)
Merged from 2.0:
 * (cqlsh) Add LOGIN command to switch users (CASSANDRA-7212)
 * Clone SliceQueryFilter in AbstractReadCommand implementations (CASSANDRA-8940)
 * Push correct protocol notification for DROP INDEX (CASSANDRA-9310)
 * token-generator - generated tokens too long (CASSANDRA-9300)
 * Fix counting of tombstones for TombstoneOverwhelmingException (CASSANDRA-9299)
 * Fix ReconnectableSnitch reconnecting to peers during upgrade (CASSANDRA-6702)
 * Include keyspace and table name in error log for collections over the size
   limit (CASSANDRA-9286)
 * Avoid potential overlap in LCS with single-partition sstables (CASSANDRA-9322)
 * Log warning message when a table is queried before the schema has fully
   propagated (CASSANDRA-9136)
 * Overload SecondaryIndex#indexes to accept the column definition (CASSANDRA-9314)
 * (cqlsh) Add SERIAL and LOCAL_SERIAL consistency levels (CASSANDRA-8051)
 * Fix index selection during rebuild with certain table layouts (CASSANDRA-9281)
 * Fix partition-level-delete-only workload accounting (CASSANDRA-9194)
 * Allow scrub to handle corrupted compressed chunks (CASSANDRA-9140)
 * Fix assertion error when resetlocalschema is run during repair (CASSANDRA-9249)
 * Disable single sstable tombstone compactions for DTCS by default (CASSANDRA-9234)
 * IncomingTcpConnection thread is not named (CASSANDRA-9262)
 * Close incoming connections when MessagingService is stopped (CASSANDRA-9238)
 * Fix streaming hang when retrying (CASSANDRA-9132)


2.1.5
 * Re-add deprecated cold_reads_to_omit param for backwards compat (CASSANDRA-9203)
 * Make anticompaction visible in compactionstats (CASSANDRA-9098)
 * Improve nodetool getendpoints documentation about the partition
   key parameter (CASSANDRA-6458)
 * Don't check other keyspaces for schema changes when an user-defined
   type is altered (CASSANDRA-9187)
 * Add generate-idea-files target to build.xml (CASSANDRA-9123)
 * Allow takeColumnFamilySnapshot to take a list of tables (CASSANDRA-8348)
 * Limit major sstable operations to their canonical representation (CASSANDRA-8669)
 * cqlsh: Add tests for INSERT and UPDATE tab completion (CASSANDRA-9125)
 * cqlsh: quote column names when needed in COPY FROM inserts (CASSANDRA-9080)
 * Do not load read meter for offline operations (CASSANDRA-9082)
 * cqlsh: Make CompositeType data readable (CASSANDRA-8919)
 * cqlsh: Fix display of triggers (CASSANDRA-9081)
 * Fix NullPointerException when deleting or setting an element by index on
   a null list collection (CASSANDRA-9077)
 * Buffer bloom filter serialization (CASSANDRA-9066)
 * Fix anti-compaction target bloom filter size (CASSANDRA-9060)
 * Make FROZEN and TUPLE unreserved keywords in CQL (CASSANDRA-9047)
 * Prevent AssertionError from SizeEstimatesRecorder (CASSANDRA-9034)
 * Avoid overwriting index summaries for sstables with an older format that
   does not support downsampling; rebuild summaries on startup when this
   is detected (CASSANDRA-8993)
 * Fix potential data loss in CompressedSequentialWriter (CASSANDRA-8949)
 * Make PasswordAuthenticator number of hashing rounds configurable (CASSANDRA-8085)
 * Fix AssertionError when binding nested collections in DELETE (CASSANDRA-8900)
 * Check for overlap with non-early sstables in LCS (CASSANDRA-8739)
 * Only calculate max purgable timestamp if we have to (CASSANDRA-8914)
 * (cqlsh) Greatly improve performance of COPY FROM (CASSANDRA-8225)
 * IndexSummary effectiveIndexInterval is now a guideline, not a rule (CASSANDRA-8993)
 * Use correct bounds for page cache eviction of compressed files (CASSANDRA-8746)
 * SSTableScanner enforces its bounds (CASSANDRA-8946)
 * Cleanup cell equality (CASSANDRA-8947)
 * Introduce intra-cluster message coalescing (CASSANDRA-8692)
 * DatabaseDescriptor throws NPE when rpc_interface is used (CASSANDRA-8839)
 * Don't check if an sstable is live for offline compactions (CASSANDRA-8841)
 * Don't set clientMode in SSTableLoader (CASSANDRA-8238)
 * Fix SSTableRewriter with disabled early open (CASSANDRA-8535)
 * Fix cassandra-stress so it respects the CL passed in user mode (CASSANDRA-8948)
 * Fix rare NPE in ColumnDefinition#hasIndexOption() (CASSANDRA-8786)
 * cassandra-stress reports per-operation statistics, plus misc (CASSANDRA-8769)
 * Add SimpleDate (cql date) and Time (cql time) types (CASSANDRA-7523)
 * Use long for key count in cfstats (CASSANDRA-8913)
 * Make SSTableRewriter.abort() more robust to failure (CASSANDRA-8832)
 * Remove cold_reads_to_omit from STCS (CASSANDRA-8860)
 * Make EstimatedHistogram#percentile() use ceil instead of floor (CASSANDRA-8883)
 * Fix top partitions reporting wrong cardinality (CASSANDRA-8834)
 * Fix rare NPE in KeyCacheSerializer (CASSANDRA-8067)
 * Pick sstables for validation as late as possible inc repairs (CASSANDRA-8366)
 * Fix commitlog getPendingTasks to not increment (CASSANDRA-8862)
 * Fix parallelism adjustment in range and secondary index queries
   when the first fetch does not satisfy the limit (CASSANDRA-8856)
 * Check if the filtered sstables is non-empty in STCS (CASSANDRA-8843)
 * Upgrade java-driver used for cassandra-stress (CASSANDRA-8842)
 * Fix CommitLog.forceRecycleAllSegments() memory access error (CASSANDRA-8812)
 * Improve assertions in Memory (CASSANDRA-8792)
 * Fix SSTableRewriter cleanup (CASSANDRA-8802)
 * Introduce SafeMemory for CompressionMetadata.Writer (CASSANDRA-8758)
 * 'nodetool info' prints exception against older node (CASSANDRA-8796)
 * Ensure SSTableReader.last corresponds exactly with the file end (CASSANDRA-8750)
 * Make SSTableWriter.openEarly more robust and obvious (CASSANDRA-8747)
 * Enforce SSTableReader.first/last (CASSANDRA-8744)
 * Cleanup SegmentedFile API (CASSANDRA-8749)
 * Avoid overlap with early compaction replacement (CASSANDRA-8683)
 * Safer Resource Management++ (CASSANDRA-8707)
 * Write partition size estimates into a system table (CASSANDRA-7688)
 * cqlsh: Fix keys() and full() collection indexes in DESCRIBE output
   (CASSANDRA-8154)
 * Show progress of streaming in nodetool netstats (CASSANDRA-8886)
 * IndexSummaryBuilder utilises offheap memory, and shares data between
   each IndexSummary opened from it (CASSANDRA-8757)
 * markCompacting only succeeds if the exact SSTableReader instances being
   marked are in the live set (CASSANDRA-8689)
 * cassandra-stress support for varint (CASSANDRA-8882)
 * Fix Adler32 digest for compressed sstables (CASSANDRA-8778)
 * Add nodetool statushandoff/statusbackup (CASSANDRA-8912)
 * Use stdout for progress and stats in sstableloader (CASSANDRA-8982)
 * Correctly identify 2i datadir from older versions (CASSANDRA-9116)
Merged from 2.0:
 * Ignore gossip SYNs after shutdown (CASSANDRA-9238)
 * Avoid overflow when calculating max sstable size in LCS (CASSANDRA-9235)
 * Make sstable blacklisting work with compression (CASSANDRA-9138)
 * Do not attempt to rebuild indexes if no index accepts any column (CASSANDRA-9196)
 * Don't initiate snitch reconnection for dead states (CASSANDRA-7292)
 * Fix ArrayIndexOutOfBoundsException in CQLSSTableWriter (CASSANDRA-8978)
 * Add shutdown gossip state to prevent timeouts during rolling restarts (CASSANDRA-8336)
 * Fix running with java.net.preferIPv6Addresses=true (CASSANDRA-9137)
 * Fix failed bootstrap/replace attempts being persisted in system.peers (CASSANDRA-9180)
 * Flush system.IndexInfo after marking index built (CASSANDRA-9128)
 * Fix updates to min/max_compaction_threshold through cassandra-cli
   (CASSANDRA-8102)
 * Don't include tmp files when doing offline relevel (CASSANDRA-9088)
 * Use the proper CAS WriteType when finishing a previous round during Paxos
   preparation (CASSANDRA-8672)
 * Avoid race in cancelling compactions (CASSANDRA-9070)
 * More aggressive check for expired sstables in DTCS (CASSANDRA-8359)
 * Fix ignored index_interval change in ALTER TABLE statements (CASSANDRA-7976)
 * Do more aggressive compaction in old time windows in DTCS (CASSANDRA-8360)
 * java.lang.AssertionError when reading saved cache (CASSANDRA-8740)
 * "disk full" when running cleanup (CASSANDRA-9036)
 * Lower logging level from ERROR to DEBUG when a scheduled schema pull
   cannot be completed due to a node being down (CASSANDRA-9032)
 * Fix MOVED_NODE client event (CASSANDRA-8516)
 * Allow overriding MAX_OUTSTANDING_REPLAY_COUNT (CASSANDRA-7533)
 * Fix malformed JMX ObjectName containing IPv6 addresses (CASSANDRA-9027)
 * (cqlsh) Allow increasing CSV field size limit through
   cqlshrc config option (CASSANDRA-8934)
 * Stop logging range tombstones when exceeding the threshold
   (CASSANDRA-8559)
 * Fix NullPointerException when nodetool getendpoints is run
   against invalid keyspaces or tables (CASSANDRA-8950)
 * Allow specifying the tmp dir (CASSANDRA-7712)
 * Improve compaction estimated tasks estimation (CASSANDRA-8904)
 * Fix duplicate up/down messages sent to native clients (CASSANDRA-7816)
 * Expose commit log archive status via JMX (CASSANDRA-8734)
 * Provide better exceptions for invalid replication strategy parameters
   (CASSANDRA-8909)
 * Fix regression in mixed single and multi-column relation support for
   SELECT statements (CASSANDRA-8613)
 * Add ability to limit number of native connections (CASSANDRA-8086)
 * Fix CQLSSTableWriter throwing exception and spawning threads
   (CASSANDRA-8808)
 * Fix MT mismatch between empty and GC-able data (CASSANDRA-8979)
 * Fix incorrect validation when snapshotting single table (CASSANDRA-8056)
 * Add offline tool to relevel sstables (CASSANDRA-8301)
 * Preserve stream ID for more protocol errors (CASSANDRA-8848)
 * Fix combining token() function with multi-column relations on
   clustering columns (CASSANDRA-8797)
 * Make CFS.markReferenced() resistant to bad refcounting (CASSANDRA-8829)
 * Fix StreamTransferTask abort/complete bad refcounting (CASSANDRA-8815)
 * Fix AssertionError when querying a DESC clustering ordered
   table with ASC ordering and paging (CASSANDRA-8767)
 * AssertionError: "Memory was freed" when running cleanup (CASSANDRA-8716)
 * Make it possible to set max_sstable_age to fractional days (CASSANDRA-8406)
 * Fix some multi-column relations with indexes on some clustering
   columns (CASSANDRA-8275)
 * Fix memory leak in SSTableSimple*Writer and SSTableReader.validate()
   (CASSANDRA-8748)
 * Throw OOM if allocating memory fails to return a valid pointer (CASSANDRA-8726)
 * Fix SSTableSimpleUnsortedWriter ConcurrentModificationException (CASSANDRA-8619)
 * 'nodetool info' prints exception against older node (CASSANDRA-8796)
 * Ensure SSTableSimpleUnsortedWriter.close() terminates if
   disk writer has crashed (CASSANDRA-8807)


2.1.4
 * Bind JMX to localhost unless explicitly configured otherwise (CASSANDRA-9085)


2.1.3
 * Fix HSHA/offheap_objects corruption (CASSANDRA-8719)
 * Upgrade libthrift to 0.9.2 (CASSANDRA-8685)
 * Don't use the shared ref in sstableloader (CASSANDRA-8704)
 * Purge internal prepared statements if related tables or
   keyspaces are dropped (CASSANDRA-8693)
 * (cqlsh) Handle unicode BOM at start of files (CASSANDRA-8638)
 * Stop compactions before exiting offline tools (CASSANDRA-8623)
 * Update tools/stress/README.txt to match current behaviour (CASSANDRA-7933)
 * Fix schema from Thrift conversion with empty metadata (CASSANDRA-8695)
 * Safer Resource Management (CASSANDRA-7705)
 * Make sure we compact highly overlapping cold sstables with
   STCS (CASSANDRA-8635)
 * rpc_interface and listen_interface generate NPE on startup when specified
   interface doesn't exist (CASSANDRA-8677)
 * Fix ArrayIndexOutOfBoundsException in nodetool cfhistograms (CASSANDRA-8514)
 * Switch from yammer metrics for nodetool cf/proxy histograms (CASSANDRA-8662)
 * Make sure we don't add tmplink files to the compaction
   strategy (CASSANDRA-8580)
 * (cqlsh) Handle maps with blob keys (CASSANDRA-8372)
 * (cqlsh) Handle DynamicCompositeType schemas correctly (CASSANDRA-8563)
 * Duplicate rows returned when in clause has repeated values (CASSANDRA-6706)
 * Add tooling to detect hot partitions (CASSANDRA-7974)
 * Fix cassandra-stress user-mode truncation of partition generation (CASSANDRA-8608)
 * Only stream from unrepaired sstables during inc repair (CASSANDRA-8267)
 * Don't allow starting multiple inc repairs on the same sstables (CASSANDRA-8316)
 * Invalidate prepared BATCH statements when related tables
   or keyspaces are dropped (CASSANDRA-8652)
 * Fix missing results in secondary index queries on collections
   with ALLOW FILTERING (CASSANDRA-8421)
 * Expose EstimatedHistogram metrics for range slices (CASSANDRA-8627)
 * (cqlsh) Escape clqshrc passwords properly (CASSANDRA-8618)
 * Fix NPE when passing wrong argument in ALTER TABLE statement (CASSANDRA-8355)
 * Pig: Refactor and deprecate CqlStorage (CASSANDRA-8599)
 * Don't reuse the same cleanup strategy for all sstables (CASSANDRA-8537)
 * Fix case-sensitivity of index name on CREATE and DROP INDEX
   statements (CASSANDRA-8365)
 * Better detection/logging for corruption in compressed sstables (CASSANDRA-8192)
 * Use the correct repairedAt value when closing writer (CASSANDRA-8570)
 * (cqlsh) Handle a schema mismatch being detected on startup (CASSANDRA-8512)
 * Properly calculate expected write size during compaction (CASSANDRA-8532)
 * Invalidate affected prepared statements when a table's columns
   are altered (CASSANDRA-7910)
 * Stress - user defined writes should populate sequentally (CASSANDRA-8524)
 * Fix regression in SSTableRewriter causing some rows to become unreadable
   during compaction (CASSANDRA-8429)
 * Run major compactions for repaired/unrepaired in parallel (CASSANDRA-8510)
 * (cqlsh) Fix compression options in DESCRIBE TABLE output when compression
   is disabled (CASSANDRA-8288)
 * (cqlsh) Fix DESCRIBE output after keyspaces are altered (CASSANDRA-7623)
 * Make sure we set lastCompactedKey correctly (CASSANDRA-8463)
 * (cqlsh) Fix output of CONSISTENCY command (CASSANDRA-8507)
 * (cqlsh) Fixed the handling of LIST statements (CASSANDRA-8370)
 * Make sstablescrub check leveled manifest again (CASSANDRA-8432)
 * Check first/last keys in sstable when giving out positions (CASSANDRA-8458)
 * Disable mmap on Windows (CASSANDRA-6993)
 * Add missing ConsistencyLevels to cassandra-stress (CASSANDRA-8253)
 * Add auth support to cassandra-stress (CASSANDRA-7985)
 * Fix ArrayIndexOutOfBoundsException when generating error message
   for some CQL syntax errors (CASSANDRA-8455)
 * Scale memtable slab allocation logarithmically (CASSANDRA-7882)
 * cassandra-stress simultaneous inserts over same seed (CASSANDRA-7964)
 * Reduce cassandra-stress sampling memory requirements (CASSANDRA-7926)
 * Ensure memtable flush cannot expire commit log entries from its future (CASSANDRA-8383)
 * Make read "defrag" async to reclaim memtables (CASSANDRA-8459)
 * Remove tmplink files for offline compactions (CASSANDRA-8321)
 * Reduce maxHintsInProgress (CASSANDRA-8415)
 * BTree updates may call provided update function twice (CASSANDRA-8018)
 * Release sstable references after anticompaction (CASSANDRA-8386)
 * Handle abort() in SSTableRewriter properly (CASSANDRA-8320)
 * Centralize shared executors (CASSANDRA-8055)
 * Fix filtering for CONTAINS (KEY) relations on frozen collection
   clustering columns when the query is restricted to a single
   partition (CASSANDRA-8203)
 * Do more aggressive entire-sstable TTL expiry checks (CASSANDRA-8243)
 * Add more log info if readMeter is null (CASSANDRA-8238)
 * add check of the system wall clock time at startup (CASSANDRA-8305)
 * Support for frozen collections (CASSANDRA-7859)
 * Fix overflow on histogram computation (CASSANDRA-8028)
 * Have paxos reuse the timestamp generation of normal queries (CASSANDRA-7801)
 * Fix incremental repair not remove parent session on remote (CASSANDRA-8291)
 * Improve JBOD disk utilization (CASSANDRA-7386)
 * Log failed host when preparing incremental repair (CASSANDRA-8228)
 * Force config client mode in CQLSSTableWriter (CASSANDRA-8281)
 * Fix sstableupgrade throws exception (CASSANDRA-8688)
 * Fix hang when repairing empty keyspace (CASSANDRA-8694)
Merged from 2.0:
 * Fix IllegalArgumentException in dynamic snitch (CASSANDRA-8448)
 * Add support for UPDATE ... IF EXISTS (CASSANDRA-8610)
 * Fix reversal of list prepends (CASSANDRA-8733)
 * Prevent non-zero default_time_to_live on tables with counters
   (CASSANDRA-8678)
 * Fix SSTableSimpleUnsortedWriter ConcurrentModificationException
   (CASSANDRA-8619)
 * Round up time deltas lower than 1ms in BulkLoader (CASSANDRA-8645)
 * Add batch remove iterator to ABSC (CASSANDRA-8414, 8666)
 * Round up time deltas lower than 1ms in BulkLoader (CASSANDRA-8645)
 * Fix isClientMode check in Keyspace (CASSANDRA-8687)
 * Use more efficient slice size for querying internal secondary
   index tables (CASSANDRA-8550)
 * Fix potentially returning deleted rows with range tombstone (CASSANDRA-8558)
 * Check for available disk space before starting a compaction (CASSANDRA-8562)
 * Fix DISTINCT queries with LIMITs or paging when some partitions
   contain only tombstones (CASSANDRA-8490)
 * Introduce background cache refreshing to permissions cache
   (CASSANDRA-8194)
 * Fix race condition in StreamTransferTask that could lead to
   infinite loops and premature sstable deletion (CASSANDRA-7704)
 * Add an extra version check to MigrationTask (CASSANDRA-8462)
 * Ensure SSTableWriter cleans up properly after failure (CASSANDRA-8499)
 * Increase bf true positive count on key cache hit (CASSANDRA-8525)
 * Move MeteredFlusher to its own thread (CASSANDRA-8485)
 * Fix non-distinct results in DISTNCT queries on static columns when
   paging is enabled (CASSANDRA-8087)
 * Move all hints related tasks to hints internal executor (CASSANDRA-8285)
 * Fix paging for multi-partition IN queries (CASSANDRA-8408)
 * Fix MOVED_NODE topology event never being emitted when a node
   moves its token (CASSANDRA-8373)
 * Fix validation of indexes in COMPACT tables (CASSANDRA-8156)
 * Avoid StackOverflowError when a large list of IN values
   is used for a clustering column (CASSANDRA-8410)
 * Fix NPE when writetime() or ttl() calls are wrapped by
   another function call (CASSANDRA-8451)
 * Fix NPE after dropping a keyspace (CASSANDRA-8332)
 * Fix error message on read repair timeouts (CASSANDRA-7947)
 * Default DTCS base_time_seconds changed to 60 (CASSANDRA-8417)
 * Refuse Paxos operation with more than one pending endpoint (CASSANDRA-8346, 8640)
 * Throw correct exception when trying to bind a keyspace or table
   name (CASSANDRA-6952)
 * Make HHOM.compact synchronized (CASSANDRA-8416)
 * cancel latency-sampling task when CF is dropped (CASSANDRA-8401)
 * don't block SocketThread for MessagingService (CASSANDRA-8188)
 * Increase quarantine delay on replacement (CASSANDRA-8260)
 * Expose off-heap memory usage stats (CASSANDRA-7897)
 * Ignore Paxos commits for truncated tables (CASSANDRA-7538)
 * Validate size of indexed column values (CASSANDRA-8280)
 * Make LCS split compaction results over all data directories (CASSANDRA-8329)
 * Fix some failing queries that use multi-column relations
   on COMPACT STORAGE tables (CASSANDRA-8264)
 * Fix InvalidRequestException with ORDER BY (CASSANDRA-8286)
 * Disable SSLv3 for POODLE (CASSANDRA-8265)
 * Fix millisecond timestamps in Tracing (CASSANDRA-8297)
 * Include keyspace name in error message when there are insufficient
   live nodes to stream from (CASSANDRA-8221)
 * Avoid overlap in L1 when L0 contains many nonoverlapping
   sstables (CASSANDRA-8211)
 * Improve PropertyFileSnitch logging (CASSANDRA-8183)
 * Add DC-aware sequential repair (CASSANDRA-8193)
 * Use live sstables in snapshot repair if possible (CASSANDRA-8312)
 * Fix hints serialized size calculation (CASSANDRA-8587)


2.1.2
 * (cqlsh) parse_for_table_meta errors out on queries with undefined
   grammars (CASSANDRA-8262)
 * (cqlsh) Fix SELECT ... TOKEN() function broken in C* 2.1.1 (CASSANDRA-8258)
 * Fix Cassandra crash when running on JDK8 update 40 (CASSANDRA-8209)
 * Optimize partitioner tokens (CASSANDRA-8230)
 * Improve compaction of repaired/unrepaired sstables (CASSANDRA-8004)
 * Make cache serializers pluggable (CASSANDRA-8096)
 * Fix issues with CONTAINS (KEY) queries on secondary indexes
   (CASSANDRA-8147)
 * Fix read-rate tracking of sstables for some queries (CASSANDRA-8239)
 * Fix default timestamp in QueryOptions (CASSANDRA-8246)
 * Set socket timeout when reading remote version (CASSANDRA-8188)
 * Refactor how we track live size (CASSANDRA-7852)
 * Make sure unfinished compaction files are removed (CASSANDRA-8124)
 * Fix shutdown when run as Windows service (CASSANDRA-8136)
 * Fix DESCRIBE TABLE with custom indexes (CASSANDRA-8031)
 * Fix race in RecoveryManagerTest (CASSANDRA-8176)
 * Avoid IllegalArgumentException while sorting sstables in
   IndexSummaryManager (CASSANDRA-8182)
 * Shutdown JVM on file descriptor exhaustion (CASSANDRA-7579)
 * Add 'die' policy for commit log and disk failure (CASSANDRA-7927)
 * Fix installing as service on Windows (CASSANDRA-8115)
 * Fix CREATE TABLE for CQL2 (CASSANDRA-8144)
 * Avoid boxing in ColumnStats min/max trackers (CASSANDRA-8109)
Merged from 2.0:
 * Correctly handle non-text column names in cql3 (CASSANDRA-8178)
 * Fix deletion for indexes on primary key columns (CASSANDRA-8206)
 * Add 'nodetool statusgossip' (CASSANDRA-8125)
 * Improve client notification that nodes are ready for requests (CASSANDRA-7510)
 * Handle negative timestamp in writetime method (CASSANDRA-8139)
 * Pig: Remove errant LIMIT clause in CqlNativeStorage (CASSANDRA-8166)
 * Throw ConfigurationException when hsha is used with the default
   rpc_max_threads setting of 'unlimited' (CASSANDRA-8116)
 * Allow concurrent writing of the same table in the same JVM using
   CQLSSTableWriter (CASSANDRA-7463)
 * Fix totalDiskSpaceUsed calculation (CASSANDRA-8205)


2.1.1
 * Fix spin loop in AtomicSortedColumns (CASSANDRA-7546)
 * Dont notify when replacing tmplink files (CASSANDRA-8157)
 * Fix validation with multiple CONTAINS clause (CASSANDRA-8131)
 * Fix validation of collections in TriggerExecutor (CASSANDRA-8146)
 * Fix IllegalArgumentException when a list of IN values containing tuples
   is passed as a single arg to a prepared statement with the v1 or v2
   protocol (CASSANDRA-8062)
 * Fix ClassCastException in DISTINCT query on static columns with
   query paging (CASSANDRA-8108)
 * Fix NPE on null nested UDT inside a set (CASSANDRA-8105)
 * Fix exception when querying secondary index on set items or map keys
   when some clustering columns are specified (CASSANDRA-8073)
 * Send proper error response when there is an error during native
   protocol message decode (CASSANDRA-8118)
 * Gossip should ignore generation numbers too far in the future (CASSANDRA-8113)
 * Fix NPE when creating a table with frozen sets, lists (CASSANDRA-8104)
 * Fix high memory use due to tracking reads on incrementally opened sstable
   readers (CASSANDRA-8066)
 * Fix EXECUTE request with skipMetadata=false returning no metadata
   (CASSANDRA-8054)
 * Allow concurrent use of CQLBulkOutputFormat (CASSANDRA-7776)
 * Shutdown JVM on OOM (CASSANDRA-7507)
 * Upgrade netty version and enable epoll event loop (CASSANDRA-7761)
 * Don't duplicate sstables smaller than split size when using
   the sstablesplitter tool (CASSANDRA-7616)
 * Avoid re-parsing already prepared statements (CASSANDRA-7923)
 * Fix some Thrift slice deletions and updates of COMPACT STORAGE
   tables with some clustering columns omitted (CASSANDRA-7990)
 * Fix filtering for CONTAINS on sets (CASSANDRA-8033)
 * Properly track added size (CASSANDRA-7239)
 * Allow compilation in java 8 (CASSANDRA-7208)
 * Fix Assertion error on RangeTombstoneList diff (CASSANDRA-8013)
 * Release references to overlapping sstables during compaction (CASSANDRA-7819)
 * Send notification when opening compaction results early (CASSANDRA-8034)
 * Make native server start block until properly bound (CASSANDRA-7885)
 * (cqlsh) Fix IPv6 support (CASSANDRA-7988)
 * Ignore fat clients when checking for endpoint collision (CASSANDRA-7939)
 * Make sstablerepairedset take a list of files (CASSANDRA-7995)
 * (cqlsh) Tab completeion for indexes on map keys (CASSANDRA-7972)
 * (cqlsh) Fix UDT field selection in select clause (CASSANDRA-7891)
 * Fix resource leak in event of corrupt sstable
 * (cqlsh) Add command line option for cqlshrc file path (CASSANDRA-7131)
 * Provide visibility into prepared statements churn (CASSANDRA-7921, CASSANDRA-7930)
 * Invalidate prepared statements when their keyspace or table is
   dropped (CASSANDRA-7566)
 * cassandra-stress: fix support for NetworkTopologyStrategy (CASSANDRA-7945)
 * Fix saving caches when a table is dropped (CASSANDRA-7784)
 * Add better error checking of new stress profile (CASSANDRA-7716)
 * Use ThreadLocalRandom and remove FBUtilities.threadLocalRandom (CASSANDRA-7934)
 * Prevent operator mistakes due to simultaneous bootstrap (CASSANDRA-7069)
 * cassandra-stress supports whitelist mode for node config (CASSANDRA-7658)
 * GCInspector more closely tracks GC; cassandra-stress and nodetool report it (CASSANDRA-7916)
 * nodetool won't output bogus ownership info without a keyspace (CASSANDRA-7173)
 * Add human readable option to nodetool commands (CASSANDRA-5433)
 * Don't try to set repairedAt on old sstables (CASSANDRA-7913)
 * Add metrics for tracking PreparedStatement use (CASSANDRA-7719)
 * (cqlsh) tab-completion for triggers (CASSANDRA-7824)
 * (cqlsh) Support for query paging (CASSANDRA-7514)
 * (cqlsh) Show progress of COPY operations (CASSANDRA-7789)
 * Add syntax to remove multiple elements from a map (CASSANDRA-6599)
 * Support non-equals conditions in lightweight transactions (CASSANDRA-6839)
 * Add IF [NOT] EXISTS to create/drop triggers (CASSANDRA-7606)
 * (cqlsh) Display the current logged-in user (CASSANDRA-7785)
 * (cqlsh) Don't ignore CTRL-C during COPY FROM execution (CASSANDRA-7815)
 * (cqlsh) Order UDTs according to cross-type dependencies in DESCRIBE
   output (CASSANDRA-7659)
 * (cqlsh) Fix handling of CAS statement results (CASSANDRA-7671)
 * (cqlsh) COPY TO/FROM improvements (CASSANDRA-7405)
 * Support list index operations with conditions (CASSANDRA-7499)
 * Add max live/tombstoned cells to nodetool cfstats output (CASSANDRA-7731)
 * Validate IPv6 wildcard addresses properly (CASSANDRA-7680)
 * (cqlsh) Error when tracing query (CASSANDRA-7613)
 * Avoid IOOBE when building SyntaxError message snippet (CASSANDRA-7569)
 * SSTableExport uses correct validator to create string representation of partition
   keys (CASSANDRA-7498)
 * Avoid NPEs when receiving type changes for an unknown keyspace (CASSANDRA-7689)
 * Add support for custom 2i validation (CASSANDRA-7575)
 * Pig support for hadoop CqlInputFormat (CASSANDRA-6454)
 * Add duration mode to cassandra-stress (CASSANDRA-7468)
 * Add listen_interface and rpc_interface options (CASSANDRA-7417)
 * Improve schema merge performance (CASSANDRA-7444)
 * Adjust MT depth based on # of partition validating (CASSANDRA-5263)
 * Optimise NativeCell comparisons (CASSANDRA-6755)
 * Configurable client timeout for cqlsh (CASSANDRA-7516)
 * Include snippet of CQL query near syntax error in messages (CASSANDRA-7111)
 * Make repair -pr work with -local (CASSANDRA-7450)
 * Fix error in sstableloader with -cph > 1 (CASSANDRA-8007)
 * Fix snapshot repair error on indexed tables (CASSANDRA-8020)
 * Do not exit nodetool repair when receiving JMX NOTIF_LOST (CASSANDRA-7909)
 * Stream to private IP when available (CASSANDRA-8084)
Merged from 2.0:
 * Reject conditions on DELETE unless full PK is given (CASSANDRA-6430)
 * Properly reject the token function DELETE (CASSANDRA-7747)
 * Force batchlog replay before decommissioning a node (CASSANDRA-7446)
 * Fix hint replay with many accumulated expired hints (CASSANDRA-6998)
 * Fix duplicate results in DISTINCT queries on static columns with query
   paging (CASSANDRA-8108)
 * Add DateTieredCompactionStrategy (CASSANDRA-6602)
 * Properly validate ascii and utf8 string literals in CQL queries (CASSANDRA-8101)
 * (cqlsh) Fix autocompletion for alter keyspace (CASSANDRA-8021)
 * Create backup directories for commitlog archiving during startup (CASSANDRA-8111)
 * Reduce totalBlockFor() for LOCAL_* consistency levels (CASSANDRA-8058)
 * Fix merging schemas with re-dropped keyspaces (CASSANDRA-7256)
 * Fix counters in supercolumns during live upgrades from 1.2 (CASSANDRA-7188)
 * Notify DT subscribers when a column family is truncated (CASSANDRA-8088)
 * Add sanity check of $JAVA on startup (CASSANDRA-7676)
 * Schedule fat client schema pull on join (CASSANDRA-7993)
 * Don't reset nodes' versions when closing IncomingTcpConnections
   (CASSANDRA-7734)
 * Record the real messaging version in all cases in OutboundTcpConnection
   (CASSANDRA-8057)
 * SSL does not work in cassandra-cli (CASSANDRA-7899)
 * Fix potential exception when using ReversedType in DynamicCompositeType
   (CASSANDRA-7898)
 * Better validation of collection values (CASSANDRA-7833)
 * Track min/max timestamps correctly (CASSANDRA-7969)
 * Fix possible overflow while sorting CL segments for replay (CASSANDRA-7992)
 * Increase nodetool Xmx (CASSANDRA-7956)
 * Archive any commitlog segments present at startup (CASSANDRA-6904)
 * CrcCheckChance should adjust based on live CFMetadata not
   sstable metadata (CASSANDRA-7978)
 * token() should only accept columns in the partitioning
   key order (CASSANDRA-6075)
 * Add method to invalidate permission cache via JMX (CASSANDRA-7977)
 * Allow propagating multiple gossip states atomically (CASSANDRA-6125)
 * Log exceptions related to unclean native protocol client disconnects
   at DEBUG or INFO (CASSANDRA-7849)
 * Allow permissions cache to be set via JMX (CASSANDRA-7698)
 * Include schema_triggers CF in readable system resources (CASSANDRA-7967)
 * Fix RowIndexEntry to report correct serializedSize (CASSANDRA-7948)
 * Make CQLSSTableWriter sync within partitions (CASSANDRA-7360)
 * Potentially use non-local replicas in CqlConfigHelper (CASSANDRA-7906)
 * Explicitly disallow mixing multi-column and single-column
   relations on clustering columns (CASSANDRA-7711)
 * Better error message when condition is set on PK column (CASSANDRA-7804)
 * Don't send schema change responses and events for no-op DDL
   statements (CASSANDRA-7600)
 * (Hadoop) fix cluster initialisation for a split fetching (CASSANDRA-7774)
 * Throw InvalidRequestException when queries contain relations on entire
   collection columns (CASSANDRA-7506)
 * (cqlsh) enable CTRL-R history search with libedit (CASSANDRA-7577)
 * (Hadoop) allow ACFRW to limit nodes to local DC (CASSANDRA-7252)
 * (cqlsh) cqlsh should automatically disable tracing when selecting
   from system_traces (CASSANDRA-7641)
 * (Hadoop) Add CqlOutputFormat (CASSANDRA-6927)
 * Don't depend on cassandra config for nodetool ring (CASSANDRA-7508)
 * (cqlsh) Fix failing cqlsh formatting tests (CASSANDRA-7703)
 * Fix IncompatibleClassChangeError from hadoop2 (CASSANDRA-7229)
 * Add 'nodetool sethintedhandoffthrottlekb' (CASSANDRA-7635)
 * (cqlsh) Add tab-completion for CREATE/DROP USER IF [NOT] EXISTS (CASSANDRA-7611)
 * Catch errors when the JVM pulls the rug out from GCInspector (CASSANDRA-5345)
 * cqlsh fails when version number parts are not int (CASSANDRA-7524)
 * Fix NPE when table dropped during streaming (CASSANDRA-7946)
 * Fix wrong progress when streaming uncompressed (CASSANDRA-7878)
 * Fix possible infinite loop in creating repair range (CASSANDRA-7983)
 * Fix unit in nodetool for streaming throughput (CASSANDRA-7375)
Merged from 1.2:
 * Don't index tombstones (CASSANDRA-7828)
 * Improve PasswordAuthenticator default super user setup (CASSANDRA-7788)


2.1.0
 * (cqlsh) Removed "ALTER TYPE <name> RENAME TO <name>" from tab-completion
   (CASSANDRA-7895)
 * Fixed IllegalStateException in anticompaction (CASSANDRA-7892)
 * cqlsh: DESCRIBE support for frozen UDTs, tuples (CASSANDRA-7863)
 * Avoid exposing internal classes over JMX (CASSANDRA-7879)
 * Add null check for keys when freezing collection (CASSANDRA-7869)
 * Improve stress workload realism (CASSANDRA-7519)
Merged from 2.0:
 * Configure system.paxos with LeveledCompactionStrategy (CASSANDRA-7753)
 * Fix ALTER clustering column type from DateType to TimestampType when
   using DESC clustering order (CASSANRDA-7797)
 * Throw EOFException if we run out of chunks in compressed datafile
   (CASSANDRA-7664)
 * Fix PRSI handling of CQL3 row markers for row cleanup (CASSANDRA-7787)
 * Fix dropping collection when it's the last regular column (CASSANDRA-7744)
 * Make StreamReceiveTask thread safe and gc friendly (CASSANDRA-7795)
 * Validate empty cell names from counter updates (CASSANDRA-7798)
Merged from 1.2:
 * Don't allow compacted sstables to be marked as compacting (CASSANDRA-7145)
 * Track expired tombstones (CASSANDRA-7810)


2.1.0-rc7
 * Add frozen keyword and require UDT to be frozen (CASSANDRA-7857)
 * Track added sstable size correctly (CASSANDRA-7239)
 * (cqlsh) Fix case insensitivity (CASSANDRA-7834)
 * Fix failure to stream ranges when moving (CASSANDRA-7836)
 * Correctly remove tmplink files (CASSANDRA-7803)
 * (cqlsh) Fix column name formatting for functions, CAS operations,
   and UDT field selections (CASSANDRA-7806)
 * (cqlsh) Fix COPY FROM handling of null/empty primary key
   values (CASSANDRA-7792)
 * Fix ordering of static cells (CASSANDRA-7763)
Merged from 2.0:
 * Forbid re-adding dropped counter columns (CASSANDRA-7831)
 * Fix CFMetaData#isThriftCompatible() for PK-only tables (CASSANDRA-7832)
 * Always reject inequality on the partition key without token()
   (CASSANDRA-7722)
 * Always send Paxos commit to all replicas (CASSANDRA-7479)
 * Make disruptor_thrift_server invocation pool configurable (CASSANDRA-7594)
 * Make repair no-op when RF=1 (CASSANDRA-7864)


2.1.0-rc6
 * Fix OOM issue from netty caching over time (CASSANDRA-7743)
 * json2sstable couldn't import JSON for CQL table (CASSANDRA-7477)
 * Invalidate all caches on table drop (CASSANDRA-7561)
 * Skip strict endpoint selection for ranges if RF == nodes (CASSANRA-7765)
 * Fix Thrift range filtering without 2ary index lookups (CASSANDRA-7741)
 * Add tracing entries about concurrent range requests (CASSANDRA-7599)
 * (cqlsh) Fix DESCRIBE for NTS keyspaces (CASSANDRA-7729)
 * Remove netty buffer ref-counting (CASSANDRA-7735)
 * Pass mutated cf to index updater for use by PRSI (CASSANDRA-7742)
 * Include stress yaml example in release and deb (CASSANDRA-7717)
 * workaround for netty issue causing corrupted data off the wire (CASSANDRA-7695)
 * cqlsh DESC CLUSTER fails retrieving ring information (CASSANDRA-7687)
 * Fix binding null values inside UDT (CASSANDRA-7685)
 * Fix UDT field selection with empty fields (CASSANDRA-7670)
 * Bogus deserialization of static cells from sstable (CASSANDRA-7684)
 * Fix NPE on compaction leftover cleanup for dropped table (CASSANDRA-7770)
Merged from 2.0:
 * Fix race condition in StreamTransferTask that could lead to
   infinite loops and premature sstable deletion (CASSANDRA-7704)
 * (cqlsh) Wait up to 10 sec for a tracing session (CASSANDRA-7222)
 * Fix NPE in FileCacheService.sizeInBytes (CASSANDRA-7756)
 * Remove duplicates from StorageService.getJoiningNodes (CASSANDRA-7478)
 * Clone token map outside of hot gossip loops (CASSANDRA-7758)
 * Fix MS expiring map timeout for Paxos messages (CASSANDRA-7752)
 * Do not flush on truncate if durable_writes is false (CASSANDRA-7750)
 * Give CRR a default input_cql Statement (CASSANDRA-7226)
 * Better error message when adding a collection with the same name
   than a previously dropped one (CASSANDRA-6276)
 * Fix validation when adding static columns (CASSANDRA-7730)
 * (Thrift) fix range deletion of supercolumns (CASSANDRA-7733)
 * Fix potential AssertionError in RangeTombstoneList (CASSANDRA-7700)
 * Validate arguments of blobAs* functions (CASSANDRA-7707)
 * Fix potential AssertionError with 2ndary indexes (CASSANDRA-6612)
 * Avoid logging CompactionInterrupted at ERROR (CASSANDRA-7694)
 * Minor leak in sstable2jon (CASSANDRA-7709)
 * Add cassandra.auto_bootstrap system property (CASSANDRA-7650)
 * Update java driver (for hadoop) (CASSANDRA-7618)
 * Remove CqlPagingRecordReader/CqlPagingInputFormat (CASSANDRA-7570)
 * Support connecting to ipv6 jmx with nodetool (CASSANDRA-7669)


2.1.0-rc5
 * Reject counters inside user types (CASSANDRA-7672)
 * Switch to notification-based GCInspector (CASSANDRA-7638)
 * (cqlsh) Handle nulls in UDTs and tuples correctly (CASSANDRA-7656)
 * Don't use strict consistency when replacing (CASSANDRA-7568)
 * Fix min/max cell name collection on 2.0 SSTables with range
   tombstones (CASSANDRA-7593)
 * Tolerate min/max cell names of different lengths (CASSANDRA-7651)
 * Filter cached results correctly (CASSANDRA-7636)
 * Fix tracing on the new SEPExecutor (CASSANDRA-7644)
 * Remove shuffle and taketoken (CASSANDRA-7601)
 * Clean up Windows batch scripts (CASSANDRA-7619)
 * Fix native protocol drop user type notification (CASSANDRA-7571)
 * Give read access to system.schema_usertypes to all authenticated users
   (CASSANDRA-7578)
 * (cqlsh) Fix cqlsh display when zero rows are returned (CASSANDRA-7580)
 * Get java version correctly when JAVA_TOOL_OPTIONS is set (CASSANDRA-7572)
 * Fix NPE when dropping index from non-existent keyspace, AssertionError when
   dropping non-existent index with IF EXISTS (CASSANDRA-7590)
 * Fix sstablelevelresetter hang (CASSANDRA-7614)
 * (cqlsh) Fix deserialization of blobs (CASSANDRA-7603)
 * Use "keyspace updated" schema change message for UDT changes in v1 and
   v2 protocols (CASSANDRA-7617)
 * Fix tracing of range slices and secondary index lookups that are local
   to the coordinator (CASSANDRA-7599)
 * Set -Dcassandra.storagedir for all tool shell scripts (CASSANDRA-7587)
 * Don't swap max/min col names when mutating sstable metadata (CASSANDRA-7596)
 * (cqlsh) Correctly handle paged result sets (CASSANDRA-7625)
 * (cqlsh) Improve waiting for a trace to complete (CASSANDRA-7626)
 * Fix tracing of concurrent range slices and 2ary index queries (CASSANDRA-7626)
 * Fix scrub against collection type (CASSANDRA-7665)
Merged from 2.0:
 * Set gc_grace_seconds to seven days for system schema tables (CASSANDRA-7668)
 * SimpleSeedProvider no longer caches seeds forever (CASSANDRA-7663)
 * Always flush on truncate (CASSANDRA-7511)
 * Fix ReversedType(DateType) mapping to native protocol (CASSANDRA-7576)
 * Always merge ranges owned by a single node (CASSANDRA-6930)
 * Track max/min timestamps for range tombstones (CASSANDRA-7647)
 * Fix NPE when listing saved caches dir (CASSANDRA-7632)


2.1.0-rc4
 * Fix word count hadoop example (CASSANDRA-7200)
 * Updated memtable_cleanup_threshold and memtable_flush_writers defaults
   (CASSANDRA-7551)
 * (Windows) fix startup when WMI memory query fails (CASSANDRA-7505)
 * Anti-compaction proceeds if any part of the repair failed (CASSANDRA-7521)
 * Add missing table name to DROP INDEX responses and notifications (CASSANDRA-7539)
 * Bump CQL version to 3.2.0 and update CQL documentation (CASSANDRA-7527)
 * Fix configuration error message when running nodetool ring (CASSANDRA-7508)
 * Support conditional updates, tuple type, and the v3 protocol in cqlsh (CASSANDRA-7509)
 * Handle queries on multiple secondary index types (CASSANDRA-7525)
 * Fix cqlsh authentication with v3 native protocol (CASSANDRA-7564)
 * Fix NPE when unknown prepared statement ID is used (CASSANDRA-7454)
Merged from 2.0:
 * (Windows) force range-based repair to non-sequential mode (CASSANDRA-7541)
 * Fix range merging when DES scores are zero (CASSANDRA-7535)
 * Warn when SSL certificates have expired (CASSANDRA-7528)
 * Fix error when doing reversed queries with static columns (CASSANDRA-7490)
Merged from 1.2:
 * Set correct stream ID on responses when non-Exception Throwables
   are thrown while handling native protocol messages (CASSANDRA-7470)


2.1.0-rc3
 * Consider expiry when reconciling otherwise equal cells (CASSANDRA-7403)
 * Introduce CQL support for stress tool (CASSANDRA-6146)
 * Fix ClassCastException processing expired messages (CASSANDRA-7496)
 * Fix prepared marker for collections inside UDT (CASSANDRA-7472)
 * Remove left-over populate_io_cache_on_flush and replicate_on_write
   uses (CASSANDRA-7493)
 * (Windows) handle spaces in path names (CASSANDRA-7451)
 * Ensure writes have completed after dropping a table, before recycling
   commit log segments (CASSANDRA-7437)
 * Remove left-over rows_per_partition_to_cache (CASSANDRA-7493)
 * Fix error when CONTAINS is used with a bind marker (CASSANDRA-7502)
 * Properly reject unknown UDT field (CASSANDRA-7484)
Merged from 2.0:
 * Fix CC#collectTimeOrderedData() tombstone optimisations (CASSANDRA-7394)
 * Support DISTINCT for static columns and fix behaviour when DISTINC is
   not use (CASSANDRA-7305).
 * Workaround JVM NPE on JMX bind failure (CASSANDRA-7254)
 * Fix race in FileCacheService RemovalListener (CASSANDRA-7278)
 * Fix inconsistent use of consistencyForCommit that allowed LOCAL_QUORUM
   operations to incorrect become full QUORUM (CASSANDRA-7345)
 * Properly handle unrecognized opcodes and flags (CASSANDRA-7440)
 * (Hadoop) close CqlRecordWriter clients when finished (CASSANDRA-7459)
 * Commit disk failure policy (CASSANDRA-7429)
 * Make sure high level sstables get compacted (CASSANDRA-7414)
 * Fix AssertionError when using empty clustering columns and static columns
   (CASSANDRA-7455)
 * Add option to disable STCS in L0 (CASSANDRA-6621)
 * Upgrade to snappy-java 1.0.5.2 (CASSANDRA-7476)


2.1.0-rc2
 * Fix heap size calculation for CompoundSparseCellName and
   CompoundSparseCellName.WithCollection (CASSANDRA-7421)
 * Allow counter mutations in UNLOGGED batches (CASSANDRA-7351)
 * Modify reconcile logic to always pick a tombstone over a counter cell
   (CASSANDRA-7346)
 * Avoid incremental compaction on Windows (CASSANDRA-7365)
 * Fix exception when querying a composite-keyed table with a collection index
   (CASSANDRA-7372)
 * Use node's host id in place of counter ids (CASSANDRA-7366)
 * Fix error when doing reversed queries with static columns (CASSANDRA-7490)
 * Backport CASSANDRA-6747 (CASSANDRA-7560)
 * Track max/min timestamps for range tombstones (CASSANDRA-7647)
 * Fix NPE when listing saved caches dir (CASSANDRA-7632)
 * Fix sstableloader unable to connect encrypted node (CASSANDRA-7585)
Merged from 1.2:
 * Clone token map outside of hot gossip loops (CASSANDRA-7758)
 * Add stop method to EmbeddedCassandraService (CASSANDRA-7595)
 * Support connecting to ipv6 jmx with nodetool (CASSANDRA-7669)
 * Set gc_grace_seconds to seven days for system schema tables (CASSANDRA-7668)
 * SimpleSeedProvider no longer caches seeds forever (CASSANDRA-7663)
 * Set correct stream ID on responses when non-Exception Throwables
   are thrown while handling native protocol messages (CASSANDRA-7470)
 * Fix row size miscalculation in LazilyCompactedRow (CASSANDRA-7543)
 * Fix race in background compaction check (CASSANDRA-7745)
 * Don't clear out range tombstones during compaction (CASSANDRA-7808)


2.1.0-rc1
 * Revert flush directory (CASSANDRA-6357)
 * More efficient executor service for fast operations (CASSANDRA-4718)
 * Move less common tools into a new cassandra-tools package (CASSANDRA-7160)
 * Support more concurrent requests in native protocol (CASSANDRA-7231)
 * Add tab-completion to debian nodetool packaging (CASSANDRA-6421)
 * Change concurrent_compactors defaults (CASSANDRA-7139)
 * Add PowerShell Windows launch scripts (CASSANDRA-7001)
 * Make commitlog archive+restore more robust (CASSANDRA-6974)
 * Fix marking commitlogsegments clean (CASSANDRA-6959)
 * Add snapshot "manifest" describing files included (CASSANDRA-6326)
 * Parallel streaming for sstableloader (CASSANDRA-3668)
 * Fix bugs in supercolumns handling (CASSANDRA-7138)
 * Fix ClassClassException on composite dense tables (CASSANDRA-7112)
 * Cleanup and optimize collation and slice iterators (CASSANDRA-7107)
 * Upgrade NBHM lib (CASSANDRA-7128)
 * Optimize netty server (CASSANDRA-6861)
 * Fix repair hang when given CF does not exist (CASSANDRA-7189)
 * Allow c* to be shutdown in an embedded mode (CASSANDRA-5635)
 * Add server side batching to native transport (CASSANDRA-5663)
 * Make batchlog replay asynchronous (CASSANDRA-6134)
 * remove unused classes (CASSANDRA-7197)
 * Limit user types to the keyspace they are defined in (CASSANDRA-6643)
 * Add validate method to CollectionType (CASSANDRA-7208)
 * New serialization format for UDT values (CASSANDRA-7209, CASSANDRA-7261)
 * Fix nodetool netstats (CASSANDRA-7270)
 * Fix potential ClassCastException in HintedHandoffManager (CASSANDRA-7284)
 * Use prepared statements internally (CASSANDRA-6975)
 * Fix broken paging state with prepared statement (CASSANDRA-7120)
 * Fix IllegalArgumentException in CqlStorage (CASSANDRA-7287)
 * Allow nulls/non-existant fields in UDT (CASSANDRA-7206)
 * Add Thrift MultiSliceRequest (CASSANDRA-6757, CASSANDRA-7027)
 * Handle overlapping MultiSlices (CASSANDRA-7279)
 * Fix DataOutputTest on Windows (CASSANDRA-7265)
 * Embedded sets in user defined data-types are not updating (CASSANDRA-7267)
 * Add tuple type to CQL/native protocol (CASSANDRA-7248)
 * Fix CqlPagingRecordReader on tables with few rows (CASSANDRA-7322)
Merged from 2.0:
 * Copy compaction options to make sure they are reloaded (CASSANDRA-7290)
 * Add option to do more aggressive tombstone compactions (CASSANDRA-6563)
 * Don't try to compact already-compacting files in HHOM (CASSANDRA-7288)
 * Always reallocate buffers in HSHA (CASSANDRA-6285)
 * (Hadoop) support authentication in CqlRecordReader (CASSANDRA-7221)
 * (Hadoop) Close java driver Cluster in CQLRR.close (CASSANDRA-7228)
 * Warn when 'USING TIMESTAMP' is used on a CAS BATCH (CASSANDRA-7067)
 * return all cpu values from BackgroundActivityMonitor.readAndCompute (CASSANDRA-7183)
 * Correctly delete scheduled range xfers (CASSANDRA-7143)
 * return all cpu values from BackgroundActivityMonitor.readAndCompute (CASSANDRA-7183)
 * reduce garbage creation in calculatePendingRanges (CASSANDRA-7191)
 * fix c* launch issues on Russian os's due to output of linux 'free' cmd (CASSANDRA-6162)
 * Fix disabling autocompaction (CASSANDRA-7187)
 * Fix potential NumberFormatException when deserializing IntegerType (CASSANDRA-7088)
 * cqlsh can't tab-complete disabling compaction (CASSANDRA-7185)
 * cqlsh: Accept and execute CQL statement(s) from command-line parameter (CASSANDRA-7172)
 * Fix IllegalStateException in CqlPagingRecordReader (CASSANDRA-7198)
 * Fix the InvertedIndex trigger example (CASSANDRA-7211)
 * Add --resolve-ip option to 'nodetool ring' (CASSANDRA-7210)
 * reduce garbage on codec flag deserialization (CASSANDRA-7244)
 * Fix duplicated error messages on directory creation error at startup (CASSANDRA-5818)
 * Proper null handle for IF with map element access (CASSANDRA-7155)
 * Improve compaction visibility (CASSANDRA-7242)
 * Correctly delete scheduled range xfers (CASSANDRA-7143)
 * Make batchlog replica selection rack-aware (CASSANDRA-6551)
 * Fix CFMetaData#getColumnDefinitionFromColumnName() (CASSANDRA-7074)
 * Fix writetime/ttl functions for static columns (CASSANDRA-7081)
 * Suggest CTRL-C or semicolon after three blank lines in cqlsh (CASSANDRA-7142)
 * Fix 2ndary index queries with DESC clustering order (CASSANDRA-6950)
 * Invalid key cache entries on DROP (CASSANDRA-6525)
 * Fix flapping RecoveryManagerTest (CASSANDRA-7084)
 * Add missing iso8601 patterns for date strings (CASSANDRA-6973)
 * Support selecting multiple rows in a partition using IN (CASSANDRA-6875)
 * Add authentication support to shuffle (CASSANDRA-6484)
 * Swap local and global default read repair chances (CASSANDRA-7320)
 * Add conditional CREATE/DROP USER support (CASSANDRA-7264)
 * Cqlsh counts non-empty lines for "Blank lines" warning (CASSANDRA-7325)
Merged from 1.2:
 * Add Cloudstack snitch (CASSANDRA-7147)
 * Update system.peers correctly when relocating tokens (CASSANDRA-7126)
 * Add Google Compute Engine snitch (CASSANDRA-7132)
 * remove duplicate query for local tokens (CASSANDRA-7182)
 * exit CQLSH with error status code if script fails (CASSANDRA-6344)
 * Fix bug with some IN queries missig results (CASSANDRA-7105)
 * Fix availability validation for LOCAL_ONE CL (CASSANDRA-7319)
 * Hint streaming can cause decommission to fail (CASSANDRA-7219)


2.1.0-beta2
 * Increase default CL space to 8GB (CASSANDRA-7031)
 * Add range tombstones to read repair digests (CASSANDRA-6863)
 * Fix BTree.clear for large updates (CASSANDRA-6943)
 * Fail write instead of logging a warning when unable to append to CL
   (CASSANDRA-6764)
 * Eliminate possibility of CL segment appearing twice in active list
   (CASSANDRA-6557)
 * Apply DONTNEED fadvise to commitlog segments (CASSANDRA-6759)
 * Switch CRC component to Adler and include it for compressed sstables
   (CASSANDRA-4165)
 * Allow cassandra-stress to set compaction strategy options (CASSANDRA-6451)
 * Add broadcast_rpc_address option to cassandra.yaml (CASSANDRA-5899)
 * Auto reload GossipingPropertyFileSnitch config (CASSANDRA-5897)
 * Fix overflow of memtable_total_space_in_mb (CASSANDRA-6573)
 * Fix ABTC NPE and apply update function correctly (CASSANDRA-6692)
 * Allow nodetool to use a file or prompt for password (CASSANDRA-6660)
 * Fix AIOOBE when concurrently accessing ABSC (CASSANDRA-6742)
 * Fix assertion error in ALTER TYPE RENAME (CASSANDRA-6705)
 * Scrub should not always clear out repaired status (CASSANDRA-5351)
 * Improve handling of range tombstone for wide partitions (CASSANDRA-6446)
 * Fix ClassCastException for compact table with composites (CASSANDRA-6738)
 * Fix potentially repairing with wrong nodes (CASSANDRA-6808)
 * Change caching option syntax (CASSANDRA-6745)
 * Fix stress to do proper counter reads (CASSANDRA-6835)
 * Fix help message for stress counter_write (CASSANDRA-6824)
 * Fix stress smart Thrift client to pick servers correctly (CASSANDRA-6848)
 * Add logging levels (minimal, normal or verbose) to stress tool (CASSANDRA-6849)
 * Fix race condition in Batch CLE (CASSANDRA-6860)
 * Improve cleanup/scrub/upgradesstables failure handling (CASSANDRA-6774)
 * ByteBuffer write() methods for serializing sstables (CASSANDRA-6781)
 * Proper compare function for CollectionType (CASSANDRA-6783)
 * Update native server to Netty 4 (CASSANDRA-6236)
 * Fix off-by-one error in stress (CASSANDRA-6883)
 * Make OpOrder AutoCloseable (CASSANDRA-6901)
 * Remove sync repair JMX interface (CASSANDRA-6900)
 * Add multiple memory allocation options for memtables (CASSANDRA-6689, 6694)
 * Remove adjusted op rate from stress output (CASSANDRA-6921)
 * Add optimized CF.hasColumns() implementations (CASSANDRA-6941)
 * Serialize batchlog mutations with the version of the target node
   (CASSANDRA-6931)
 * Optimize CounterColumn#reconcile() (CASSANDRA-6953)
 * Properly remove 1.2 sstable support in 2.1 (CASSANDRA-6869)
 * Lock counter cells, not partitions (CASSANDRA-6880)
 * Track presence of legacy counter shards in sstables (CASSANDRA-6888)
 * Ensure safe resource cleanup when replacing sstables (CASSANDRA-6912)
 * Add failure handler to async callback (CASSANDRA-6747)
 * Fix AE when closing SSTable without releasing reference (CASSANDRA-7000)
 * Clean up IndexInfo on keyspace/table drops (CASSANDRA-6924)
 * Only snapshot relative SSTables when sequential repair (CASSANDRA-7024)
 * Require nodetool rebuild_index to specify index names (CASSANDRA-7038)
 * fix cassandra stress errors on reads with native protocol (CASSANDRA-7033)
 * Use OpOrder to guard sstable references for reads (CASSANDRA-6919)
 * Preemptive opening of compaction result (CASSANDRA-6916)
 * Multi-threaded scrub/cleanup/upgradesstables (CASSANDRA-5547)
 * Optimize cellname comparison (CASSANDRA-6934)
 * Native protocol v3 (CASSANDRA-6855)
 * Optimize Cell liveness checks and clean up Cell (CASSANDRA-7119)
 * Support consistent range movements (CASSANDRA-2434)
 * Display min timestamp in sstablemetadata viewer (CASSANDRA-6767)
Merged from 2.0:
 * Avoid race-prone second "scrub" of system keyspace (CASSANDRA-6797)
 * Pool CqlRecordWriter clients by inetaddress rather than Range
   (CASSANDRA-6665)
 * Fix compaction_history timestamps (CASSANDRA-6784)
 * Compare scores of full replica ordering in DES (CASSANDRA-6683)
 * fix CME in SessionInfo updateProgress affecting netstats (CASSANDRA-6577)
 * Allow repairing between specific replicas (CASSANDRA-6440)
 * Allow per-dc enabling of hints (CASSANDRA-6157)
 * Add compatibility for Hadoop 0.2.x (CASSANDRA-5201)
 * Fix EstimatedHistogram races (CASSANDRA-6682)
 * Failure detector correctly converts initial value to nanos (CASSANDRA-6658)
 * Add nodetool taketoken to relocate vnodes (CASSANDRA-4445)
 * Expose bulk loading progress over JMX (CASSANDRA-4757)
 * Correctly handle null with IF conditions and TTL (CASSANDRA-6623)
 * Account for range/row tombstones in tombstone drop
   time histogram (CASSANDRA-6522)
 * Stop CommitLogSegment.close() from calling sync() (CASSANDRA-6652)
 * Make commitlog failure handling configurable (CASSANDRA-6364)
 * Avoid overlaps in LCS (CASSANDRA-6688)
 * Improve support for paginating over composites (CASSANDRA-4851)
 * Fix count(*) queries in a mixed cluster (CASSANDRA-6707)
 * Improve repair tasks(snapshot, differencing) concurrency (CASSANDRA-6566)
 * Fix replaying pre-2.0 commit logs (CASSANDRA-6714)
 * Add static columns to CQL3 (CASSANDRA-6561)
 * Optimize single partition batch statements (CASSANDRA-6737)
 * Disallow post-query re-ordering when paging (CASSANDRA-6722)
 * Fix potential paging bug with deleted columns (CASSANDRA-6748)
 * Fix NPE on BulkLoader caused by losing StreamEvent (CASSANDRA-6636)
 * Fix truncating compression metadata (CASSANDRA-6791)
 * Add CMSClassUnloadingEnabled JVM option (CASSANDRA-6541)
 * Catch memtable flush exceptions during shutdown (CASSANDRA-6735)
 * Fix upgradesstables NPE for non-CF-based indexes (CASSANDRA-6645)
 * Fix UPDATE updating PRIMARY KEY columns implicitly (CASSANDRA-6782)
 * Fix IllegalArgumentException when updating from 1.2 with SuperColumns
   (CASSANDRA-6733)
 * FBUtilities.singleton() should use the CF comparator (CASSANDRA-6778)
 * Fix CQLSStableWriter.addRow(Map<String, Object>) (CASSANDRA-6526)
 * Fix HSHA server introducing corrupt data (CASSANDRA-6285)
 * Fix CAS conditions for COMPACT STORAGE tables (CASSANDRA-6813)
 * Starting threads in OutboundTcpConnectionPool constructor causes race conditions (CASSANDRA-7177)
 * Allow overriding cassandra-rackdc.properties file (CASSANDRA-7072)
 * Set JMX RMI port to 7199 (CASSANDRA-7087)
 * Use LOCAL_QUORUM for data reads at LOCAL_SERIAL (CASSANDRA-6939)
 * Log a warning for large batches (CASSANDRA-6487)
 * Put nodes in hibernate when join_ring is false (CASSANDRA-6961)
 * Avoid early loading of non-system keyspaces before compaction-leftovers
   cleanup at startup (CASSANDRA-6913)
 * Restrict Windows to parallel repairs (CASSANDRA-6907)
 * (Hadoop) Allow manually specifying start/end tokens in CFIF (CASSANDRA-6436)
 * Fix NPE in MeteredFlusher (CASSANDRA-6820)
 * Fix race processing range scan responses (CASSANDRA-6820)
 * Allow deleting snapshots from dropped keyspaces (CASSANDRA-6821)
 * Add uuid() function (CASSANDRA-6473)
 * Omit tombstones from schema digests (CASSANDRA-6862)
 * Include correct consistencyLevel in LWT timeout (CASSANDRA-6884)
 * Lower chances for losing new SSTables during nodetool refresh and
   ColumnFamilyStore.loadNewSSTables (CASSANDRA-6514)
 * Add support for DELETE ... IF EXISTS to CQL3 (CASSANDRA-5708)
 * Update hadoop_cql3_word_count example (CASSANDRA-6793)
 * Fix handling of RejectedExecution in sync Thrift server (CASSANDRA-6788)
 * Log more information when exceeding tombstone_warn_threshold (CASSANDRA-6865)
 * Fix truncate to not abort due to unreachable fat clients (CASSANDRA-6864)
 * Fix schema concurrency exceptions (CASSANDRA-6841)
 * Fix leaking validator FH in StreamWriter (CASSANDRA-6832)
 * Fix saving triggers to schema (CASSANDRA-6789)
 * Fix trigger mutations when base mutation list is immutable (CASSANDRA-6790)
 * Fix accounting in FileCacheService to allow re-using RAR (CASSANDRA-6838)
 * Fix static counter columns (CASSANDRA-6827)
 * Restore expiring->deleted (cell) compaction optimization (CASSANDRA-6844)
 * Fix CompactionManager.needsCleanup (CASSANDRA-6845)
 * Correctly compare BooleanType values other than 0 and 1 (CASSANDRA-6779)
 * Read message id as string from earlier versions (CASSANDRA-6840)
 * Properly use the Paxos consistency for (non-protocol) batch (CASSANDRA-6837)
 * Add paranoid disk failure option (CASSANDRA-6646)
 * Improve PerRowSecondaryIndex performance (CASSANDRA-6876)
 * Extend triggers to support CAS updates (CASSANDRA-6882)
 * Static columns with IF NOT EXISTS don't always work as expected (CASSANDRA-6873)
 * Fix paging with SELECT DISTINCT (CASSANDRA-6857)
 * Fix UnsupportedOperationException on CAS timeout (CASSANDRA-6923)
 * Improve MeteredFlusher handling of MF-unaffected column families
   (CASSANDRA-6867)
 * Add CqlRecordReader using native pagination (CASSANDRA-6311)
 * Add QueryHandler interface (CASSANDRA-6659)
 * Track liveRatio per-memtable, not per-CF (CASSANDRA-6945)
 * Make sure upgradesstables keeps sstable level (CASSANDRA-6958)
 * Fix LIMIT with static columns (CASSANDRA-6956)
 * Fix clash with CQL column name in thrift validation (CASSANDRA-6892)
 * Fix error with super columns in mixed 1.2-2.0 clusters (CASSANDRA-6966)
 * Fix bad skip of sstables on slice query with composite start/finish (CASSANDRA-6825)
 * Fix unintended update with conditional statement (CASSANDRA-6893)
 * Fix map element access in IF (CASSANDRA-6914)
 * Avoid costly range calculations for range queries on system keyspaces
   (CASSANDRA-6906)
 * Fix SSTable not released if stream session fails (CASSANDRA-6818)
 * Avoid build failure due to ANTLR timeout (CASSANDRA-6991)
 * Queries on compact tables can return more rows that requested (CASSANDRA-7052)
 * USING TIMESTAMP for batches does not work (CASSANDRA-7053)
 * Fix performance regression from CASSANDRA-5614 (CASSANDRA-6949)
 * Ensure that batchlog and hint timeouts do not produce hints (CASSANDRA-7058)
 * Merge groupable mutations in TriggerExecutor#execute() (CASSANDRA-7047)
 * Plug holes in resource release when wiring up StreamSession (CASSANDRA-7073)
 * Re-add parameter columns to tracing session (CASSANDRA-6942)
 * Preserves CQL metadata when updating table from thrift (CASSANDRA-6831)
Merged from 1.2:
 * Fix nodetool display with vnodes (CASSANDRA-7082)
 * Add UNLOGGED, COUNTER options to BATCH documentation (CASSANDRA-6816)
 * add extra SSL cipher suites (CASSANDRA-6613)
 * fix nodetool getsstables for blob PK (CASSANDRA-6803)
 * Fix BatchlogManager#deleteBatch() use of millisecond timestamps
   (CASSANDRA-6822)
 * Continue assassinating even if the endpoint vanishes (CASSANDRA-6787)
 * Schedule schema pulls on change (CASSANDRA-6971)
 * Non-droppable verbs shouldn't be dropped from OTC (CASSANDRA-6980)
 * Shutdown batchlog executor in SS#drain() (CASSANDRA-7025)
 * Fix batchlog to account for CF truncation records (CASSANDRA-6999)
 * Fix CQLSH parsing of functions and BLOB literals (CASSANDRA-7018)
 * Properly load trustore in the native protocol (CASSANDRA-6847)
 * Always clean up references in SerializingCache (CASSANDRA-6994)
 * Don't shut MessagingService down when replacing a node (CASSANDRA-6476)
 * fix npe when doing -Dcassandra.fd_initial_value_ms (CASSANDRA-6751)


2.1.0-beta1
 * Add flush directory distinct from compaction directories (CASSANDRA-6357)
 * Require JNA by default (CASSANDRA-6575)
 * add listsnapshots command to nodetool (CASSANDRA-5742)
 * Introduce AtomicBTreeColumns (CASSANDRA-6271, 6692)
 * Multithreaded commitlog (CASSANDRA-3578)
 * allocate fixed index summary memory pool and resample cold index summaries
   to use less memory (CASSANDRA-5519)
 * Removed multithreaded compaction (CASSANDRA-6142)
 * Parallelize fetching rows for low-cardinality indexes (CASSANDRA-1337)
 * change logging from log4j to logback (CASSANDRA-5883)
 * switch to LZ4 compression for internode communication (CASSANDRA-5887)
 * Stop using Thrift-generated Index* classes internally (CASSANDRA-5971)
 * Remove 1.2 network compatibility code (CASSANDRA-5960)
 * Remove leveled json manifest migration code (CASSANDRA-5996)
 * Remove CFDefinition (CASSANDRA-6253)
 * Use AtomicIntegerFieldUpdater in RefCountedMemory (CASSANDRA-6278)
 * User-defined types for CQL3 (CASSANDRA-5590)
 * Use of o.a.c.metrics in nodetool (CASSANDRA-5871, 6406)
 * Batch read from OTC's queue and cleanup (CASSANDRA-1632)
 * Secondary index support for collections (CASSANDRA-4511, 6383)
 * SSTable metadata(Stats.db) format change (CASSANDRA-6356)
 * Push composites support in the storage engine
   (CASSANDRA-5417, CASSANDRA-6520)
 * Add snapshot space used to cfstats (CASSANDRA-6231)
 * Add cardinality estimator for key count estimation (CASSANDRA-5906)
 * CF id is changed to be non-deterministic. Data dir/key cache are created
   uniquely for CF id (CASSANDRA-5202)
 * New counters implementation (CASSANDRA-6504)
 * Replace UnsortedColumns, EmptyColumns, TreeMapBackedSortedColumns with new
   ArrayBackedSortedColumns (CASSANDRA-6630, CASSANDRA-6662, CASSANDRA-6690)
 * Add option to use row cache with a given amount of rows (CASSANDRA-5357)
 * Avoid repairing already repaired data (CASSANDRA-5351)
 * Reject counter updates with USING TTL/TIMESTAMP (CASSANDRA-6649)
 * Replace index_interval with min/max_index_interval (CASSANDRA-6379)
 * Lift limitation that order by columns must be selected for IN queries (CASSANDRA-4911)


2.0.5
 * Reduce garbage generated by bloom filter lookups (CASSANDRA-6609)
 * Add ks.cf names to tombstone logging (CASSANDRA-6597)
 * Use LOCAL_QUORUM for LWT operations at LOCAL_SERIAL (CASSANDRA-6495)
 * Wait for gossip to settle before accepting client connections (CASSANDRA-4288)
 * Delete unfinished compaction incrementally (CASSANDRA-6086)
 * Allow specifying custom secondary index options in CQL3 (CASSANDRA-6480)
 * Improve replica pinning for cache efficiency in DES (CASSANDRA-6485)
 * Fix LOCAL_SERIAL from thrift (CASSANDRA-6584)
 * Don't special case received counts in CAS timeout exceptions (CASSANDRA-6595)
 * Add support for 2.1 global counter shards (CASSANDRA-6505)
 * Fix NPE when streaming connection is not yet established (CASSANDRA-6210)
 * Avoid rare duplicate read repair triggering (CASSANDRA-6606)
 * Fix paging discardFirst (CASSANDRA-6555)
 * Fix ArrayIndexOutOfBoundsException in 2ndary index query (CASSANDRA-6470)
 * Release sstables upon rebuilding 2i (CASSANDRA-6635)
 * Add AbstractCompactionStrategy.startup() method (CASSANDRA-6637)
 * SSTableScanner may skip rows during cleanup (CASSANDRA-6638)
 * sstables from stalled repair sessions can resurrect deleted data (CASSANDRA-6503)
 * Switch stress to use ITransportFactory (CASSANDRA-6641)
 * Fix IllegalArgumentException during prepare (CASSANDRA-6592)
 * Fix possible loss of 2ndary index entries during compaction (CASSANDRA-6517)
 * Fix direct Memory on architectures that do not support unaligned long access
   (CASSANDRA-6628)
 * Let scrub optionally skip broken counter partitions (CASSANDRA-5930)
Merged from 1.2:
 * fsync compression metadata (CASSANDRA-6531)
 * Validate CF existence on execution for prepared statement (CASSANDRA-6535)
 * Add ability to throttle batchlog replay (CASSANDRA-6550)
 * Fix executing LOCAL_QUORUM with SimpleStrategy (CASSANDRA-6545)
 * Avoid StackOverflow when using large IN queries (CASSANDRA-6567)
 * Nodetool upgradesstables includes secondary indexes (CASSANDRA-6598)
 * Paginate batchlog replay (CASSANDRA-6569)
 * skip blocking on streaming during drain (CASSANDRA-6603)
 * Improve error message when schema doesn't match loaded sstable (CASSANDRA-6262)
 * Add properties to adjust FD initial value and max interval (CASSANDRA-4375)
 * Fix preparing with batch and delete from collection (CASSANDRA-6607)
 * Fix ABSC reverse iterator's remove() method (CASSANDRA-6629)
 * Handle host ID conflicts properly (CASSANDRA-6615)
 * Move handling of migration event source to solve bootstrap race. (CASSANDRA-6648)
 * Make sure compaction throughput value doesn't overflow with int math (CASSANDRA-6647)


2.0.4
 * Allow removing snapshots of no-longer-existing CFs (CASSANDRA-6418)
 * add StorageService.stopDaemon() (CASSANDRA-4268)
 * add IRE for invalid CF supplied to get_count (CASSANDRA-5701)
 * add client encryption support to sstableloader (CASSANDRA-6378)
 * Fix accept() loop for SSL sockets post-shutdown (CASSANDRA-6468)
 * Fix size-tiered compaction in LCS L0 (CASSANDRA-6496)
 * Fix assertion failure in filterColdSSTables (CASSANDRA-6483)
 * Fix row tombstones in larger-than-memory compactions (CASSANDRA-6008)
 * Fix cleanup ClassCastException (CASSANDRA-6462)
 * Reduce gossip memory use by interning VersionedValue strings (CASSANDRA-6410)
 * Allow specifying datacenters to participate in a repair (CASSANDRA-6218)
 * Fix divide-by-zero in PCI (CASSANDRA-6403)
 * Fix setting last compacted key in the wrong level for LCS (CASSANDRA-6284)
 * Add millisecond precision formats to the timestamp parser (CASSANDRA-6395)
 * Expose a total memtable size metric for a CF (CASSANDRA-6391)
 * cqlsh: handle symlinks properly (CASSANDRA-6425)
 * Fix potential infinite loop when paging query with IN (CASSANDRA-6464)
 * Fix assertion error in AbstractQueryPager.discardFirst (CASSANDRA-6447)
 * Fix streaming older SSTable yields unnecessary tombstones (CASSANDRA-6527)
Merged from 1.2:
 * Improved error message on bad properties in DDL queries (CASSANDRA-6453)
 * Randomize batchlog candidates selection (CASSANDRA-6481)
 * Fix thundering herd on endpoint cache invalidation (CASSANDRA-6345, 6485)
 * Improve batchlog write performance with vnodes (CASSANDRA-6488)
 * cqlsh: quote single quotes in strings inside collections (CASSANDRA-6172)
 * Improve gossip performance for typical messages (CASSANDRA-6409)
 * Throw IRE if a prepared statement has more markers than supported
   (CASSANDRA-5598)
 * Expose Thread metrics for the native protocol server (CASSANDRA-6234)
 * Change snapshot response message verb to INTERNAL to avoid dropping it
   (CASSANDRA-6415)
 * Warn when collection read has > 65K elements (CASSANDRA-5428)
 * Fix cache persistence when both row and key cache are enabled
   (CASSANDRA-6413)
 * (Hadoop) add describe_local_ring (CASSANDRA-6268)
 * Fix handling of concurrent directory creation failure (CASSANDRA-6459)
 * Allow executing CREATE statements multiple times (CASSANDRA-6471)
 * Don't send confusing info with timeouts (CASSANDRA-6491)
 * Don't resubmit counter mutation runnables internally (CASSANDRA-6427)
 * Don't drop local mutations without a hint (CASSANDRA-6510)
 * Don't allow null max_hint_window_in_ms (CASSANDRA-6419)
 * Validate SliceRange start and finish lengths (CASSANDRA-6521)


2.0.3
 * Fix FD leak on slice read path (CASSANDRA-6275)
 * Cancel read meter task when closing SSTR (CASSANDRA-6358)
 * free off-heap IndexSummary during bulk (CASSANDRA-6359)
 * Recover from IOException in accept() thread (CASSANDRA-6349)
 * Improve Gossip tolerance of abnormally slow tasks (CASSANDRA-6338)
 * Fix trying to hint timed out counter writes (CASSANDRA-6322)
 * Allow restoring specific columnfamilies from archived CL (CASSANDRA-4809)
 * Avoid flushing compaction_history after each operation (CASSANDRA-6287)
 * Fix repair assertion error when tombstones expire (CASSANDRA-6277)
 * Skip loading corrupt key cache (CASSANDRA-6260)
 * Fixes for compacting larger-than-memory rows (CASSANDRA-6274)
 * Compact hottest sstables first and optionally omit coldest from
   compaction entirely (CASSANDRA-6109)
 * Fix modifying column_metadata from thrift (CASSANDRA-6182)
 * cqlsh: fix LIST USERS output (CASSANDRA-6242)
 * Add IRequestSink interface (CASSANDRA-6248)
 * Update memtable size while flushing (CASSANDRA-6249)
 * Provide hooks around CQL2/CQL3 statement execution (CASSANDRA-6252)
 * Require Permission.SELECT for CAS updates (CASSANDRA-6247)
 * New CQL-aware SSTableWriter (CASSANDRA-5894)
 * Reject CAS operation when the protocol v1 is used (CASSANDRA-6270)
 * Correctly throw error when frame too large (CASSANDRA-5981)
 * Fix serialization bug in PagedRange with 2ndary indexes (CASSANDRA-6299)
 * Fix CQL3 table validation in Thrift (CASSANDRA-6140)
 * Fix bug missing results with IN clauses (CASSANDRA-6327)
 * Fix paging with reversed slices (CASSANDRA-6343)
 * Set minTimestamp correctly to be able to drop expired sstables (CASSANDRA-6337)
 * Support NaN and Infinity as float literals (CASSANDRA-6003)
 * Remove RF from nodetool ring output (CASSANDRA-6289)
 * Fix attempting to flush empty rows (CASSANDRA-6374)
 * Fix potential out of bounds exception when paging (CASSANDRA-6333)
Merged from 1.2:
 * Optimize FD phi calculation (CASSANDRA-6386)
 * Improve initial FD phi estimate when starting up (CASSANDRA-6385)
 * Don't list CQL3 table in CLI describe even if named explicitely
   (CASSANDRA-5750)
 * Invalidate row cache when dropping CF (CASSANDRA-6351)
 * add non-jamm path for cached statements (CASSANDRA-6293)
 * add windows bat files for shell commands (CASSANDRA-6145)
 * Require logging in for Thrift CQL2/3 statement preparation (CASSANDRA-6254)
 * restrict max_num_tokens to 1536 (CASSANDRA-6267)
 * Nodetool gets default JMX port from cassandra-env.sh (CASSANDRA-6273)
 * make calculatePendingRanges asynchronous (CASSANDRA-6244)
 * Remove blocking flushes in gossip thread (CASSANDRA-6297)
 * Fix potential socket leak in connectionpool creation (CASSANDRA-6308)
 * Allow LOCAL_ONE/LOCAL_QUORUM to work with SimpleStrategy (CASSANDRA-6238)
 * cqlsh: handle 'null' as session duration (CASSANDRA-6317)
 * Fix json2sstable handling of range tombstones (CASSANDRA-6316)
 * Fix missing one row in reverse query (CASSANDRA-6330)
 * Fix reading expired row value from row cache (CASSANDRA-6325)
 * Fix AssertionError when doing set element deletion (CASSANDRA-6341)
 * Make CL code for the native protocol match the one in C* 2.0
   (CASSANDRA-6347)
 * Disallow altering CQL3 table from thrift (CASSANDRA-6370)
 * Fix size computation of prepared statement (CASSANDRA-6369)


2.0.2
 * Update FailureDetector to use nanontime (CASSANDRA-4925)
 * Fix FileCacheService regressions (CASSANDRA-6149)
 * Never return WriteTimeout for CL.ANY (CASSANDRA-6132)
 * Fix race conditions in bulk loader (CASSANDRA-6129)
 * Add configurable metrics reporting (CASSANDRA-4430)
 * drop queries exceeding a configurable number of tombstones (CASSANDRA-6117)
 * Track and persist sstable read activity (CASSANDRA-5515)
 * Fixes for speculative retry (CASSANDRA-5932, CASSANDRA-6194)
 * Improve memory usage of metadata min/max column names (CASSANDRA-6077)
 * Fix thrift validation refusing row markers on CQL3 tables (CASSANDRA-6081)
 * Fix insertion of collections with CAS (CASSANDRA-6069)
 * Correctly send metadata on SELECT COUNT (CASSANDRA-6080)
 * Track clients' remote addresses in ClientState (CASSANDRA-6070)
 * Create snapshot dir if it does not exist when migrating
   leveled manifest (CASSANDRA-6093)
 * make sequential nodetool repair the default (CASSANDRA-5950)
 * Add more hooks for compaction strategy implementations (CASSANDRA-6111)
 * Fix potential NPE on composite 2ndary indexes (CASSANDRA-6098)
 * Delete can potentially be skipped in batch (CASSANDRA-6115)
 * Allow alter keyspace on system_traces (CASSANDRA-6016)
 * Disallow empty column names in cql (CASSANDRA-6136)
 * Use Java7 file-handling APIs and fix file moving on Windows (CASSANDRA-5383)
 * Save compaction history to system keyspace (CASSANDRA-5078)
 * Fix NPE if StorageService.getOperationMode() is executed before full startup (CASSANDRA-6166)
 * CQL3: support pre-epoch longs for TimestampType (CASSANDRA-6212)
 * Add reloadtriggers command to nodetool (CASSANDRA-4949)
 * cqlsh: ignore empty 'value alias' in DESCRIBE (CASSANDRA-6139)
 * Fix sstable loader (CASSANDRA-6205)
 * Reject bootstrapping if the node already exists in gossip (CASSANDRA-5571)
 * Fix NPE while loading paxos state (CASSANDRA-6211)
 * cqlsh: add SHOW SESSION <tracing-session> command (CASSANDRA-6228)
Merged from 1.2:
 * (Hadoop) Require CFRR batchSize to be at least 2 (CASSANDRA-6114)
 * Add a warning for small LCS sstable size (CASSANDRA-6191)
 * Add ability to list specific KS/CF combinations in nodetool cfstats (CASSANDRA-4191)
 * Mark CF clean if a mutation raced the drop and got it marked dirty (CASSANDRA-5946)
 * Add a LOCAL_ONE consistency level (CASSANDRA-6202)
 * Limit CQL prepared statement cache by size instead of count (CASSANDRA-6107)
 * Tracing should log write failure rather than raw exceptions (CASSANDRA-6133)
 * lock access to TM.endpointToHostIdMap (CASSANDRA-6103)
 * Allow estimated memtable size to exceed slab allocator size (CASSANDRA-6078)
 * Start MeteredFlusher earlier to prevent OOM during CL replay (CASSANDRA-6087)
 * Avoid sending Truncate command to fat clients (CASSANDRA-6088)
 * Allow where clause conditions to be in parenthesis (CASSANDRA-6037)
 * Do not open non-ssl storage port if encryption option is all (CASSANDRA-3916)
 * Move batchlog replay to its own executor (CASSANDRA-6079)
 * Add tombstone debug threshold and histogram (CASSANDRA-6042, 6057)
 * Enable tcp keepalive on incoming connections (CASSANDRA-4053)
 * Fix fat client schema pull NPE (CASSANDRA-6089)
 * Fix memtable flushing for indexed tables (CASSANDRA-6112)
 * Fix skipping columns with multiple slices (CASSANDRA-6119)
 * Expose connected thrift + native client counts (CASSANDRA-5084)
 * Optimize auth setup (CASSANDRA-6122)
 * Trace index selection (CASSANDRA-6001)
 * Update sstablesPerReadHistogram to use biased sampling (CASSANDRA-6164)
 * Log UnknownColumnfamilyException when closing socket (CASSANDRA-5725)
 * Properly error out on CREATE INDEX for counters table (CASSANDRA-6160)
 * Handle JMX notification failure for repair (CASSANDRA-6097)
 * (Hadoop) Fetch no more than 128 splits in parallel (CASSANDRA-6169)
 * stress: add username/password authentication support (CASSANDRA-6068)
 * Fix indexed queries with row cache enabled on parent table (CASSANDRA-5732)
 * Fix compaction race during columnfamily drop (CASSANDRA-5957)
 * Fix validation of empty column names for compact tables (CASSANDRA-6152)
 * Skip replaying mutations that pass CRC but fail to deserialize (CASSANDRA-6183)
 * Rework token replacement to use replace_address (CASSANDRA-5916)
 * Fix altering column types (CASSANDRA-6185)
 * cqlsh: fix CREATE/ALTER WITH completion (CASSANDRA-6196)
 * add windows bat files for shell commands (CASSANDRA-6145)
 * Fix potential stack overflow during range tombstones insertion (CASSANDRA-6181)
 * (Hadoop) Make LOCAL_ONE the default consistency level (CASSANDRA-6214)


2.0.1
 * Fix bug that could allow reading deleted data temporarily (CASSANDRA-6025)
 * Improve memory use defaults (CASSANDRA-6059)
 * Make ThriftServer more easlly extensible (CASSANDRA-6058)
 * Remove Hadoop dependency from ITransportFactory (CASSANDRA-6062)
 * add file_cache_size_in_mb setting (CASSANDRA-5661)
 * Improve error message when yaml contains invalid properties (CASSANDRA-5958)
 * Improve leveled compaction's ability to find non-overlapping L0 compactions
   to work on concurrently (CASSANDRA-5921)
 * Notify indexer of columns shadowed by range tombstones (CASSANDRA-5614)
 * Log Merkle tree stats (CASSANDRA-2698)
 * Switch from crc32 to adler32 for compressed sstable checksums (CASSANDRA-5862)
 * Improve offheap memcpy performance (CASSANDRA-5884)
 * Use a range aware scanner for cleanup (CASSANDRA-2524)
 * Cleanup doesn't need to inspect sstables that contain only local data
   (CASSANDRA-5722)
 * Add ability for CQL3 to list partition keys (CASSANDRA-4536)
 * Improve native protocol serialization (CASSANDRA-5664)
 * Upgrade Thrift to 0.9.1 (CASSANDRA-5923)
 * Require superuser status for adding triggers (CASSANDRA-5963)
 * Make standalone scrubber handle old and new style leveled manifest
   (CASSANDRA-6005)
 * Fix paxos bugs (CASSANDRA-6012, 6013, 6023)
 * Fix paged ranges with multiple replicas (CASSANDRA-6004)
 * Fix potential AssertionError during tracing (CASSANDRA-6041)
 * Fix NPE in sstablesplit (CASSANDRA-6027)
 * Migrate pre-2.0 key/value/column aliases to system.schema_columns
   (CASSANDRA-6009)
 * Paging filter empty rows too agressively (CASSANDRA-6040)
 * Support variadic parameters for IN clauses (CASSANDRA-4210)
 * cqlsh: return the result of CAS writes (CASSANDRA-5796)
 * Fix validation of IN clauses with 2ndary indexes (CASSANDRA-6050)
 * Support named bind variables in CQL (CASSANDRA-6033)
Merged from 1.2:
 * Allow cache-keys-to-save to be set at runtime (CASSANDRA-5980)
 * Avoid second-guessing out-of-space state (CASSANDRA-5605)
 * Tuning knobs for dealing with large blobs and many CFs (CASSANDRA-5982)
 * (Hadoop) Fix CQLRW for thrift tables (CASSANDRA-6002)
 * Fix possible divide-by-zero in HHOM (CASSANDRA-5990)
 * Allow local batchlog writes for CL.ANY (CASSANDRA-5967)
 * Upgrade metrics-core to version 2.2.0 (CASSANDRA-5947)
 * Fix CqlRecordWriter with composite keys (CASSANDRA-5949)
 * Add snitch, schema version, cluster, partitioner to JMX (CASSANDRA-5881)
 * Allow disabling SlabAllocator (CASSANDRA-5935)
 * Make user-defined compaction JMX blocking (CASSANDRA-4952)
 * Fix streaming does not transfer wrapped range (CASSANDRA-5948)
 * Fix loading index summary containing empty key (CASSANDRA-5965)
 * Correctly handle limits in CompositesSearcher (CASSANDRA-5975)
 * Pig: handle CQL collections (CASSANDRA-5867)
 * Pass the updated cf to the PRSI index() method (CASSANDRA-5999)
 * Allow empty CQL3 batches (as no-op) (CASSANDRA-5994)
 * Support null in CQL3 functions (CASSANDRA-5910)
 * Replace the deprecated MapMaker with CacheLoader (CASSANDRA-6007)
 * Add SSTableDeletingNotification to DataTracker (CASSANDRA-6010)
 * Fix snapshots in use get deleted during snapshot repair (CASSANDRA-6011)
 * Move hints and exception count to o.a.c.metrics (CASSANDRA-6017)
 * Fix memory leak in snapshot repair (CASSANDRA-6047)
 * Fix sstable2sjon for CQL3 tables (CASSANDRA-5852)


2.0.0
 * Fix thrift validation when inserting into CQL3 tables (CASSANDRA-5138)
 * Fix periodic memtable flushing behavior with clean memtables (CASSANDRA-5931)
 * Fix dateOf() function for pre-2.0 timestamp columns (CASSANDRA-5928)
 * Fix SSTable unintentionally loads BF when opened for batch (CASSANDRA-5938)
 * Add stream session progress to JMX (CASSANDRA-4757)
 * Fix NPE during CAS operation (CASSANDRA-5925)
Merged from 1.2:
 * Fix getBloomFilterDiskSpaceUsed for AlwaysPresentFilter (CASSANDRA-5900)
 * Don't announce schema version until we've loaded the changes locally
   (CASSANDRA-5904)
 * Fix to support off heap bloom filters size greater than 2 GB (CASSANDRA-5903)
 * Properly handle parsing huge map and set literals (CASSANDRA-5893)


2.0.0-rc2
 * enable vnodes by default (CASSANDRA-5869)
 * fix CAS contention timeout (CASSANDRA-5830)
 * fix HsHa to respect max frame size (CASSANDRA-4573)
 * Fix (some) 2i on composite components omissions (CASSANDRA-5851)
 * cqlsh: add DESCRIBE FULL SCHEMA variant (CASSANDRA-5880)
Merged from 1.2:
 * Correctly validate sparse composite cells in scrub (CASSANDRA-5855)
 * Add KeyCacheHitRate metric to CF metrics (CASSANDRA-5868)
 * cqlsh: add support for multiline comments (CASSANDRA-5798)
 * Handle CQL3 SELECT duplicate IN restrictions on clustering columns
   (CASSANDRA-5856)


2.0.0-rc1
 * improve DecimalSerializer performance (CASSANDRA-5837)
 * fix potential spurious wakeup in AsyncOneResponse (CASSANDRA-5690)
 * fix schema-related trigger issues (CASSANDRA-5774)
 * Better validation when accessing CQL3 table from thrift (CASSANDRA-5138)
 * Fix assertion error during repair (CASSANDRA-5801)
 * Fix range tombstone bug (CASSANDRA-5805)
 * DC-local CAS (CASSANDRA-5797)
 * Add a native_protocol_version column to the system.local table (CASSANRDA-5819)
 * Use index_interval from cassandra.yaml when upgraded (CASSANDRA-5822)
 * Fix buffer underflow on socket close (CASSANDRA-5792)
Merged from 1.2:
 * Fix reading DeletionTime from 1.1-format sstables (CASSANDRA-5814)
 * cqlsh: add collections support to COPY (CASSANDRA-5698)
 * retry important messages for any IOException (CASSANDRA-5804)
 * Allow empty IN relations in SELECT/UPDATE/DELETE statements (CASSANDRA-5626)
 * cqlsh: fix crashing on Windows due to libedit detection (CASSANDRA-5812)
 * fix bulk-loading compressed sstables (CASSANDRA-5820)
 * (Hadoop) fix quoting in CqlPagingRecordReader and CqlRecordWriter
   (CASSANDRA-5824)
 * update default LCS sstable size to 160MB (CASSANDRA-5727)
 * Allow compacting 2Is via nodetool (CASSANDRA-5670)
 * Hex-encode non-String keys in OPP (CASSANDRA-5793)
 * nodetool history logging (CASSANDRA-5823)
 * (Hadoop) fix support for Thrift tables in CqlPagingRecordReader
   (CASSANDRA-5752)
 * add "all time blocked" to StatusLogger output (CASSANDRA-5825)
 * Future-proof inter-major-version schema migrations (CASSANDRA-5845)
 * (Hadoop) add CqlPagingRecordReader support for ReversedType in Thrift table
   (CASSANDRA-5718)
 * Add -no-snapshot option to scrub (CASSANDRA-5891)
 * Fix to support off heap bloom filters size greater than 2 GB (CASSANDRA-5903)
 * Properly handle parsing huge map and set literals (CASSANDRA-5893)
 * Fix LCS L0 compaction may overlap in L1 (CASSANDRA-5907)
 * New sstablesplit tool to split large sstables offline (CASSANDRA-4766)
 * Fix potential deadlock in native protocol server (CASSANDRA-5926)
 * Disallow incompatible type change in CQL3 (CASSANDRA-5882)
Merged from 1.1:
 * Correctly validate sparse composite cells in scrub (CASSANDRA-5855)


2.0.0-beta2
 * Replace countPendingHints with Hints Created metric (CASSANDRA-5746)
 * Allow nodetool with no args, and with help to run without a server (CASSANDRA-5734)
 * Cleanup AbstractType/TypeSerializer classes (CASSANDRA-5744)
 * Remove unimplemented cli option schema-mwt (CASSANDRA-5754)
 * Support range tombstones in thrift (CASSANDRA-5435)
 * Normalize table-manipulating CQL3 statements' class names (CASSANDRA-5759)
 * cqlsh: add missing table options to DESCRIBE output (CASSANDRA-5749)
 * Fix assertion error during repair (CASSANDRA-5757)
 * Fix bulkloader (CASSANDRA-5542)
 * Add LZ4 compression to the native protocol (CASSANDRA-5765)
 * Fix bugs in the native protocol v2 (CASSANDRA-5770)
 * CAS on 'primary key only' table (CASSANDRA-5715)
 * Support streaming SSTables of old versions (CASSANDRA-5772)
 * Always respect protocol version in native protocol (CASSANDRA-5778)
 * Fix ConcurrentModificationException during streaming (CASSANDRA-5782)
 * Update deletion timestamp in Commit#updatesWithPaxosTime (CASSANDRA-5787)
 * Thrift cas() method crashes if input columns are not sorted (CASSANDRA-5786)
 * Order columns names correctly when querying for CAS (CASSANDRA-5788)
 * Fix streaming retry (CASSANDRA-5775)
Merged from 1.2:
 * if no seeds can be a reached a node won't start in a ring by itself (CASSANDRA-5768)
 * add cassandra.unsafesystem property (CASSANDRA-5704)
 * (Hadoop) quote identifiers in CqlPagingRecordReader (CASSANDRA-5763)
 * Add replace_node functionality for vnodes (CASSANDRA-5337)
 * Add timeout events to query traces (CASSANDRA-5520)
 * Fix serialization of the LEFT gossip value (CASSANDRA-5696)
 * Pig: support for cql3 tables (CASSANDRA-5234)
 * Fix skipping range tombstones with reverse queries (CASSANDRA-5712)
 * Expire entries out of ThriftSessionManager (CASSANDRA-5719)
 * Don't keep ancestor information in memory (CASSANDRA-5342)
 * Expose native protocol server status in nodetool info (CASSANDRA-5735)
 * Fix pathetic performance of range tombstones (CASSANDRA-5677)
 * Fix querying with an empty (impossible) range (CASSANDRA-5573)
 * cqlsh: handle CUSTOM 2i in DESCRIBE output (CASSANDRA-5760)
 * Fix minor bug in Range.intersects(Bound) (CASSANDRA-5771)
 * cqlsh: handle disabled compression in DESCRIBE output (CASSANDRA-5766)
 * Ensure all UP events are notified on the native protocol (CASSANDRA-5769)
 * Fix formatting of sstable2json with multiple -k arguments (CASSANDRA-5781)
 * Don't rely on row marker for queries in general to hide lost markers
   after TTL expires (CASSANDRA-5762)
 * Sort nodetool help output (CASSANDRA-5776)
 * Fix column expiring during 2 phases compaction (CASSANDRA-5799)
 * now() is being rejected in INSERTs when inside collections (CASSANDRA-5795)


2.0.0-beta1
 * Add support for indexing clustered columns (CASSANDRA-5125)
 * Removed on-heap row cache (CASSANDRA-5348)
 * use nanotime consistently for node-local timeouts (CASSANDRA-5581)
 * Avoid unnecessary second pass on name-based queries (CASSANDRA-5577)
 * Experimental triggers (CASSANDRA-1311)
 * JEMalloc support for off-heap allocation (CASSANDRA-3997)
 * Single-pass compaction (CASSANDRA-4180)
 * Removed token range bisection (CASSANDRA-5518)
 * Removed compatibility with pre-1.2.5 sstables and network messages
   (CASSANDRA-5511)
 * removed PBSPredictor (CASSANDRA-5455)
 * CAS support (CASSANDRA-5062, 5441, 5442, 5443, 5619, 5667)
 * Leveled compaction performs size-tiered compactions in L0
   (CASSANDRA-5371, 5439)
 * Add yaml network topology snitch for mixed ec2/other envs (CASSANDRA-5339)
 * Log when a node is down longer than the hint window (CASSANDRA-4554)
 * Optimize tombstone creation for ExpiringColumns (CASSANDRA-4917)
 * Improve LeveledScanner work estimation (CASSANDRA-5250, 5407)
 * Replace compaction lock with runWithCompactionsDisabled (CASSANDRA-3430)
 * Change Message IDs to ints (CASSANDRA-5307)
 * Move sstable level information into the Stats component, removing the
   need for a separate Manifest file (CASSANDRA-4872)
 * avoid serializing to byte[] on commitlog append (CASSANDRA-5199)
 * make index_interval configurable per columnfamily (CASSANDRA-3961, CASSANDRA-5650)
 * add default_time_to_live (CASSANDRA-3974)
 * add memtable_flush_period_in_ms (CASSANDRA-4237)
 * replace supercolumns internally by composites (CASSANDRA-3237, 5123)
 * upgrade thrift to 0.9.0 (CASSANDRA-3719)
 * drop unnecessary keyspace parameter from user-defined compaction API
   (CASSANDRA-5139)
 * more robust solution to incomplete compactions + counters (CASSANDRA-5151)
 * Change order of directory searching for c*.in.sh (CASSANDRA-3983)
 * Add tool to reset SSTable compaction level for LCS (CASSANDRA-5271)
 * Allow custom configuration loader (CASSANDRA-5045)
 * Remove memory emergency pressure valve logic (CASSANDRA-3534)
 * Reduce request latency with eager retry (CASSANDRA-4705)
 * cqlsh: Remove ASSUME command (CASSANDRA-5331)
 * Rebuild BF when loading sstables if bloom_filter_fp_chance
   has changed since compaction (CASSANDRA-5015)
 * remove row-level bloom filters (CASSANDRA-4885)
 * Change Kernel Page Cache skipping into row preheating (disabled by default)
   (CASSANDRA-4937)
 * Improve repair by deciding on a gcBefore before sending
   out TreeRequests (CASSANDRA-4932)
 * Add an official way to disable compactions (CASSANDRA-5074)
 * Reenable ALTER TABLE DROP with new semantics (CASSANDRA-3919)
 * Add binary protocol versioning (CASSANDRA-5436)
 * Swap THshaServer for TThreadedSelectorServer (CASSANDRA-5530)
 * Add alias support to SELECT statement (CASSANDRA-5075)
 * Don't create empty RowMutations in CommitLogReplayer (CASSANDRA-5541)
 * Use range tombstones when dropping cfs/columns from schema (CASSANDRA-5579)
 * cqlsh: drop CQL2/CQL3-beta support (CASSANDRA-5585)
 * Track max/min column names in sstables to be able to optimize slice
   queries (CASSANDRA-5514, CASSANDRA-5595, CASSANDRA-5600)
 * Binary protocol: allow batching already prepared statements (CASSANDRA-4693)
 * Allow preparing timestamp, ttl and limit in CQL3 queries (CASSANDRA-4450)
 * Support native link w/o JNA in Java7 (CASSANDRA-3734)
 * Use SASL authentication in binary protocol v2 (CASSANDRA-5545)
 * Replace Thrift HsHa with LMAX Disruptor based implementation (CASSANDRA-5582)
 * cqlsh: Add row count to SELECT output (CASSANDRA-5636)
 * Include a timestamp with all read commands to determine column expiration
   (CASSANDRA-5149)
 * Streaming 2.0 (CASSANDRA-5286, 5699)
 * Conditional create/drop ks/table/index statements in CQL3 (CASSANDRA-2737)
 * more pre-table creation property validation (CASSANDRA-5693)
 * Redesign repair messages (CASSANDRA-5426)
 * Fix ALTER RENAME post-5125 (CASSANDRA-5702)
 * Disallow renaming a 2ndary indexed column (CASSANDRA-5705)
 * Rename Table to Keyspace (CASSANDRA-5613)
 * Ensure changing column_index_size_in_kb on different nodes don't corrupt the
   sstable (CASSANDRA-5454)
 * Move resultset type information into prepare, not execute (CASSANDRA-5649)
 * Auto paging in binary protocol (CASSANDRA-4415, 5714)
 * Don't tie client side use of AbstractType to JDBC (CASSANDRA-4495)
 * Adds new TimestampType to replace DateType (CASSANDRA-5723, CASSANDRA-5729)
Merged from 1.2:
 * make starting native protocol server idempotent (CASSANDRA-5728)
 * Fix loading key cache when a saved entry is no longer valid (CASSANDRA-5706)
 * Fix serialization of the LEFT gossip value (CASSANDRA-5696)
 * cqlsh: Don't show 'null' in place of empty values (CASSANDRA-5675)
 * Race condition in detecting version on a mixed 1.1/1.2 cluster
   (CASSANDRA-5692)
 * Fix skipping range tombstones with reverse queries (CASSANDRA-5712)
 * Expire entries out of ThriftSessionManager (CASSANRDA-5719)
 * Don't keep ancestor information in memory (CASSANDRA-5342)
 * cqlsh: fix handling of semicolons inside BATCH queries (CASSANDRA-5697)


1.2.6
 * Fix tracing when operation completes before all responses arrive
   (CASSANDRA-5668)
 * Fix cross-DC mutation forwarding (CASSANDRA-5632)
 * Reduce SSTableLoader memory usage (CASSANDRA-5555)
 * Scale hinted_handoff_throttle_in_kb to cluster size (CASSANDRA-5272)
 * (Hadoop) Add CQL3 input/output formats (CASSANDRA-4421, 5622)
 * (Hadoop) Fix InputKeyRange in CFIF (CASSANDRA-5536)
 * Fix dealing with ridiculously large max sstable sizes in LCS (CASSANDRA-5589)
 * Ignore pre-truncate hints (CASSANDRA-4655)
 * Move System.exit on OOM into a separate thread (CASSANDRA-5273)
 * Write row markers when serializing schema (CASSANDRA-5572)
 * Check only SSTables for the requested range when streaming (CASSANDRA-5569)
 * Improve batchlog replay behavior and hint ttl handling (CASSANDRA-5314)
 * Exclude localTimestamp from validation for tombstones (CASSANDRA-5398)
 * cqlsh: add custom prompt support (CASSANDRA-5539)
 * Reuse prepared statements in hot auth queries (CASSANDRA-5594)
 * cqlsh: add vertical output option (see EXPAND) (CASSANDRA-5597)
 * Add a rate limit option to stress (CASSANDRA-5004)
 * have BulkLoader ignore snapshots directories (CASSANDRA-5587)
 * fix SnitchProperties logging context (CASSANDRA-5602)
 * Expose whether jna is enabled and memory is locked via JMX (CASSANDRA-5508)
 * cqlsh: fix COPY FROM with ReversedType (CASSANDRA-5610)
 * Allow creating CUSTOM indexes on collections (CASSANDRA-5615)
 * Evaluate now() function at execution time (CASSANDRA-5616)
 * Expose detailed read repair metrics (CASSANDRA-5618)
 * Correct blob literal + ReversedType parsing (CASSANDRA-5629)
 * Allow GPFS to prefer the internal IP like EC2MRS (CASSANDRA-5630)
 * fix help text for -tspw cassandra-cli (CASSANDRA-5643)
 * don't throw away initial causes exceptions for internode encryption issues
   (CASSANDRA-5644)
 * Fix message spelling errors for cql select statements (CASSANDRA-5647)
 * Suppress custom exceptions thru jmx (CASSANDRA-5652)
 * Update CREATE CUSTOM INDEX syntax (CASSANDRA-5639)
 * Fix PermissionDetails.equals() method (CASSANDRA-5655)
 * Never allow partition key ranges in CQL3 without token() (CASSANDRA-5666)
 * Gossiper incorrectly drops AppState for an upgrading node (CASSANDRA-5660)
 * Connection thrashing during multi-region ec2 during upgrade, due to
   messaging version (CASSANDRA-5669)
 * Avoid over reconnecting in EC2MRS (CASSANDRA-5678)
 * Fix ReadResponseSerializer.serializedSize() for digest reads (CASSANDRA-5476)
 * allow sstable2json on 2i CFs (CASSANDRA-5694)
Merged from 1.1:
 * Remove buggy thrift max message length option (CASSANDRA-5529)
 * Fix NPE in Pig's widerow mode (CASSANDRA-5488)
 * Add split size parameter to Pig and disable split combination (CASSANDRA-5544)


1.2.5
 * make BytesToken.toString only return hex bytes (CASSANDRA-5566)
 * Ensure that submitBackground enqueues at least one task (CASSANDRA-5554)
 * fix 2i updates with identical values and timestamps (CASSANDRA-5540)
 * fix compaction throttling bursty-ness (CASSANDRA-4316)
 * reduce memory consumption of IndexSummary (CASSANDRA-5506)
 * remove per-row column name bloom filters (CASSANDRA-5492)
 * Include fatal errors in trace events (CASSANDRA-5447)
 * Ensure that PerRowSecondaryIndex is notified of row-level deletes
   (CASSANDRA-5445)
 * Allow empty blob literals in CQL3 (CASSANDRA-5452)
 * Fix streaming RangeTombstones at column index boundary (CASSANDRA-5418)
 * Fix preparing statements when current keyspace is not set (CASSANDRA-5468)
 * Fix SemanticVersion.isSupportedBy minor/patch handling (CASSANDRA-5496)
 * Don't provide oldCfId for post-1.1 system cfs (CASSANDRA-5490)
 * Fix primary range ignores replication strategy (CASSANDRA-5424)
 * Fix shutdown of binary protocol server (CASSANDRA-5507)
 * Fix repair -snapshot not working (CASSANDRA-5512)
 * Set isRunning flag later in binary protocol server (CASSANDRA-5467)
 * Fix use of CQL3 functions with descending clustering order (CASSANDRA-5472)
 * Disallow renaming columns one at a time for thrift table in CQL3
   (CASSANDRA-5531)
 * cqlsh: add CLUSTERING ORDER BY support to DESCRIBE (CASSANDRA-5528)
 * Add custom secondary index support to CQL3 (CASSANDRA-5484)
 * Fix repair hanging silently on unexpected error (CASSANDRA-5229)
 * Fix Ec2Snitch regression introduced by CASSANDRA-5171 (CASSANDRA-5432)
 * Add nodetool enablebackup/disablebackup (CASSANDRA-5556)
 * cqlsh: fix DESCRIBE after case insensitive USE (CASSANDRA-5567)
Merged from 1.1
 * Add retry mechanism to OTC for non-droppable_verbs (CASSANDRA-5393)
 * Use allocator information to improve memtable memory usage estimate
   (CASSANDRA-5497)
 * Fix trying to load deleted row into row cache on startup (CASSANDRA-4463)
 * fsync leveled manifest to avoid corruption (CASSANDRA-5535)
 * Fix Bound intersection computation (CASSANDRA-5551)
 * sstablescrub now respects max memory size in cassandra.in.sh (CASSANDRA-5562)


1.2.4
 * Ensure that PerRowSecondaryIndex updates see the most recent values
   (CASSANDRA-5397)
 * avoid duplicate index entries ind PrecompactedRow and
   ParallelCompactionIterable (CASSANDRA-5395)
 * remove the index entry on oldColumn when new column is a tombstone
   (CASSANDRA-5395)
 * Change default stream throughput from 400 to 200 mbps (CASSANDRA-5036)
 * Gossiper logs DOWN for symmetry with UP (CASSANDRA-5187)
 * Fix mixing prepared statements between keyspaces (CASSANDRA-5352)
 * Fix consistency level during bootstrap - strike 3 (CASSANDRA-5354)
 * Fix transposed arguments in AlreadyExistsException (CASSANDRA-5362)
 * Improve asynchronous hint delivery (CASSANDRA-5179)
 * Fix Guava dependency version (12.0 -> 13.0.1) for Maven (CASSANDRA-5364)
 * Validate that provided CQL3 collection value are < 64K (CASSANDRA-5355)
 * Make upgradeSSTable skip current version sstables by default (CASSANDRA-5366)
 * Optimize min/max timestamp collection (CASSANDRA-5373)
 * Invalid streamId in cql binary protocol when using invalid CL
   (CASSANDRA-5164)
 * Fix validation for IN where clauses with collections (CASSANDRA-5376)
 * Copy resultSet on count query to avoid ConcurrentModificationException
   (CASSANDRA-5382)
 * Correctly typecheck in CQL3 even with ReversedType (CASSANDRA-5386)
 * Fix streaming compressed files when using encryption (CASSANDRA-5391)
 * cassandra-all 1.2.0 pom missing netty dependency (CASSANDRA-5392)
 * Fix writetime/ttl functions on null values (CASSANDRA-5341)
 * Fix NPE during cql3 select with token() (CASSANDRA-5404)
 * IndexHelper.skipBloomFilters won't skip non-SHA filters (CASSANDRA-5385)
 * cqlsh: Print maps ordered by key, sort sets (CASSANDRA-5413)
 * Add null syntax support in CQL3 for inserts (CASSANDRA-3783)
 * Allow unauthenticated set_keyspace() calls (CASSANDRA-5423)
 * Fix potential incremental backups race (CASSANDRA-5410)
 * Fix prepared BATCH statements with batch-level timestamps (CASSANDRA-5415)
 * Allow overriding superuser setup delay (CASSANDRA-5430)
 * cassandra-shuffle with JMX usernames and passwords (CASSANDRA-5431)
Merged from 1.1:
 * cli: Quote ks and cf names in schema output when needed (CASSANDRA-5052)
 * Fix bad default for min/max timestamp in SSTableMetadata (CASSANDRA-5372)
 * Fix cf name extraction from manifest in Directories.migrateFile()
   (CASSANDRA-5242)
 * Support pluggable internode authentication (CASSANDRA-5401)


1.2.3
 * add check for sstable overlap within a level on startup (CASSANDRA-5327)
 * replace ipv6 colons in jmx object names (CASSANDRA-5298, 5328)
 * Avoid allocating SSTableBoundedScanner during repair when the range does
   not intersect the sstable (CASSANDRA-5249)
 * Don't lowercase property map keys (this breaks NTS) (CASSANDRA-5292)
 * Fix composite comparator with super columns (CASSANDRA-5287)
 * Fix insufficient validation of UPDATE queries against counter cfs
   (CASSANDRA-5300)
 * Fix PropertyFileSnitch default DC/Rack behavior (CASSANDRA-5285)
 * Handle null values when executing prepared statement (CASSANDRA-5081)
 * Add netty to pom dependencies (CASSANDRA-5181)
 * Include type arguments in Thrift CQLPreparedResult (CASSANDRA-5311)
 * Fix compaction not removing columns when bf_fp_ratio is 1 (CASSANDRA-5182)
 * cli: Warn about missing CQL3 tables in schema descriptions (CASSANDRA-5309)
 * Re-enable unknown option in replication/compaction strategies option for
   backward compatibility (CASSANDRA-4795)
 * Add binary protocol support to stress (CASSANDRA-4993)
 * cqlsh: Fix COPY FROM value quoting and null handling (CASSANDRA-5305)
 * Fix repair -pr for vnodes (CASSANDRA-5329)
 * Relax CL for auth queries for non-default users (CASSANDRA-5310)
 * Fix AssertionError during repair (CASSANDRA-5245)
 * Don't announce migrations to pre-1.2 nodes (CASSANDRA-5334)
Merged from 1.1:
 * Update offline scrub for 1.0 -> 1.1 directory structure (CASSANDRA-5195)
 * add tmp flag to Descriptor hashcode (CASSANDRA-4021)
 * fix logging of "Found table data in data directories" when only system tables
   are present (CASSANDRA-5289)
 * cli: Add JMX authentication support (CASSANDRA-5080)
 * nodetool: ability to repair specific range (CASSANDRA-5280)
 * Fix possible assertion triggered in SliceFromReadCommand (CASSANDRA-5284)
 * cqlsh: Add inet type support on Windows (ipv4-only) (CASSANDRA-4801)
 * Fix race when initializing ColumnFamilyStore (CASSANDRA-5350)
 * Add UseTLAB JVM flag (CASSANDRA-5361)


1.2.2
 * fix potential for multiple concurrent compactions of the same sstables
   (CASSANDRA-5256)
 * avoid no-op caching of byte[] on commitlog append (CASSANDRA-5199)
 * fix symlinks under data dir not working (CASSANDRA-5185)
 * fix bug in compact storage metadata handling (CASSANDRA-5189)
 * Validate login for USE queries (CASSANDRA-5207)
 * cli: remove default username and password (CASSANDRA-5208)
 * configure populate_io_cache_on_flush per-CF (CASSANDRA-4694)
 * allow configuration of internode socket buffer (CASSANDRA-3378)
 * Make sstable directory picking blacklist-aware again (CASSANDRA-5193)
 * Correctly expire gossip states for edge cases (CASSANDRA-5216)
 * Improve handling of directory creation failures (CASSANDRA-5196)
 * Expose secondary indicies to the rest of nodetool (CASSANDRA-4464)
 * Binary protocol: avoid sending notification for 0.0.0.0 (CASSANDRA-5227)
 * add UseCondCardMark XX jvm settings on jdk 1.7 (CASSANDRA-4366)
 * CQL3 refactor to allow conversion function (CASSANDRA-5226)
 * Fix drop of sstables in some circumstance (CASSANDRA-5232)
 * Implement caching of authorization results (CASSANDRA-4295)
 * Add support for LZ4 compression (CASSANDRA-5038)
 * Fix missing columns in wide rows queries (CASSANDRA-5225)
 * Simplify auth setup and make system_auth ks alterable (CASSANDRA-5112)
 * Stop compactions from hanging during bootstrap (CASSANDRA-5244)
 * fix compressed streaming sending extra chunk (CASSANDRA-5105)
 * Add CQL3-based implementations of IAuthenticator and IAuthorizer
   (CASSANDRA-4898)
 * Fix timestamp-based tomstone removal logic (CASSANDRA-5248)
 * cli: Add JMX authentication support (CASSANDRA-5080)
 * Fix forceFlush behavior (CASSANDRA-5241)
 * cqlsh: Add username autocompletion (CASSANDRA-5231)
 * Fix CQL3 composite partition key error (CASSANDRA-5240)
 * Allow IN clause on last clustering key (CASSANDRA-5230)
Merged from 1.1:
 * fix start key/end token validation for wide row iteration (CASSANDRA-5168)
 * add ConfigHelper support for Thrift frame and max message sizes (CASSANDRA-5188)
 * fix nodetool repair not fail on node down (CASSANDRA-5203)
 * always collect tombstone hints (CASSANDRA-5068)
 * Fix error when sourcing file in cqlsh (CASSANDRA-5235)


1.2.1
 * stream undelivered hints on decommission (CASSANDRA-5128)
 * GossipingPropertyFileSnitch loads saved dc/rack info if needed (CASSANDRA-5133)
 * drain should flush system CFs too (CASSANDRA-4446)
 * add inter_dc_tcp_nodelay setting (CASSANDRA-5148)
 * re-allow wrapping ranges for start_token/end_token range pairitspwng (CASSANDRA-5106)
 * fix validation compaction of empty rows (CASSANDRA-5136)
 * nodetool methods to enable/disable hint storage/delivery (CASSANDRA-4750)
 * disallow bloom filter false positive chance of 0 (CASSANDRA-5013)
 * add threadpool size adjustment methods to JMXEnabledThreadPoolExecutor and
   CompactionManagerMBean (CASSANDRA-5044)
 * fix hinting for dropped local writes (CASSANDRA-4753)
 * off-heap cache doesn't need mutable column container (CASSANDRA-5057)
 * apply disk_failure_policy to bad disks on initial directory creation
   (CASSANDRA-4847)
 * Optimize name-based queries to use ArrayBackedSortedColumns (CASSANDRA-5043)
 * Fall back to old manifest if most recent is unparseable (CASSANDRA-5041)
 * pool [Compressed]RandomAccessReader objects on the partitioned read path
   (CASSANDRA-4942)
 * Add debug logging to list filenames processed by Directories.migrateFile
   method (CASSANDRA-4939)
 * Expose black-listed directories via JMX (CASSANDRA-4848)
 * Log compaction merge counts (CASSANDRA-4894)
 * Minimize byte array allocation by AbstractData{Input,Output} (CASSANDRA-5090)
 * Add SSL support for the binary protocol (CASSANDRA-5031)
 * Allow non-schema system ks modification for shuffle to work (CASSANDRA-5097)
 * cqlsh: Add default limit to SELECT statements (CASSANDRA-4972)
 * cqlsh: fix DESCRIBE for 1.1 cfs in CQL3 (CASSANDRA-5101)
 * Correctly gossip with nodes >= 1.1.7 (CASSANDRA-5102)
 * Ensure CL guarantees on digest mismatch (CASSANDRA-5113)
 * Validate correctly selects on composite partition key (CASSANDRA-5122)
 * Fix exception when adding collection (CASSANDRA-5117)
 * Handle states for non-vnode clusters correctly (CASSANDRA-5127)
 * Refuse unrecognized replication and compaction strategy options (CASSANDRA-4795)
 * Pick the correct value validator in sstable2json for cql3 tables (CASSANDRA-5134)
 * Validate login for describe_keyspace, describe_keyspaces and set_keyspace
   (CASSANDRA-5144)
 * Fix inserting empty maps (CASSANDRA-5141)
 * Don't remove tokens from System table for node we know (CASSANDRA-5121)
 * fix streaming progress report for compresed files (CASSANDRA-5130)
 * Coverage analysis for low-CL queries (CASSANDRA-4858)
 * Stop interpreting dates as valid timeUUID value (CASSANDRA-4936)
 * Adds E notation for floating point numbers (CASSANDRA-4927)
 * Detect (and warn) unintentional use of the cql2 thrift methods when cql3 was
   intended (CASSANDRA-5172)
 * cli: Quote ks and cf names in schema output when needed (CASSANDRA-5052)
 * Fix cf name extraction from manifest in Directories.migrateFile() (CASSANDRA-5242)
 * Replace mistaken usage of commons-logging with slf4j (CASSANDRA-5464)
 * Ensure Jackson dependency matches lib (CASSANDRA-5126)
 * Expose droppable tombstone ratio stats over JMX (CASSANDRA-5159)
Merged from 1.1:
 * Simplify CompressedRandomAccessReader to work around JDK FD bug (CASSANDRA-5088)
 * Improve handling a changing target throttle rate mid-compaction (CASSANDRA-5087)
 * Pig: correctly decode row keys in widerow mode (CASSANDRA-5098)
 * nodetool repair command now prints progress (CASSANDRA-4767)
 * fix user defined compaction to run against 1.1 data directory (CASSANDRA-5118)
 * Fix CQL3 BATCH authorization caching (CASSANDRA-5145)
 * fix get_count returns incorrect value with TTL (CASSANDRA-5099)
 * better handling for mid-compaction failure (CASSANDRA-5137)
 * convert default marshallers list to map for better readability (CASSANDRA-5109)
 * fix ConcurrentModificationException in getBootstrapSource (CASSANDRA-5170)
 * fix sstable maxtimestamp for row deletes and pre-1.1.1 sstables (CASSANDRA-5153)
 * Fix thread growth on node removal (CASSANDRA-5175)
 * Make Ec2Region's datacenter name configurable (CASSANDRA-5155)


1.2.0
 * Disallow counters in collections (CASSANDRA-5082)
 * cqlsh: add unit tests (CASSANDRA-3920)
 * fix default bloom_filter_fp_chance for LeveledCompactionStrategy (CASSANDRA-5093)
Merged from 1.1:
 * add validation for get_range_slices with start_key and end_token (CASSANDRA-5089)


1.2.0-rc2
 * fix nodetool ownership display with vnodes (CASSANDRA-5065)
 * cqlsh: add DESCRIBE KEYSPACES command (CASSANDRA-5060)
 * Fix potential infinite loop when reloading CFS (CASSANDRA-5064)
 * Fix SimpleAuthorizer example (CASSANDRA-5072)
 * cqlsh: force CL.ONE for tracing and system.schema* queries (CASSANDRA-5070)
 * Includes cassandra-shuffle in the debian package (CASSANDRA-5058)
Merged from 1.1:
 * fix multithreaded compaction deadlock (CASSANDRA-4492)
 * fix temporarily missing schema after upgrade from pre-1.1.5 (CASSANDRA-5061)
 * Fix ALTER TABLE overriding compression options with defaults
   (CASSANDRA-4996, 5066)
 * fix specifying and altering crc_check_chance (CASSANDRA-5053)
 * fix Murmur3Partitioner ownership% calculation (CASSANDRA-5076)
 * Don't expire columns sooner than they should in 2ndary indexes (CASSANDRA-5079)


1.2-rc1
 * rename rpc_timeout settings to request_timeout (CASSANDRA-5027)
 * add BF with 0.1 FP to LCS by default (CASSANDRA-5029)
 * Fix preparing insert queries (CASSANDRA-5016)
 * Fix preparing queries with counter increment (CASSANDRA-5022)
 * Fix preparing updates with collections (CASSANDRA-5017)
 * Don't generate UUID based on other node address (CASSANDRA-5002)
 * Fix message when trying to alter a clustering key type (CASSANDRA-5012)
 * Update IAuthenticator to match the new IAuthorizer (CASSANDRA-5003)
 * Fix inserting only a key in CQL3 (CASSANDRA-5040)
 * Fix CQL3 token() function when used with strings (CASSANDRA-5050)
Merged from 1.1:
 * reduce log spam from invalid counter shards (CASSANDRA-5026)
 * Improve schema propagation performance (CASSANDRA-5025)
 * Fix for IndexHelper.IndexFor throws OOB Exception (CASSANDRA-5030)
 * cqlsh: make it possible to describe thrift CFs (CASSANDRA-4827)
 * cqlsh: fix timestamp formatting on some platforms (CASSANDRA-5046)


1.2-beta3
 * make consistency level configurable in cqlsh (CASSANDRA-4829)
 * fix cqlsh rendering of blob fields (CASSANDRA-4970)
 * fix cqlsh DESCRIBE command (CASSANDRA-4913)
 * save truncation position in system table (CASSANDRA-4906)
 * Move CompressionMetadata off-heap (CASSANDRA-4937)
 * allow CLI to GET cql3 columnfamily data (CASSANDRA-4924)
 * Fix rare race condition in getExpireTimeForEndpoint (CASSANDRA-4402)
 * acquire references to overlapping sstables during compaction so bloom filter
   doesn't get free'd prematurely (CASSANDRA-4934)
 * Don't share slice query filter in CQL3 SelectStatement (CASSANDRA-4928)
 * Separate tracing from Log4J (CASSANDRA-4861)
 * Exclude gcable tombstones from merkle-tree computation (CASSANDRA-4905)
 * Better printing of AbstractBounds for tracing (CASSANDRA-4931)
 * Optimize mostRecentTombstone check in CC.collectAllData (CASSANDRA-4883)
 * Change stream session ID to UUID to avoid collision from same node (CASSANDRA-4813)
 * Use Stats.db when bulk loading if present (CASSANDRA-4957)
 * Skip repair on system_trace and keyspaces with RF=1 (CASSANDRA-4956)
 * (cql3) Remove arbitrary SELECT limit (CASSANDRA-4918)
 * Correctly handle prepared operation on collections (CASSANDRA-4945)
 * Fix CQL3 LIMIT (CASSANDRA-4877)
 * Fix Stress for CQL3 (CASSANDRA-4979)
 * Remove cassandra specific exceptions from JMX interface (CASSANDRA-4893)
 * (CQL3) Force using ALLOW FILTERING on potentially inefficient queries (CASSANDRA-4915)
 * (cql3) Fix adding column when the table has collections (CASSANDRA-4982)
 * (cql3) Fix allowing collections with compact storage (CASSANDRA-4990)
 * (cql3) Refuse ttl/writetime function on collections (CASSANDRA-4992)
 * Replace IAuthority with new IAuthorizer (CASSANDRA-4874)
 * clqsh: fix KEY pseudocolumn escaping when describing Thrift tables
   in CQL3 mode (CASSANDRA-4955)
 * add basic authentication support for Pig CassandraStorage (CASSANDRA-3042)
 * fix CQL2 ALTER TABLE compaction_strategy_class altering (CASSANDRA-4965)
Merged from 1.1:
 * Fall back to old describe_splits if d_s_ex is not available (CASSANDRA-4803)
 * Improve error reporting when streaming ranges fail (CASSANDRA-5009)
 * Fix cqlsh timestamp formatting of timezone info (CASSANDRA-4746)
 * Fix assertion failure with leveled compaction (CASSANDRA-4799)
 * Check for null end_token in get_range_slice (CASSANDRA-4804)
 * Remove all remnants of removed nodes (CASSANDRA-4840)
 * Add aut-reloading of the log4j file in debian package (CASSANDRA-4855)
 * Fix estimated row cache entry size (CASSANDRA-4860)
 * reset getRangeSlice filter after finishing a row for get_paged_slice
   (CASSANDRA-4919)
 * expunge row cache post-truncate (CASSANDRA-4940)
 * Allow static CF definition with compact storage (CASSANDRA-4910)
 * Fix endless loop/compaction of schema_* CFs due to broken timestamps (CASSANDRA-4880)
 * Fix 'wrong class type' assertion in CounterColumn (CASSANDRA-4976)


1.2-beta2
 * fp rate of 1.0 disables BF entirely; LCS defaults to 1.0 (CASSANDRA-4876)
 * off-heap bloom filters for row keys (CASSANDRA_4865)
 * add extension point for sstable components (CASSANDRA-4049)
 * improve tracing output (CASSANDRA-4852, 4862)
 * make TRACE verb droppable (CASSANDRA-4672)
 * fix BulkLoader recognition of CQL3 columnfamilies (CASSANDRA-4755)
 * Sort commitlog segments for replay by id instead of mtime (CASSANDRA-4793)
 * Make hint delivery asynchronous (CASSANDRA-4761)
 * Pluggable Thrift transport factories for CLI and cqlsh (CASSANDRA-4609, 4610)
 * cassandra-cli: allow Double value type to be inserted to a column (CASSANDRA-4661)
 * Add ability to use custom TServerFactory implementations (CASSANDRA-4608)
 * optimize batchlog flushing to skip successful batches (CASSANDRA-4667)
 * include metadata for system keyspace itself in schema tables (CASSANDRA-4416)
 * add check to PropertyFileSnitch to verify presence of location for
   local node (CASSANDRA-4728)
 * add PBSPredictor consistency modeler (CASSANDRA-4261)
 * remove vestiges of Thrift unframed mode (CASSANDRA-4729)
 * optimize single-row PK lookups (CASSANDRA-4710)
 * adjust blockFor calculation to account for pending ranges due to node
   movement (CASSANDRA-833)
 * Change CQL version to 3.0.0 and stop accepting 3.0.0-beta1 (CASSANDRA-4649)
 * (CQL3) Make prepared statement global instead of per connection
   (CASSANDRA-4449)
 * Fix scrubbing of CQL3 created tables (CASSANDRA-4685)
 * (CQL3) Fix validation when using counter and regular columns in the same
   table (CASSANDRA-4706)
 * Fix bug starting Cassandra with simple authentication (CASSANDRA-4648)
 * Add support for batchlog in CQL3 (CASSANDRA-4545, 4738)
 * Add support for multiple column family outputs in CFOF (CASSANDRA-4208)
 * Support repairing only the local DC nodes (CASSANDRA-4747)
 * Use rpc_address for binary protocol and change default port (CASSANDRA-4751)
 * Fix use of collections in prepared statements (CASSANDRA-4739)
 * Store more information into peers table (CASSANDRA-4351, 4814)
 * Configurable bucket size for size tiered compaction (CASSANDRA-4704)
 * Run leveled compaction in parallel (CASSANDRA-4310)
 * Fix potential NPE during CFS reload (CASSANDRA-4786)
 * Composite indexes may miss results (CASSANDRA-4796)
 * Move consistency level to the protocol level (CASSANDRA-4734, 4824)
 * Fix Subcolumn slice ends not respected (CASSANDRA-4826)
 * Fix Assertion error in cql3 select (CASSANDRA-4783)
 * Fix list prepend logic (CQL3) (CASSANDRA-4835)
 * Add booleans as literals in CQL3 (CASSANDRA-4776)
 * Allow renaming PK columns in CQL3 (CASSANDRA-4822)
 * Fix binary protocol NEW_NODE event (CASSANDRA-4679)
 * Fix potential infinite loop in tombstone compaction (CASSANDRA-4781)
 * Remove system tables accounting from schema (CASSANDRA-4850)
 * (cql3) Force provided columns in clustering key order in
   'CLUSTERING ORDER BY' (CASSANDRA-4881)
 * Fix composite index bug (CASSANDRA-4884)
 * Fix short read protection for CQL3 (CASSANDRA-4882)
 * Add tracing support to the binary protocol (CASSANDRA-4699)
 * (cql3) Don't allow prepared marker inside collections (CASSANDRA-4890)
 * Re-allow order by on non-selected columns (CASSANDRA-4645)
 * Bug when composite index is created in a table having collections (CASSANDRA-4909)
 * log index scan subject in CompositesSearcher (CASSANDRA-4904)
Merged from 1.1:
 * add get[Row|Key]CacheEntries to CacheServiceMBean (CASSANDRA-4859)
 * fix get_paged_slice to wrap to next row correctly (CASSANDRA-4816)
 * fix indexing empty column values (CASSANDRA-4832)
 * allow JdbcDate to compose null Date objects (CASSANDRA-4830)
 * fix possible stackoverflow when compacting 1000s of sstables
   (CASSANDRA-4765)
 * fix wrong leveled compaction progress calculation (CASSANDRA-4807)
 * add a close() method to CRAR to prevent leaking file descriptors (CASSANDRA-4820)
 * fix potential infinite loop in get_count (CASSANDRA-4833)
 * fix compositeType.{get/from}String methods (CASSANDRA-4842)
 * (CQL) fix CREATE COLUMNFAMILY permissions check (CASSANDRA-4864)
 * Fix DynamicCompositeType same type comparison (CASSANDRA-4711)
 * Fix duplicate SSTable reference when stream session failed (CASSANDRA-3306)
 * Allow static CF definition with compact storage (CASSANDRA-4910)
 * Fix endless loop/compaction of schema_* CFs due to broken timestamps (CASSANDRA-4880)
 * Fix 'wrong class type' assertion in CounterColumn (CASSANDRA-4976)


1.2-beta1
 * add atomic_batch_mutate (CASSANDRA-4542, -4635)
 * increase default max_hint_window_in_ms to 3h (CASSANDRA-4632)
 * include message initiation time to replicas so they can more
   accurately drop timed-out requests (CASSANDRA-2858)
 * fix clientutil.jar dependencies (CASSANDRA-4566)
 * optimize WriteResponse (CASSANDRA-4548)
 * new metrics (CASSANDRA-4009)
 * redesign KEYS indexes to avoid read-before-write (CASSANDRA-2897)
 * debug tracing (CASSANDRA-1123)
 * parallelize row cache loading (CASSANDRA-4282)
 * Make compaction, flush JBOD-aware (CASSANDRA-4292)
 * run local range scans on the read stage (CASSANDRA-3687)
 * clean up ioexceptions (CASSANDRA-2116)
 * add disk_failure_policy (CASSANDRA-2118)
 * Introduce new json format with row level deletion (CASSANDRA-4054)
 * remove redundant "name" column from schema_keyspaces (CASSANDRA-4433)
 * improve "nodetool ring" handling of multi-dc clusters (CASSANDRA-3047)
 * update NTS calculateNaturalEndpoints to be O(N log N) (CASSANDRA-3881)
 * split up rpc timeout by operation type (CASSANDRA-2819)
 * rewrite key cache save/load to use only sequential i/o (CASSANDRA-3762)
 * update MS protocol with a version handshake + broadcast address id
   (CASSANDRA-4311)
 * multithreaded hint replay (CASSANDRA-4189)
 * add inter-node message compression (CASSANDRA-3127)
 * remove COPP (CASSANDRA-2479)
 * Track tombstone expiration and compact when tombstone content is
   higher than a configurable threshold, default 20% (CASSANDRA-3442, 4234)
 * update MurmurHash to version 3 (CASSANDRA-2975)
 * (CLI) track elapsed time for `delete' operation (CASSANDRA-4060)
 * (CLI) jline version is bumped to 1.0 to properly  support
   'delete' key function (CASSANDRA-4132)
 * Save IndexSummary into new SSTable 'Summary' component (CASSANDRA-2392, 4289)
 * Add support for range tombstones (CASSANDRA-3708)
 * Improve MessagingService efficiency (CASSANDRA-3617)
 * Avoid ID conflicts from concurrent schema changes (CASSANDRA-3794)
 * Set thrift HSHA server thread limit to unlimited by default (CASSANDRA-4277)
 * Avoids double serialization of CF id in RowMutation messages
   (CASSANDRA-4293)
 * stream compressed sstables directly with java nio (CASSANDRA-4297)
 * Support multiple ranges in SliceQueryFilter (CASSANDRA-3885)
 * Add column metadata to system column families (CASSANDRA-4018)
 * (cql3) Always use composite types by default (CASSANDRA-4329)
 * (cql3) Add support for set, map and list (CASSANDRA-3647)
 * Validate date type correctly (CASSANDRA-4441)
 * (cql3) Allow definitions with only a PK (CASSANDRA-4361)
 * (cql3) Add support for row key composites (CASSANDRA-4179)
 * improve DynamicEndpointSnitch by using reservoir sampling (CASSANDRA-4038)
 * (cql3) Add support for 2ndary indexes (CASSANDRA-3680)
 * (cql3) fix defining more than one PK to be invalid (CASSANDRA-4477)
 * remove schema agreement checking from all external APIs (Thrift, CQL and CQL3) (CASSANDRA-4487)
 * add Murmur3Partitioner and make it default for new installations (CASSANDRA-3772, 4621)
 * (cql3) update pseudo-map syntax to use map syntax (CASSANDRA-4497)
 * Finer grained exceptions hierarchy and provides error code with exceptions (CASSANDRA-3979)
 * Adds events push to binary protocol (CASSANDRA-4480)
 * Rewrite nodetool help (CASSANDRA-2293)
 * Make CQL3 the default for CQL (CASSANDRA-4640)
 * update stress tool to be able to use CQL3 (CASSANDRA-4406)
 * Accept all thrift update on CQL3 cf but don't expose their metadata (CASSANDRA-4377)
 * Replace Throttle with Guava's RateLimiter for HintedHandOff (CASSANDRA-4541)
 * fix counter add/get using CQL2 and CQL3 in stress tool (CASSANDRA-4633)
 * Add sstable count per level to cfstats (CASSANDRA-4537)
 * (cql3) Add ALTER KEYSPACE statement (CASSANDRA-4611)
 * (cql3) Allow defining default consistency levels (CASSANDRA-4448)
 * (cql3) Fix queries using LIMIT missing results (CASSANDRA-4579)
 * fix cross-version gossip messaging (CASSANDRA-4576)
 * added inet data type (CASSANDRA-4627)


1.1.6
 * Wait for writes on synchronous read digest mismatch (CASSANDRA-4792)
 * fix commitlog replay for nanotime-infected sstables (CASSANDRA-4782)
 * preflight check ttl for maximum of 20 years (CASSANDRA-4771)
 * (Pig) fix widerow input with single column rows (CASSANDRA-4789)
 * Fix HH to compact with correct gcBefore, which avoids wiping out
   undelivered hints (CASSANDRA-4772)
 * LCS will merge up to 32 L0 sstables as intended (CASSANDRA-4778)
 * NTS will default unconfigured DC replicas to zero (CASSANDRA-4675)
 * use default consistency level in counter validation if none is
   explicitly provide (CASSANDRA-4700)
 * Improve IAuthority interface by introducing fine-grained
   access permissions and grant/revoke commands (CASSANDRA-4490, 4644)
 * fix assumption error in CLI when updating/describing keyspace
   (CASSANDRA-4322)
 * Adds offline sstablescrub to debian packaging (CASSANDRA-4642)
 * Automatic fixing of overlapping leveled sstables (CASSANDRA-4644)
 * fix error when using ORDER BY with extended selections (CASSANDRA-4689)
 * (CQL3) Fix validation for IN queries for non-PK cols (CASSANDRA-4709)
 * fix re-created keyspace disappering after 1.1.5 upgrade
   (CASSANDRA-4698, 4752)
 * (CLI) display elapsed time in 2 fraction digits (CASSANDRA-3460)
 * add authentication support to sstableloader (CASSANDRA-4712)
 * Fix CQL3 'is reversed' logic (CASSANDRA-4716, 4759)
 * (CQL3) Don't return ReversedType in result set metadata (CASSANDRA-4717)
 * Backport adding AlterKeyspace statement (CASSANDRA-4611)
 * (CQL3) Correcty accept upper-case data types (CASSANDRA-4770)
 * Add binary protocol events for schema changes (CASSANDRA-4684)
Merged from 1.0:
 * Switch from NBHM to CHM in MessagingService's callback map, which
   prevents OOM in long-running instances (CASSANDRA-4708)


1.1.5
 * add SecondaryIndex.reload API (CASSANDRA-4581)
 * use millis + atomicint for commitlog segment creation instead of
   nanotime, which has issues under some hypervisors (CASSANDRA-4601)
 * fix FD leak in slice queries (CASSANDRA-4571)
 * avoid recursion in leveled compaction (CASSANDRA-4587)
 * increase stack size under Java7 to 180K
 * Log(info) schema changes (CASSANDRA-4547)
 * Change nodetool setcachecapcity to manipulate global caches (CASSANDRA-4563)
 * (cql3) fix setting compaction strategy (CASSANDRA-4597)
 * fix broken system.schema_* timestamps on system startup (CASSANDRA-4561)
 * fix wrong skip of cache saving (CASSANDRA-4533)
 * Avoid NPE when lost+found is in data dir (CASSANDRA-4572)
 * Respect five-minute flush moratorium after initial CL replay (CASSANDRA-4474)
 * Adds ntp as recommended in debian packaging (CASSANDRA-4606)
 * Configurable transport in CF Record{Reader|Writer} (CASSANDRA-4558)
 * (cql3) fix potential NPE with both equal and unequal restriction (CASSANDRA-4532)
 * (cql3) improves ORDER BY validation (CASSANDRA-4624)
 * Fix potential deadlock during counter writes (CASSANDRA-4578)
 * Fix cql error with ORDER BY when using IN (CASSANDRA-4612)
Merged from 1.0:
 * increase Xss to 160k to accomodate latest 1.6 JVMs (CASSANDRA-4602)
 * fix toString of hint destination tokens (CASSANDRA-4568)
 * Fix multiple values for CurrentLocal NodeID (CASSANDRA-4626)


1.1.4
 * fix offline scrub to catch >= out of order rows (CASSANDRA-4411)
 * fix cassandra-env.sh on RHEL and other non-dash-based systems
   (CASSANDRA-4494)
Merged from 1.0:
 * (Hadoop) fix setting key length for old-style mapred api (CASSANDRA-4534)
 * (Hadoop) fix iterating through a resultset consisting entirely
   of tombstoned rows (CASSANDRA-4466)


1.1.3
 * (cqlsh) add COPY TO (CASSANDRA-4434)
 * munmap commitlog segments before rename (CASSANDRA-4337)
 * (JMX) rename getRangeKeySample to sampleKeyRange to avoid returning
   multi-MB results as an attribute (CASSANDRA-4452)
 * flush based on data size, not throughput; overwritten columns no
   longer artificially inflate liveRatio (CASSANDRA-4399)
 * update default commitlog segment size to 32MB and total commitlog
   size to 32/1024 MB for 32/64 bit JVMs, respectively (CASSANDRA-4422)
 * avoid using global partitioner to estimate ranges in index sstables
   (CASSANDRA-4403)
 * restore pre-CASSANDRA-3862 approach to removing expired tombstones
   from row cache during compaction (CASSANDRA-4364)
 * (stress) support for CQL prepared statements (CASSANDRA-3633)
 * Correctly catch exception when Snappy cannot be loaded (CASSANDRA-4400)
 * (cql3) Support ORDER BY when IN condition is given in WHERE clause (CASSANDRA-4327)
 * (cql3) delete "component_index" column on DROP TABLE call (CASSANDRA-4420)
 * change nanoTime() to currentTimeInMillis() in schema related code (CASSANDRA-4432)
 * add a token generation tool (CASSANDRA-3709)
 * Fix LCS bug with sstable containing only 1 row (CASSANDRA-4411)
 * fix "Can't Modify Index Name" problem on CF update (CASSANDRA-4439)
 * Fix assertion error in getOverlappingSSTables during repair (CASSANDRA-4456)
 * fix nodetool's setcompactionthreshold command (CASSANDRA-4455)
 * Ensure compacted files are never used, to avoid counter overcount (CASSANDRA-4436)
Merged from 1.0:
 * Push the validation of secondary index values to the SecondaryIndexManager (CASSANDRA-4240)
 * allow dropping columns shadowed by not-yet-expired supercolumn or row
   tombstones in PrecompactedRow (CASSANDRA-4396)


1.1.2
 * Fix cleanup not deleting index entries (CASSANDRA-4379)
 * Use correct partitioner when saving + loading caches (CASSANDRA-4331)
 * Check schema before trying to export sstable (CASSANDRA-2760)
 * Raise a meaningful exception instead of NPE when PFS encounters
   an unconfigured node + no default (CASSANDRA-4349)
 * fix bug in sstable blacklisting with LCS (CASSANDRA-4343)
 * LCS no longer promotes tiny sstables out of L0 (CASSANDRA-4341)
 * skip tombstones during hint replay (CASSANDRA-4320)
 * fix NPE in compactionstats (CASSANDRA-4318)
 * enforce 1m min keycache for auto (CASSANDRA-4306)
 * Have DeletedColumn.isMFD always return true (CASSANDRA-4307)
 * (cql3) exeption message for ORDER BY constraints said primary filter can be
    an IN clause, which is misleading (CASSANDRA-4319)
 * (cql3) Reject (not yet supported) creation of 2ndardy indexes on tables with
   composite primary keys (CASSANDRA-4328)
 * Set JVM stack size to 160k for java 7 (CASSANDRA-4275)
 * cqlsh: add COPY command to load data from CSV flat files (CASSANDRA-4012)
 * CFMetaData.fromThrift to throw ConfigurationException upon error (CASSANDRA-4353)
 * Use CF comparator to sort indexed columns in SecondaryIndexManager
   (CASSANDRA-4365)
 * add strategy_options to the KSMetaData.toString() output (CASSANDRA-4248)
 * (cql3) fix range queries containing unqueried results (CASSANDRA-4372)
 * (cql3) allow updating column_alias types (CASSANDRA-4041)
 * (cql3) Fix deletion bug (CASSANDRA-4193)
 * Fix computation of overlapping sstable for leveled compaction (CASSANDRA-4321)
 * Improve scrub and allow to run it offline (CASSANDRA-4321)
 * Fix assertionError in StorageService.bulkLoad (CASSANDRA-4368)
 * (cqlsh) add option to authenticate to a keyspace at startup (CASSANDRA-4108)
 * (cqlsh) fix ASSUME functionality (CASSANDRA-4352)
 * Fix ColumnFamilyRecordReader to not return progress > 100% (CASSANDRA-3942)
Merged from 1.0:
 * Set gc_grace on index CF to 0 (CASSANDRA-4314)


1.1.1
 * add populate_io_cache_on_flush option (CASSANDRA-2635)
 * allow larger cache capacities than 2GB (CASSANDRA-4150)
 * add getsstables command to nodetool (CASSANDRA-4199)
 * apply parent CF compaction settings to secondary index CFs (CASSANDRA-4280)
 * preserve commitlog size cap when recycling segments at startup
   (CASSANDRA-4201)
 * (Hadoop) fix split generation regression (CASSANDRA-4259)
 * ignore min/max compactions settings in LCS, while preserving
   behavior that min=max=0 disables autocompaction (CASSANDRA-4233)
 * log number of rows read from saved cache (CASSANDRA-4249)
 * calculate exact size required for cleanup operations (CASSANDRA-1404)
 * avoid blocking additional writes during flush when the commitlog
   gets behind temporarily (CASSANDRA-1991)
 * enable caching on index CFs based on data CF cache setting (CASSANDRA-4197)
 * warn on invalid replication strategy creation options (CASSANDRA-4046)
 * remove [Freeable]Memory finalizers (CASSANDRA-4222)
 * include tombstone size in ColumnFamily.size, which can prevent OOM
   during sudden mass delete operations by yielding a nonzero liveRatio
   (CASSANDRA-3741)
 * Open 1 sstableScanner per level for leveled compaction (CASSANDRA-4142)
 * Optimize reads when row deletion timestamps allow us to restrict
   the set of sstables we check (CASSANDRA-4116)
 * add support for commitlog archiving and point-in-time recovery
   (CASSANDRA-3690)
 * avoid generating redundant compaction tasks during streaming
   (CASSANDRA-4174)
 * add -cf option to nodetool snapshot, and takeColumnFamilySnapshot to
   StorageService mbean (CASSANDRA-556)
 * optimize cleanup to drop entire sstables where possible (CASSANDRA-4079)
 * optimize truncate when autosnapshot is disabled (CASSANDRA-4153)
 * update caches to use byte[] keys to reduce memory overhead (CASSANDRA-3966)
 * add column limit to cli (CASSANDRA-3012, 4098)
 * clean up and optimize DataOutputBuffer, used by CQL compression and
   CompositeType (CASSANDRA-4072)
 * optimize commitlog checksumming (CASSANDRA-3610)
 * identify and blacklist corrupted SSTables from future compactions
   (CASSANDRA-2261)
 * Move CfDef and KsDef validation out of thrift (CASSANDRA-4037)
 * Expose API to repair a user provided range (CASSANDRA-3912)
 * Add way to force the cassandra-cli to refresh its schema (CASSANDRA-4052)
 * Avoid having replicate on write tasks stacking up at CL.ONE (CASSANDRA-2889)
 * (cql3) Backwards compatibility for composite comparators in non-cql3-aware
   clients (CASSANDRA-4093)
 * (cql3) Fix order by for reversed queries (CASSANDRA-4160)
 * (cql3) Add ReversedType support (CASSANDRA-4004)
 * (cql3) Add timeuuid type (CASSANDRA-4194)
 * (cql3) Minor fixes (CASSANDRA-4185)
 * (cql3) Fix prepared statement in BATCH (CASSANDRA-4202)
 * (cql3) Reduce the list of reserved keywords (CASSANDRA-4186)
 * (cql3) Move max/min compaction thresholds to compaction strategy options
   (CASSANDRA-4187)
 * Fix exception during move when localhost is the only source (CASSANDRA-4200)
 * (cql3) Allow paging through non-ordered partitioner results (CASSANDRA-3771)
 * (cql3) Fix drop index (CASSANDRA-4192)
 * (cql3) Don't return range ghosts anymore (CASSANDRA-3982)
 * fix re-creating Keyspaces/ColumnFamilies with the same name as dropped
   ones (CASSANDRA-4219)
 * fix SecondaryIndex LeveledManifest save upon snapshot (CASSANDRA-4230)
 * fix missing arrayOffset in FBUtilities.hash (CASSANDRA-4250)
 * (cql3) Add name of parameters in CqlResultSet (CASSANDRA-4242)
 * (cql3) Correctly validate order by queries (CASSANDRA-4246)
 * rename stress to cassandra-stress for saner packaging (CASSANDRA-4256)
 * Fix exception on colum metadata with non-string comparator (CASSANDRA-4269)
 * Check for unknown/invalid compression options (CASSANDRA-4266)
 * (cql3) Adds simple access to column timestamp and ttl (CASSANDRA-4217)
 * (cql3) Fix range queries with secondary indexes (CASSANDRA-4257)
 * Better error messages from improper input in cli (CASSANDRA-3865)
 * Try to stop all compaction upon Keyspace or ColumnFamily drop (CASSANDRA-4221)
 * (cql3) Allow keyspace properties to contain hyphens (CASSANDRA-4278)
 * (cql3) Correctly validate keyspace access in create table (CASSANDRA-4296)
 * Avoid deadlock in migration stage (CASSANDRA-3882)
 * Take supercolumn names and deletion info into account in memtable throughput
   (CASSANDRA-4264)
 * Add back backward compatibility for old style replication factor (CASSANDRA-4294)
 * Preserve compatibility with pre-1.1 index queries (CASSANDRA-4262)
Merged from 1.0:
 * Fix super columns bug where cache is not updated (CASSANDRA-4190)
 * fix maxTimestamp to include row tombstones (CASSANDRA-4116)
 * (CLI) properly handle quotes in create/update keyspace commands (CASSANDRA-4129)
 * Avoids possible deadlock during bootstrap (CASSANDRA-4159)
 * fix stress tool that hangs forever on timeout or error (CASSANDRA-4128)
 * stress tool to return appropriate exit code on failure (CASSANDRA-4188)
 * fix compaction NPE when out of disk space and assertions disabled
   (CASSANDRA-3985)
 * synchronize LCS getEstimatedTasks to avoid CME (CASSANDRA-4255)
 * ensure unique streaming session id's (CASSANDRA-4223)
 * kick off background compaction when min/max thresholds change
   (CASSANDRA-4279)
 * improve ability of STCS.getBuckets to deal with 100s of 1000s of
   sstables, such as when convertinb back from LCS (CASSANDRA-4287)
 * Oversize integer in CQL throws NumberFormatException (CASSANDRA-4291)
 * fix 1.0.x node join to mixed version cluster, other nodes >= 1.1 (CASSANDRA-4195)
 * Fix LCS splitting sstable base on uncompressed size (CASSANDRA-4419)
 * Push the validation of secondary index values to the SecondaryIndexManager (CASSANDRA-4240)
 * Don't purge columns during upgradesstables (CASSANDRA-4462)
 * Make cqlsh work with piping (CASSANDRA-4113)
 * Validate arguments for nodetool decommission (CASSANDRA-4061)
 * Report thrift status in nodetool info (CASSANDRA-4010)


1.1.0-final
 * average a reduced liveRatio estimate with the previous one (CASSANDRA-4065)
 * Allow KS and CF names up to 48 characters (CASSANDRA-4157)
 * fix stress build (CASSANDRA-4140)
 * add time remaining estimate to nodetool compactionstats (CASSANDRA-4167)
 * (cql) fix NPE in cql3 ALTER TABLE (CASSANDRA-4163)
 * (cql) Add support for CL.TWO and CL.THREE in CQL (CASSANDRA-4156)
 * (cql) Fix type in CQL3 ALTER TABLE preventing update (CASSANDRA-4170)
 * (cql) Throw invalid exception from CQL3 on obsolete options (CASSANDRA-4171)
 * (cqlsh) fix recognizing uppercase SELECT keyword (CASSANDRA-4161)
 * Pig: wide row support (CASSANDRA-3909)
Merged from 1.0:
 * avoid streaming empty files with bulk loader if sstablewriter errors out
   (CASSANDRA-3946)


1.1-rc1
 * Include stress tool in binary builds (CASSANDRA-4103)
 * (Hadoop) fix wide row iteration when last row read was deleted
   (CASSANDRA-4154)
 * fix read_repair_chance to really default to 0.1 in the cli (CASSANDRA-4114)
 * Adds caching and bloomFilterFpChange to CQL options (CASSANDRA-4042)
 * Adds posibility to autoconfigure size of the KeyCache (CASSANDRA-4087)
 * fix KEYS index from skipping results (CASSANDRA-3996)
 * Remove sliced_buffer_size_in_kb dead option (CASSANDRA-4076)
 * make loadNewSStable preserve sstable version (CASSANDRA-4077)
 * Respect 1.0 cache settings as much as possible when upgrading
   (CASSANDRA-4088)
 * relax path length requirement for sstable files when upgrading on
   non-Windows platforms (CASSANDRA-4110)
 * fix terminination of the stress.java when errors were encountered
   (CASSANDRA-4128)
 * Move CfDef and KsDef validation out of thrift (CASSANDRA-4037)
 * Fix get_paged_slice (CASSANDRA-4136)
 * CQL3: Support slice with exclusive start and stop (CASSANDRA-3785)
Merged from 1.0:
 * support PropertyFileSnitch in bulk loader (CASSANDRA-4145)
 * add auto_snapshot option allowing disabling snapshot before drop/truncate
   (CASSANDRA-3710)
 * allow short snitch names (CASSANDRA-4130)


1.1-beta2
 * rename loaded sstables to avoid conflicts with local snapshots
   (CASSANDRA-3967)
 * start hint replay as soon as FD notifies that the target is back up
   (CASSANDRA-3958)
 * avoid unproductive deserializing of cached rows during compaction
   (CASSANDRA-3921)
 * fix concurrency issues with CQL keyspace creation (CASSANDRA-3903)
 * Show Effective Owership via Nodetool ring <keyspace> (CASSANDRA-3412)
 * Update ORDER BY syntax for CQL3 (CASSANDRA-3925)
 * Fix BulkRecordWriter to not throw NPE if reducer gets no map data from Hadoop (CASSANDRA-3944)
 * Fix bug with counters in super columns (CASSANDRA-3821)
 * Remove deprecated merge_shard_chance (CASSANDRA-3940)
 * add a convenient way to reset a node's schema (CASSANDRA-2963)
 * fix for intermittent SchemaDisagreementException (CASSANDRA-3884)
 * CLI `list <CF>` to limit number of columns and their order (CASSANDRA-3012)
 * ignore deprecated KsDef/CfDef/ColumnDef fields in native schema (CASSANDRA-3963)
 * CLI to report when unsupported column_metadata pair was given (CASSANDRA-3959)
 * reincarnate removed and deprecated KsDef/CfDef attributes (CASSANDRA-3953)
 * Fix race between writes and read for cache (CASSANDRA-3862)
 * perform static initialization of StorageProxy on start-up (CASSANDRA-3797)
 * support trickling fsync() on writes (CASSANDRA-3950)
 * expose counters for unavailable/timeout exceptions given to thrift clients (CASSANDRA-3671)
 * avoid quadratic startup time in LeveledManifest (CASSANDRA-3952)
 * Add type information to new schema_ columnfamilies and remove thrift
   serialization for schema (CASSANDRA-3792)
 * add missing column validator options to the CLI help (CASSANDRA-3926)
 * skip reading saved key cache if CF's caching strategy is NONE or ROWS_ONLY (CASSANDRA-3954)
 * Unify migration code (CASSANDRA-4017)
Merged from 1.0:
 * cqlsh: guess correct version of Python for Arch Linux (CASSANDRA-4090)
 * (CLI) properly handle quotes in create/update keyspace commands (CASSANDRA-4129)
 * Avoids possible deadlock during bootstrap (CASSANDRA-4159)
 * fix stress tool that hangs forever on timeout or error (CASSANDRA-4128)
 * Fix super columns bug where cache is not updated (CASSANDRA-4190)
 * stress tool to return appropriate exit code on failure (CASSANDRA-4188)


1.0.9
 * improve index sampling performance (CASSANDRA-4023)
 * always compact away deleted hints immediately after handoff (CASSANDRA-3955)
 * delete hints from dropped ColumnFamilies on handoff instead of
   erroring out (CASSANDRA-3975)
 * add CompositeType ref to the CLI doc for create/update column family (CASSANDRA-3980)
 * Pig: support Counter ColumnFamilies (CASSANDRA-3973)
 * Pig: Composite column support (CASSANDRA-3684)
 * Avoid NPE during repair when a keyspace has no CFs (CASSANDRA-3988)
 * Fix division-by-zero error on get_slice (CASSANDRA-4000)
 * don't change manifest level for cleanup, scrub, and upgradesstables
   operations under LeveledCompactionStrategy (CASSANDRA-3989, 4112)
 * fix race leading to super columns assertion failure (CASSANDRA-3957)
 * fix NPE on invalid CQL delete command (CASSANDRA-3755)
 * allow custom types in CLI's assume command (CASSANDRA-4081)
 * fix totalBytes count for parallel compactions (CASSANDRA-3758)
 * fix intermittent NPE in get_slice (CASSANDRA-4095)
 * remove unnecessary asserts in native code interfaces (CASSANDRA-4096)
 * Validate blank keys in CQL to avoid assertion errors (CASSANDRA-3612)
 * cqlsh: fix bad decoding of some column names (CASSANDRA-4003)
 * cqlsh: fix incorrect padding with unicode chars (CASSANDRA-4033)
 * Fix EC2 snitch incorrectly reporting region (CASSANDRA-4026)
 * Shut down thrift during decommission (CASSANDRA-4086)
 * Expose nodetool cfhistograms for 2ndary indexes (CASSANDRA-4063)
Merged from 0.8:
 * Fix ConcurrentModificationException in gossiper (CASSANDRA-4019)


1.1-beta1
 * (cqlsh)
   + add SOURCE and CAPTURE commands, and --file option (CASSANDRA-3479)
   + add ALTER COLUMNFAMILY WITH (CASSANDRA-3523)
   + bundle Python dependencies with Cassandra (CASSANDRA-3507)
   + added to Debian package (CASSANDRA-3458)
   + display byte data instead of erroring out on decode failure
     (CASSANDRA-3874)
 * add nodetool rebuild_index (CASSANDRA-3583)
 * add nodetool rangekeysample (CASSANDRA-2917)
 * Fix streaming too much data during move operations (CASSANDRA-3639)
 * Nodetool and CLI connect to localhost by default (CASSANDRA-3568)
 * Reduce memory used by primary index sample (CASSANDRA-3743)
 * (Hadoop) separate input/output configurations (CASSANDRA-3197, 3765)
 * avoid returning internal Cassandra classes over JMX (CASSANDRA-2805)
 * add row-level isolation via SnapTree (CASSANDRA-2893)
 * Optimize key count estimation when opening sstable on startup
   (CASSANDRA-2988)
 * multi-dc replication optimization supporting CL > ONE (CASSANDRA-3577)
 * add command to stop compactions (CASSANDRA-1740, 3566, 3582)
 * multithreaded streaming (CASSANDRA-3494)
 * removed in-tree redhat spec (CASSANDRA-3567)
 * "defragment" rows for name-based queries under STCS, again (CASSANDRA-2503)
 * Recycle commitlog segments for improved performance
   (CASSANDRA-3411, 3543, 3557, 3615)
 * update size-tiered compaction to prioritize small tiers (CASSANDRA-2407)
 * add message expiration logic to OutboundTcpConnection (CASSANDRA-3005)
 * off-heap cache to use sun.misc.Unsafe instead of JNA (CASSANDRA-3271)
 * EACH_QUORUM is only supported for writes (CASSANDRA-3272)
 * replace compactionlock use in schema migration by checking CFS.isValid
   (CASSANDRA-3116)
 * recognize that "SELECT first ... *" isn't really "SELECT *" (CASSANDRA-3445)
 * Use faster bytes comparison (CASSANDRA-3434)
 * Bulk loader is no longer a fat client, (HADOOP) bulk load output format
   (CASSANDRA-3045)
 * (Hadoop) add support for KeyRange.filter
 * remove assumption that keys and token are in bijection
   (CASSANDRA-1034, 3574, 3604)
 * always remove endpoints from delevery queue in HH (CASSANDRA-3546)
 * fix race between cf flush and its 2ndary indexes flush (CASSANDRA-3547)
 * fix potential race in AES when a repair fails (CASSANDRA-3548)
 * Remove columns shadowed by a deleted container even when we cannot purge
   (CASSANDRA-3538)
 * Improve memtable slice iteration performance (CASSANDRA-3545)
 * more efficient allocation of small bloom filters (CASSANDRA-3618)
 * Use separate writer thread in SSTableSimpleUnsortedWriter (CASSANDRA-3619)
 * fsync the directory after new sstable or commitlog segment are created (CASSANDRA-3250)
 * fix minor issues reported by FindBugs (CASSANDRA-3658)
 * global key/row caches (CASSANDRA-3143, 3849)
 * optimize memtable iteration during range scan (CASSANDRA-3638)
 * introduce 'crc_check_chance' in CompressionParameters to support
   a checksum percentage checking chance similarly to read-repair (CASSANDRA-3611)
 * a way to deactivate global key/row cache on per-CF basis (CASSANDRA-3667)
 * fix LeveledCompactionStrategy broken because of generation pre-allocation
   in LeveledManifest (CASSANDRA-3691)
 * finer-grained control over data directories (CASSANDRA-2749)
 * Fix ClassCastException during hinted handoff (CASSANDRA-3694)
 * Upgrade Thrift to 0.7 (CASSANDRA-3213)
 * Make stress.java insert operation to use microseconds (CASSANDRA-3725)
 * Allows (internally) doing a range query with a limit of columns instead of
   rows (CASSANDRA-3742)
 * Allow rangeSlice queries to be start/end inclusive/exclusive (CASSANDRA-3749)
 * Fix BulkLoader to support new SSTable layout and add stream
   throttling to prevent an NPE when there is no yaml config (CASSANDRA-3752)
 * Allow concurrent schema migrations (CASSANDRA-1391, 3832)
 * Add SnapshotCommand to trigger snapshot on remote node (CASSANDRA-3721)
 * Make CFMetaData conversions to/from thrift/native schema inverses
   (CASSANDRA_3559)
 * Add initial code for CQL 3.0-beta (CASSANDRA-2474, 3781, 3753)
 * Add wide row support for ColumnFamilyInputFormat (CASSANDRA-3264)
 * Allow extending CompositeType comparator (CASSANDRA-3657)
 * Avoids over-paging during get_count (CASSANDRA-3798)
 * Add new command to rebuild a node without (repair) merkle tree calculations
   (CASSANDRA-3483, 3922)
 * respect not only row cache capacity but caching mode when
   trying to read data (CASSANDRA-3812)
 * fix system tests (CASSANDRA-3827)
 * CQL support for altering row key type in ALTER TABLE (CASSANDRA-3781)
 * turn compression on by default (CASSANDRA-3871)
 * make hexToBytes refuse invalid input (CASSANDRA-2851)
 * Make secondary indexes CF inherit compression and compaction from their
   parent CF (CASSANDRA-3877)
 * Finish cleanup up tombstone purge code (CASSANDRA-3872)
 * Avoid NPE on aboarted stream-out sessions (CASSANDRA-3904)
 * BulkRecordWriter throws NPE for counter columns (CASSANDRA-3906)
 * Support compression using BulkWriter (CASSANDRA-3907)


1.0.8
 * fix race between cleanup and flush on secondary index CFSes (CASSANDRA-3712)
 * avoid including non-queried nodes in rangeslice read repair
   (CASSANDRA-3843)
 * Only snapshot CF being compacted for snapshot_before_compaction
   (CASSANDRA-3803)
 * Log active compactions in StatusLogger (CASSANDRA-3703)
 * Compute more accurate compaction score per level (CASSANDRA-3790)
 * Return InvalidRequest when using a keyspace that doesn't exist
   (CASSANDRA-3764)
 * disallow user modification of System keyspace (CASSANDRA-3738)
 * allow using sstable2json on secondary index data (CASSANDRA-3738)
 * (cqlsh) add DESCRIBE COLUMNFAMILIES (CASSANDRA-3586)
 * (cqlsh) format blobs correctly and use colors to improve output
   readability (CASSANDRA-3726)
 * synchronize BiMap of bootstrapping tokens (CASSANDRA-3417)
 * show index options in CLI (CASSANDRA-3809)
 * add optional socket timeout for streaming (CASSANDRA-3838)
 * fix truncate not to leave behind non-CFS backed secondary indexes
   (CASSANDRA-3844)
 * make CLI `show schema` to use output stream directly instead
   of StringBuilder (CASSANDRA-3842)
 * remove the wait on hint future during write (CASSANDRA-3870)
 * (cqlsh) ignore missing CfDef opts (CASSANDRA-3933)
 * (cqlsh) look for cqlshlib relative to realpath (CASSANDRA-3767)
 * Fix short read protection (CASSANDRA-3934)
 * Make sure infered and actual schema match (CASSANDRA-3371)
 * Fix NPE during HH delivery (CASSANDRA-3677)
 * Don't put boostrapping node in 'hibernate' status (CASSANDRA-3737)
 * Fix double quotes in windows bat files (CASSANDRA-3744)
 * Fix bad validator lookup (CASSANDRA-3789)
 * Fix soft reset in EC2MultiRegionSnitch (CASSANDRA-3835)
 * Don't leave zombie connections with THSHA thrift server (CASSANDRA-3867)
 * (cqlsh) fix deserialization of data (CASSANDRA-3874)
 * Fix removetoken force causing an inconsistent state (CASSANDRA-3876)
 * Fix ahndling of some types with Pig (CASSANDRA-3886)
 * Don't allow to drop the system keyspace (CASSANDRA-3759)
 * Make Pig deletes disabled by default and configurable (CASSANDRA-3628)
Merged from 0.8:
 * (Pig) fix CassandraStorage to use correct comparator in Super ColumnFamily
   case (CASSANDRA-3251)
 * fix thread safety issues in commitlog replay, primarily affecting
   systems with many (100s) of CF definitions (CASSANDRA-3751)
 * Fix relevant tombstone ignored with super columns (CASSANDRA-3875)


1.0.7
 * fix regression in HH page size calculation (CASSANDRA-3624)
 * retry failed stream on IOException (CASSANDRA-3686)
 * allow configuring bloom_filter_fp_chance (CASSANDRA-3497)
 * attempt hint delivery every ten minutes, or when failure detector
   notifies us that a node is back up, whichever comes first.  hint
   handoff throttle delay default changed to 1ms, from 50 (CASSANDRA-3554)
 * add nodetool setstreamthroughput (CASSANDRA-3571)
 * fix assertion when dropping a columnfamily with no sstables (CASSANDRA-3614)
 * more efficient allocation of small bloom filters (CASSANDRA-3618)
 * CLibrary.createHardLinkWithExec() to check for errors (CASSANDRA-3101)
 * Avoid creating empty and non cleaned writer during compaction (CASSANDRA-3616)
 * stop thrift service in shutdown hook so we can quiesce MessagingService
   (CASSANDRA-3335)
 * (CQL) compaction_strategy_options and compression_parameters for
   CREATE COLUMNFAMILY statement (CASSANDRA-3374)
 * Reset min/max compaction threshold when creating size tiered compaction
   strategy (CASSANDRA-3666)
 * Don't ignore IOException during compaction (CASSANDRA-3655)
 * Fix assertion error for CF with gc_grace=0 (CASSANDRA-3579)
 * Shutdown ParallelCompaction reducer executor after use (CASSANDRA-3711)
 * Avoid < 0 value for pending tasks in leveled compaction (CASSANDRA-3693)
 * (Hadoop) Support TimeUUID in Pig CassandraStorage (CASSANDRA-3327)
 * Check schema is ready before continuing boostrapping (CASSANDRA-3629)
 * Catch overflows during parsing of chunk_length_kb (CASSANDRA-3644)
 * Improve stream protocol mismatch errors (CASSANDRA-3652)
 * Avoid multiple thread doing HH to the same target (CASSANDRA-3681)
 * Add JMX property for rp_timeout_in_ms (CASSANDRA-2940)
 * Allow DynamicCompositeType to compare component of different types
   (CASSANDRA-3625)
 * Flush non-cfs backed secondary indexes (CASSANDRA-3659)
 * Secondary Indexes should report memory consumption (CASSANDRA-3155)
 * fix for SelectStatement start/end key are not set correctly
   when a key alias is involved (CASSANDRA-3700)
 * fix CLI `show schema` command insert of an extra comma in
   column_metadata (CASSANDRA-3714)
Merged from 0.8:
 * avoid logging (harmless) exception when GC takes < 1ms (CASSANDRA-3656)
 * prevent new nodes from thinking down nodes are up forever (CASSANDRA-3626)
 * use correct list of replicas for LOCAL_QUORUM reads when read repair
   is disabled (CASSANDRA-3696)
 * block on flush before compacting hints (may prevent OOM) (CASSANDRA-3733)


1.0.6
 * (CQL) fix cqlsh support for replicate_on_write (CASSANDRA-3596)
 * fix adding to leveled manifest after streaming (CASSANDRA-3536)
 * filter out unavailable cipher suites when using encryption (CASSANDRA-3178)
 * (HADOOP) add old-style api support for CFIF and CFRR (CASSANDRA-2799)
 * Support TimeUUIDType column names in Stress.java tool (CASSANDRA-3541)
 * (CQL) INSERT/UPDATE/DELETE/TRUNCATE commands should allow CF names to
   be qualified by keyspace (CASSANDRA-3419)
 * always remove endpoints from delevery queue in HH (CASSANDRA-3546)
 * fix race between cf flush and its 2ndary indexes flush (CASSANDRA-3547)
 * fix potential race in AES when a repair fails (CASSANDRA-3548)
 * fix default value validation usage in CLI SET command (CASSANDRA-3553)
 * Optimize componentsFor method for compaction and startup time
   (CASSANDRA-3532)
 * (CQL) Proper ColumnFamily metadata validation on CREATE COLUMNFAMILY
   (CASSANDRA-3565)
 * fix compression "chunk_length_kb" option to set correct kb value for
   thrift/avro (CASSANDRA-3558)
 * fix missing response during range slice repair (CASSANDRA-3551)
 * 'describe ring' moved from CLI to nodetool and available through JMX (CASSANDRA-3220)
 * add back partitioner to sstable metadata (CASSANDRA-3540)
 * fix NPE in get_count for counters (CASSANDRA-3601)
Merged from 0.8:
 * remove invalid assertion that table was opened before dropping it
   (CASSANDRA-3580)
 * range and index scans now only send requests to enough replicas to
   satisfy requested CL + RR (CASSANDRA-3598)
 * use cannonical host for local node in nodetool info (CASSANDRA-3556)
 * remove nonlocal DC write optimization since it only worked with
   CL.ONE or CL.LOCAL_QUORUM (CASSANDRA-3577, 3585)
 * detect misuses of CounterColumnType (CASSANDRA-3422)
 * turn off string interning in json2sstable, take 2 (CASSANDRA-2189)
 * validate compression parameters on add/update of the ColumnFamily
   (CASSANDRA-3573)
 * Check for 0.0.0.0 is incorrect in CFIF (CASSANDRA-3584)
 * Increase vm.max_map_count in debian packaging (CASSANDRA-3563)
 * gossiper will never add itself to saved endpoints (CASSANDRA-3485)


1.0.5
 * revert CASSANDRA-3407 (see CASSANDRA-3540)
 * fix assertion error while forwarding writes to local nodes (CASSANDRA-3539)


1.0.4
 * fix self-hinting of timed out read repair updates and make hinted handoff
   less prone to OOMing a coordinator (CASSANDRA-3440)
 * expose bloom filter sizes via JMX (CASSANDRA-3495)
 * enforce RP tokens 0..2**127 (CASSANDRA-3501)
 * canonicalize paths exposed through JMX (CASSANDRA-3504)
 * fix "liveSize" stat when sstables are removed (CASSANDRA-3496)
 * add bloom filter FP rates to nodetool cfstats (CASSANDRA-3347)
 * record partitioner in sstable metadata component (CASSANDRA-3407)
 * add new upgradesstables nodetool command (CASSANDRA-3406)
 * skip --debug requirement to see common exceptions in CLI (CASSANDRA-3508)
 * fix incorrect query results due to invalid max timestamp (CASSANDRA-3510)
 * make sstableloader recognize compressed sstables (CASSANDRA-3521)
 * avoids race in OutboundTcpConnection in multi-DC setups (CASSANDRA-3530)
 * use SETLOCAL in cassandra.bat (CASSANDRA-3506)
 * fix ConcurrentModificationException in Table.all() (CASSANDRA-3529)
Merged from 0.8:
 * fix concurrence issue in the FailureDetector (CASSANDRA-3519)
 * fix array out of bounds error in counter shard removal (CASSANDRA-3514)
 * avoid dropping tombstones when they might still be needed to shadow
   data in a different sstable (CASSANDRA-2786)


1.0.3
 * revert name-based query defragmentation aka CASSANDRA-2503 (CASSANDRA-3491)
 * fix invalidate-related test failures (CASSANDRA-3437)
 * add next-gen cqlsh to bin/ (CASSANDRA-3188, 3131, 3493)
 * (CQL) fix handling of rows with no columns (CASSANDRA-3424, 3473)
 * fix querying supercolumns by name returning only a subset of
   subcolumns or old subcolumn versions (CASSANDRA-3446)
 * automatically compute sha1 sum for uncompressed data files (CASSANDRA-3456)
 * fix reading metadata/statistics component for version < h (CASSANDRA-3474)
 * add sstable forward-compatibility (CASSANDRA-3478)
 * report compression ratio in CFSMBean (CASSANDRA-3393)
 * fix incorrect size exception during streaming of counters (CASSANDRA-3481)
 * (CQL) fix for counter decrement syntax (CASSANDRA-3418)
 * Fix race introduced by CASSANDRA-2503 (CASSANDRA-3482)
 * Fix incomplete deletion of delivered hints (CASSANDRA-3466)
 * Avoid rescheduling compactions when no compaction was executed
   (CASSANDRA-3484)
 * fix handling of the chunk_length_kb compression options (CASSANDRA-3492)
Merged from 0.8:
 * fix updating CF row_cache_provider (CASSANDRA-3414)
 * CFMetaData.convertToThrift method to set RowCacheProvider (CASSANDRA-3405)
 * acquire compactionlock during truncate (CASSANDRA-3399)
 * fix displaying cfdef entries for super columnfamilies (CASSANDRA-3415)
 * Make counter shard merging thread safe (CASSANDRA-3178)
 * Revert CASSANDRA-2855
 * Fix bug preventing the use of efficient cross-DC writes (CASSANDRA-3472)
 * `describe ring` command for CLI (CASSANDRA-3220)
 * (Hadoop) skip empty rows when entire row is requested, redux (CASSANDRA-2855)


1.0.2
 * "defragment" rows for name-based queries under STCS (CASSANDRA-2503)
 * Add timing information to cassandra-cli GET/SET/LIST queries (CASSANDRA-3326)
 * Only create one CompressionMetadata object per sstable (CASSANDRA-3427)
 * cleanup usage of StorageService.setMode() (CASSANDRA-3388)
 * Avoid large array allocation for compressed chunk offsets (CASSANDRA-3432)
 * fix DecimalType bytebuffer marshalling (CASSANDRA-3421)
 * fix bug that caused first column in per row indexes to be ignored
   (CASSANDRA-3441)
 * add JMX call to clean (failed) repair sessions (CASSANDRA-3316)
 * fix sstableloader reference acquisition bug (CASSANDRA-3438)
 * fix estimated row size regression (CASSANDRA-3451)
 * make sure we don't return more columns than asked (CASSANDRA-3303, 3395)
Merged from 0.8:
 * acquire compactionlock during truncate (CASSANDRA-3399)
 * fix displaying cfdef entries for super columnfamilies (CASSANDRA-3415)


1.0.1
 * acquire references during index build to prevent delete problems
   on Windows (CASSANDRA-3314)
 * describe_ring should include datacenter/topology information (CASSANDRA-2882)
 * Thrift sockets are not properly buffered (CASSANDRA-3261)
 * performance improvement for bytebufferutil compare function (CASSANDRA-3286)
 * add system.versions ColumnFamily (CASSANDRA-3140)
 * reduce network copies (CASSANDRA-3333, 3373)
 * limit nodetool to 32MB of heap (CASSANDRA-3124)
 * (CQL) update parser to accept "timestamp" instead of "date" (CASSANDRA-3149)
 * Fix CLI `show schema` to include "compression_options" (CASSANDRA-3368)
 * Snapshot to include manifest under LeveledCompactionStrategy (CASSANDRA-3359)
 * (CQL) SELECT query should allow CF name to be qualified by keyspace (CASSANDRA-3130)
 * (CQL) Fix internal application error specifying 'using consistency ...'
   in lower case (CASSANDRA-3366)
 * fix Deflate compression when compression actually makes the data bigger
   (CASSANDRA-3370)
 * optimize UUIDGen to avoid lock contention on InetAddress.getLocalHost
   (CASSANDRA-3387)
 * tolerate index being dropped mid-mutation (CASSANDRA-3334, 3313)
 * CompactionManager is now responsible for checking for new candidates
   post-task execution, enabling more consistent leveled compaction
   (CASSANDRA-3391)
 * Cache HSHA threads (CASSANDRA-3372)
 * use CF/KS names as snapshot prefix for drop + truncate operations
   (CASSANDRA-2997)
 * Break bloom filters up to avoid heap fragmentation (CASSANDRA-2466)
 * fix cassandra hanging on jsvc stop (CASSANDRA-3302)
 * Avoid leveled compaction getting blocked on errors (CASSANDRA-3408)
 * Make reloading the compaction strategy safe (CASSANDRA-3409)
 * ignore 0.8 hints even if compaction begins before we try to purge
   them (CASSANDRA-3385)
 * remove procrun (bin\daemon) from Cassandra source tree and
   artifacts (CASSANDRA-3331)
 * make cassandra compile under JDK7 (CASSANDRA-3275)
 * remove dependency of clientutil.jar to FBUtilities (CASSANDRA-3299)
 * avoid truncation errors by using long math on long values (CASSANDRA-3364)
 * avoid clock drift on some Windows machine (CASSANDRA-3375)
 * display cache provider in cli 'describe keyspace' command (CASSANDRA-3384)
 * fix incomplete topology information in describe_ring (CASSANDRA-3403)
 * expire dead gossip states based on time (CASSANDRA-2961)
 * improve CompactionTask extensibility (CASSANDRA-3330)
 * Allow one leveled compaction task to kick off another (CASSANDRA-3363)
 * allow encryption only between datacenters (CASSANDRA-2802)
Merged from 0.8:
 * fix truncate allowing data to be replayed post-restart (CASSANDRA-3297)
 * make iwriter final in IndexWriter to avoid NPE (CASSANDRA-2863)
 * (CQL) update grammar to require key clause in DELETE statement
   (CASSANDRA-3349)
 * (CQL) allow numeric keyspace names in USE statement (CASSANDRA-3350)
 * (Hadoop) skip empty rows when slicing the entire row (CASSANDRA-2855)
 * Fix handling of tombstone by SSTableExport/Import (CASSANDRA-3357)
 * fix ColumnIndexer to use long offsets (CASSANDRA-3358)
 * Improved CLI exceptions (CASSANDRA-3312)
 * Fix handling of tombstone by SSTableExport/Import (CASSANDRA-3357)
 * Only count compaction as active (for throttling) when they have
   successfully acquired the compaction lock (CASSANDRA-3344)
 * Display CLI version string on startup (CASSANDRA-3196)
 * (Hadoop) make CFIF try rpc_address or fallback to listen_address
   (CASSANDRA-3214)
 * (Hadoop) accept comma delimited lists of initial thrift connections
   (CASSANDRA-3185)
 * ColumnFamily min_compaction_threshold should be >= 2 (CASSANDRA-3342)
 * (Pig) add 0.8+ types and key validation type in schema (CASSANDRA-3280)
 * Fix completely removing column metadata using CLI (CASSANDRA-3126)
 * CLI `describe cluster;` output should be on separate lines for separate versions
   (CASSANDRA-3170)
 * fix changing durable_writes keyspace option during CF creation
   (CASSANDRA-3292)
 * avoid locking on update when no indexes are involved (CASSANDRA-3386)
 * fix assertionError during repair with ordered partitioners (CASSANDRA-3369)
 * correctly serialize key_validation_class for avro (CASSANDRA-3391)
 * don't expire counter tombstone after streaming (CASSANDRA-3394)
 * prevent nodes that failed to join from hanging around forever
   (CASSANDRA-3351)
 * remove incorrect optimization from slice read path (CASSANDRA-3390)
 * Fix race in AntiEntropyService (CASSANDRA-3400)


1.0.0-final
 * close scrubbed sstable fd before deleting it (CASSANDRA-3318)
 * fix bug preventing obsolete commitlog segments from being removed
   (CASSANDRA-3269)
 * tolerate whitespace in seed CDL (CASSANDRA-3263)
 * Change default heap thresholds to max(min(1/2 ram, 1G), min(1/4 ram, 8GB))
   (CASSANDRA-3295)
 * Fix broken CompressedRandomAccessReaderTest (CASSANDRA-3298)
 * (CQL) fix type information returned for wildcard queries (CASSANDRA-3311)
 * add estimated tasks to LeveledCompactionStrategy (CASSANDRA-3322)
 * avoid including compaction cache-warming in keycache stats (CASSANDRA-3325)
 * run compaction and hinted handoff threads at MIN_PRIORITY (CASSANDRA-3308)
 * default hsha thrift server to cpu core count in rpc pool (CASSANDRA-3329)
 * add bin\daemon to binary tarball for Windows service (CASSANDRA-3331)
 * Fix places where uncompressed size of sstables was use in place of the
   compressed one (CASSANDRA-3338)
 * Fix hsha thrift server (CASSANDRA-3346)
 * Make sure repair only stream needed sstables (CASSANDRA-3345)


1.0.0-rc2
 * Log a meaningful warning when a node receives a message for a repair session
   that doesn't exist anymore (CASSANDRA-3256)
 * test for NUMA policy support as well as numactl presence (CASSANDRA-3245)
 * Fix FD leak when internode encryption is enabled (CASSANDRA-3257)
 * Remove incorrect assertion in mergeIterator (CASSANDRA-3260)
 * FBUtilities.hexToBytes(String) to throw NumberFormatException when string
   contains non-hex characters (CASSANDRA-3231)
 * Keep SimpleSnitch proximity ordering unchanged from what the Strategy
   generates, as intended (CASSANDRA-3262)
 * remove Scrub from compactionstats when finished (CASSANDRA-3255)
 * fix counter entry in jdbc TypesMap (CASSANDRA-3268)
 * fix full queue scenario for ParallelCompactionIterator (CASSANDRA-3270)
 * fix bootstrap process (CASSANDRA-3285)
 * don't try delivering hints if when there isn't any (CASSANDRA-3176)
 * CLI documentation change for ColumnFamily `compression_options` (CASSANDRA-3282)
 * ignore any CF ids sent by client for adding CF/KS (CASSANDRA-3288)
 * remove obsolete hints on first startup (CASSANDRA-3291)
 * use correct ISortedColumns for time-optimized reads (CASSANDRA-3289)
 * Evict gossip state immediately when a token is taken over by a new IP
   (CASSANDRA-3259)


1.0.0-rc1
 * Update CQL to generate microsecond timestamps by default (CASSANDRA-3227)
 * Fix counting CFMetadata towards Memtable liveRatio (CASSANDRA-3023)
 * Kill server on wrapped OOME such as from FileChannel.map (CASSANDRA-3201)
 * remove unnecessary copy when adding to row cache (CASSANDRA-3223)
 * Log message when a full repair operation completes (CASSANDRA-3207)
 * Fix streamOutSession keeping sstables references forever if the remote end
   dies (CASSANDRA-3216)
 * Remove dynamic_snitch boolean from example configuration (defaulting to
   true) and set default badness threshold to 0.1 (CASSANDRA-3229)
 * Base choice of random or "balanced" token on bootstrap on whether
   schema definitions were found (CASSANDRA-3219)
 * Fixes for LeveledCompactionStrategy score computation, prioritization,
   scheduling, and performance (CASSANDRA-3224, 3234)
 * parallelize sstable open at server startup (CASSANDRA-2988)
 * fix handling of exceptions writing to OutboundTcpConnection (CASSANDRA-3235)
 * Allow using quotes in "USE <keyspace>;" CLI command (CASSANDRA-3208)
 * Don't allow any cache loading exceptions to halt startup (CASSANDRA-3218)
 * Fix sstableloader --ignores option (CASSANDRA-3247)
 * File descriptor limit increased in packaging (CASSANDRA-3206)
 * Fix deadlock in commit log during flush (CASSANDRA-3253)


1.0.0-beta1
 * removed binarymemtable (CASSANDRA-2692)
 * add commitlog_total_space_in_mb to prevent fragmented logs (CASSANDRA-2427)
 * removed commitlog_rotation_threshold_in_mb configuration (CASSANDRA-2771)
 * make AbstractBounds.normalize de-overlapp overlapping ranges (CASSANDRA-2641)
 * replace CollatingIterator, ReducingIterator with MergeIterator
   (CASSANDRA-2062)
 * Fixed the ability to set compaction strategy in cli using create column
   family command (CASSANDRA-2778)
 * clean up tmp files after failed compaction (CASSANDRA-2468)
 * restrict repair streaming to specific columnfamilies (CASSANDRA-2280)
 * don't bother persisting columns shadowed by a row tombstone (CASSANDRA-2589)
 * reset CF and SC deletion times after gc_grace (CASSANDRA-2317)
 * optimize away seek when compacting wide rows (CASSANDRA-2879)
 * single-pass streaming (CASSANDRA-2677, 2906, 2916, 3003)
 * use reference counting for deleting sstables instead of relying on GC
   (CASSANDRA-2521, 3179)
 * store hints as serialized mutations instead of pointers to data row
   (CASSANDRA-2045)
 * store hints in the coordinator node instead of in the closest replica
   (CASSANDRA-2914)
 * add row_cache_keys_to_save CF option (CASSANDRA-1966)
 * check column family validity in nodetool repair (CASSANDRA-2933)
 * use lazy initialization instead of class initialization in NodeId
   (CASSANDRA-2953)
 * add paging to get_count (CASSANDRA-2894)
 * fix "short reads" in [multi]get (CASSANDRA-2643, 3157, 3192)
 * add optional compression for sstables (CASSANDRA-47, 2994, 3001, 3128)
 * add scheduler JMX metrics (CASSANDRA-2962)
 * add block level checksum for compressed data (CASSANDRA-1717)
 * make column family backed column map pluggable and introduce unsynchronized
   ArrayList backed one to speedup reads (CASSANDRA-2843, 3165, 3205)
 * refactoring of the secondary index api (CASSANDRA-2982)
 * make CL > ONE reads wait for digest reconciliation before returning
   (CASSANDRA-2494)
 * fix missing logging for some exceptions (CASSANDRA-2061)
 * refactor and optimize ColumnFamilyStore.files(...) and Descriptor.fromFilename(String)
   and few other places responsible for work with SSTable files (CASSANDRA-3040)
 * Stop reading from sstables once we know we have the most recent columns,
   for query-by-name requests (CASSANDRA-2498)
 * Add query-by-column mode to stress.java (CASSANDRA-3064)
 * Add "install" command to cassandra.bat (CASSANDRA-292)
 * clean up KSMetadata, CFMetadata from unnecessary
   Thrift<->Avro conversion methods (CASSANDRA-3032)
 * Add timeouts to client request schedulers (CASSANDRA-3079, 3096)
 * Cli to use hashes rather than array of hashes for strategy options (CASSANDRA-3081)
 * LeveledCompactionStrategy (CASSANDRA-1608, 3085, 3110, 3087, 3145, 3154, 3182)
 * Improvements of the CLI `describe` command (CASSANDRA-2630)
 * reduce window where dropped CF sstables may not be deleted (CASSANDRA-2942)
 * Expose gossip/FD info to JMX (CASSANDRA-2806)
 * Fix streaming over SSL when compressed SSTable involved (CASSANDRA-3051)
 * Add support for pluggable secondary index implementations (CASSANDRA-3078)
 * remove compaction_thread_priority setting (CASSANDRA-3104)
 * generate hints for replicas that timeout, not just replicas that are known
   to be down before starting (CASSANDRA-2034)
 * Add throttling for internode streaming (CASSANDRA-3080)
 * make the repair of a range repair all replica (CASSANDRA-2610, 3194)
 * expose the ability to repair the first range (as returned by the
   partitioner) of a node (CASSANDRA-2606)
 * Streams Compression (CASSANDRA-3015)
 * add ability to use multiple threads during a single compaction
   (CASSANDRA-2901)
 * make AbstractBounds.normalize support overlapping ranges (CASSANDRA-2641)
 * fix of the CQL count() behavior (CASSANDRA-3068)
 * use TreeMap backed column families for the SSTable simple writers
   (CASSANDRA-3148)
 * fix inconsistency of the CLI syntax when {} should be used instead of [{}]
   (CASSANDRA-3119)
 * rename CQL type names to match expected SQL behavior (CASSANDRA-3149, 3031)
 * Arena-based allocation for memtables (CASSANDRA-2252, 3162, 3163, 3168)
 * Default RR chance to 0.1 (CASSANDRA-3169)
 * Add RowLevel support to secondary index API (CASSANDRA-3147)
 * Make SerializingCacheProvider the default if JNA is available (CASSANDRA-3183)
 * Fix backwards compatibilty for CQL memtable properties (CASSANDRA-3190)
 * Add five-minute delay before starting compactions on a restarted server
   (CASSANDRA-3181)
 * Reduce copies done for intra-host messages (CASSANDRA-1788, 3144)
 * support of compaction strategy option for stress.java (CASSANDRA-3204)
 * make memtable throughput and column count thresholds no-ops (CASSANDRA-2449)
 * Return schema information along with the resultSet in CQL (CASSANDRA-2734)
 * Add new DecimalType (CASSANDRA-2883)
 * Fix assertion error in RowRepairResolver (CASSANDRA-3156)
 * Reduce unnecessary high buffer sizes (CASSANDRA-3171)
 * Pluggable compaction strategy (CASSANDRA-1610)
 * Add new broadcast_address config option (CASSANDRA-2491)


0.8.7
 * Kill server on wrapped OOME such as from FileChannel.map (CASSANDRA-3201)
 * Allow using quotes in "USE <keyspace>;" CLI command (CASSANDRA-3208)
 * Log message when a full repair operation completes (CASSANDRA-3207)
 * Don't allow any cache loading exceptions to halt startup (CASSANDRA-3218)
 * Fix sstableloader --ignores option (CASSANDRA-3247)
 * File descriptor limit increased in packaging (CASSANDRA-3206)
 * Log a meaningfull warning when a node receive a message for a repair session
   that doesn't exist anymore (CASSANDRA-3256)
 * Fix FD leak when internode encryption is enabled (CASSANDRA-3257)
 * FBUtilities.hexToBytes(String) to throw NumberFormatException when string
   contains non-hex characters (CASSANDRA-3231)
 * Keep SimpleSnitch proximity ordering unchanged from what the Strategy
   generates, as intended (CASSANDRA-3262)
 * remove Scrub from compactionstats when finished (CASSANDRA-3255)
 * Fix tool .bat files when CASSANDRA_HOME contains spaces (CASSANDRA-3258)
 * Force flush of status table when removing/updating token (CASSANDRA-3243)
 * Evict gossip state immediately when a token is taken over by a new IP (CASSANDRA-3259)
 * Fix bug where the failure detector can take too long to mark a host
   down (CASSANDRA-3273)
 * (Hadoop) allow wrapping ranges in queries (CASSANDRA-3137)
 * (Hadoop) check all interfaces for a match with split location
   before falling back to random replica (CASSANDRA-3211)
 * (Hadoop) Make Pig storage handle implements LoadMetadata (CASSANDRA-2777)
 * (Hadoop) Fix exception during PIG 'dump' (CASSANDRA-2810)
 * Fix stress COUNTER_GET option (CASSANDRA-3301)
 * Fix missing fields in CLI `show schema` output (CASSANDRA-3304)
 * Nodetool no longer leaks threads and closes JMX connections (CASSANDRA-3309)
 * fix truncate allowing data to be replayed post-restart (CASSANDRA-3297)
 * Move SimpleAuthority and SimpleAuthenticator to examples (CASSANDRA-2922)
 * Fix handling of tombstone by SSTableExport/Import (CASSANDRA-3357)
 * Fix transposition in cfHistograms (CASSANDRA-3222)
 * Allow using number as DC name when creating keyspace in CQL (CASSANDRA-3239)
 * Force flush of system table after updating/removing a token (CASSANDRA-3243)


0.8.6
 * revert CASSANDRA-2388
 * change TokenRange.endpoints back to listen/broadcast address to match
   pre-1777 behavior, and add TokenRange.rpc_endpoints instead (CASSANDRA-3187)
 * avoid trying to watch cassandra-topology.properties when loaded from jar
   (CASSANDRA-3138)
 * prevent users from creating keyspaces with LocalStrategy replication
   (CASSANDRA-3139)
 * fix CLI `show schema;` to output correct keyspace definition statement
   (CASSANDRA-3129)
 * CustomTThreadPoolServer to log TTransportException at DEBUG level
   (CASSANDRA-3142)
 * allow topology sort to work with non-unique rack names between
   datacenters (CASSANDRA-3152)
 * Improve caching of same-version Messages on digest and repair paths
   (CASSANDRA-3158)
 * Randomize choice of first replica for counter increment (CASSANDRA-2890)
 * Fix using read_repair_chance instead of merge_shard_change (CASSANDRA-3202)
 * Avoid streaming data to nodes that already have it, on move as well as
   decommission (CASSANDRA-3041)
 * Fix divide by zero error in GCInspector (CASSANDRA-3164)
 * allow quoting of the ColumnFamily name in CLI `create column family`
   statement (CASSANDRA-3195)
 * Fix rolling upgrade from 0.7 to 0.8 problem (CASSANDRA-3166)
 * Accomodate missing encryption_options in IncomingTcpConnection.stream
   (CASSANDRA-3212)


0.8.5
 * fix NPE when encryption_options is unspecified (CASSANDRA-3007)
 * include column name in validation failure exceptions (CASSANDRA-2849)
 * make sure truncate clears out the commitlog so replay won't re-
   populate with truncated data (CASSANDRA-2950)
 * fix NPE when debug logging is enabled and dropped CF is present
   in a commitlog segment (CASSANDRA-3021)
 * fix cassandra.bat when CASSANDRA_HOME contains spaces (CASSANDRA-2952)
 * fix to SSTableSimpleUnsortedWriter bufferSize calculation (CASSANDRA-3027)
 * make cleanup and normal compaction able to skip empty rows
   (rows containing nothing but expired tombstones) (CASSANDRA-3039)
 * work around native memory leak in com.sun.management.GarbageCollectorMXBean
   (CASSANDRA-2868)
 * validate that column names in column_metadata are not equal to key_alias
   on create/update of the ColumnFamily and CQL 'ALTER' statement (CASSANDRA-3036)
 * return an InvalidRequestException if an indexed column is assigned
   a value larger than 64KB (CASSANDRA-3057)
 * fix of numeric-only and string column names handling in CLI "drop index"
   (CASSANDRA-3054)
 * prune index scan resultset back to original request for lazy
   resultset expansion case (CASSANDRA-2964)
 * (Hadoop) fail jobs when Cassandra node has failed but TaskTracker
   has not (CASSANDRA-2388)
 * fix dynamic snitch ignoring nodes when read_repair_chance is zero
   (CASSANDRA-2662)
 * avoid retaining references to dropped CFS objects in
   CompactionManager.estimatedCompactions (CASSANDRA-2708)
 * expose rpc timeouts per host in MessagingServiceMBean (CASSANDRA-2941)
 * avoid including cwd in classpath for deb and rpm packages (CASSANDRA-2881)
 * remove gossip state when a new IP takes over a token (CASSANDRA-3071)
 * allow sstable2json to work on index sstable files (CASSANDRA-3059)
 * always hint counters (CASSANDRA-3099)
 * fix log4j initialization in EmbeddedCassandraService (CASSANDRA-2857)
 * remove gossip state when a new IP takes over a token (CASSANDRA-3071)
 * work around native memory leak in com.sun.management.GarbageCollectorMXBean
    (CASSANDRA-2868)
 * fix UnavailableException with writes at CL.EACH_QUORM (CASSANDRA-3084)
 * fix parsing of the Keyspace and ColumnFamily names in numeric
   and string representations in CLI (CASSANDRA-3075)
 * fix corner cases in Range.differenceToFetch (CASSANDRA-3084)
 * fix ip address String representation in the ring cache (CASSANDRA-3044)
 * fix ring cache compatibility when mixing pre-0.8.4 nodes with post-
   in the same cluster (CASSANDRA-3023)
 * make repair report failure when a node participating dies (instead of
   hanging forever) (CASSANDRA-2433)
 * fix handling of the empty byte buffer by ReversedType (CASSANDRA-3111)
 * Add validation that Keyspace names are case-insensitively unique (CASSANDRA-3066)
 * catch invalid key_validation_class before instantiating UpdateColumnFamily (CASSANDRA-3102)
 * make Range and Bounds objects client-safe (CASSANDRA-3108)
 * optionally skip log4j configuration (CASSANDRA-3061)
 * bundle sstableloader with the debian package (CASSANDRA-3113)
 * don't try to build secondary indexes when there is none (CASSANDRA-3123)
 * improve SSTableSimpleUnsortedWriter speed for large rows (CASSANDRA-3122)
 * handle keyspace arguments correctly in nodetool snapshot (CASSANDRA-3038)
 * Fix SSTableImportTest on windows (CASSANDRA-3043)
 * expose compactionThroughputMbPerSec through JMX (CASSANDRA-3117)
 * log keyspace and CF of large rows being compacted


0.8.4
 * change TokenRing.endpoints to be a list of rpc addresses instead of
   listen/broadcast addresses (CASSANDRA-1777)
 * include files-to-be-streamed in StreamInSession.getSources (CASSANDRA-2972)
 * use JAVA env var in cassandra-env.sh (CASSANDRA-2785, 2992)
 * avoid doing read for no-op replicate-on-write at CL=1 (CASSANDRA-2892)
 * refuse counter write for CL.ANY (CASSANDRA-2990)
 * switch back to only logging recent dropped messages (CASSANDRA-3004)
 * always deserialize RowMutation for counters (CASSANDRA-3006)
 * ignore saved replication_factor strategy_option for NTS (CASSANDRA-3011)
 * make sure pre-truncate CL segments are discarded (CASSANDRA-2950)


0.8.3
 * add ability to drop local reads/writes that are going to timeout
   (CASSANDRA-2943)
 * revamp token removal process, keep gossip states for 3 days (CASSANDRA-2496)
 * don't accept extra args for 0-arg nodetool commands (CASSANDRA-2740)
 * log unavailableexception details at debug level (CASSANDRA-2856)
 * expose data_dir though jmx (CASSANDRA-2770)
 * don't include tmp files as sstable when create cfs (CASSANDRA-2929)
 * log Java classpath on startup (CASSANDRA-2895)
 * keep gossipped version in sync with actual on migration coordinator
   (CASSANDRA-2946)
 * use lazy initialization instead of class initialization in NodeId
   (CASSANDRA-2953)
 * check column family validity in nodetool repair (CASSANDRA-2933)
 * speedup bytes to hex conversions dramatically (CASSANDRA-2850)
 * Flush memtables on shutdown when durable writes are disabled
   (CASSANDRA-2958)
 * improved POSIX compatibility of start scripts (CASsANDRA-2965)
 * add counter support to Hadoop InputFormat (CASSANDRA-2981)
 * fix bug where dirty commitlog segments were removed (and avoid keeping
   segments with no post-flush activity permanently dirty) (CASSANDRA-2829)
 * fix throwing exception with batch mutation of counter super columns
   (CASSANDRA-2949)
 * ignore system tables during repair (CASSANDRA-2979)
 * throw exception when NTS is given replication_factor as an option
   (CASSANDRA-2960)
 * fix assertion error during compaction of counter CFs (CASSANDRA-2968)
 * avoid trying to create index names, when no index exists (CASSANDRA-2867)
 * don't sample the system table when choosing a bootstrap token
   (CASSANDRA-2825)
 * gossiper notifies of local state changes (CASSANDRA-2948)
 * add asynchronous and half-sync/half-async (hsha) thrift servers
   (CASSANDRA-1405)
 * fix potential use of free'd native memory in SerializingCache
   (CASSANDRA-2951)
 * prune index scan resultset back to original request for lazy
   resultset expansion case (CASSANDRA-2964)
 * (Hadoop) fail jobs when Cassandra node has failed but TaskTracker
    has not (CASSANDRA-2388)


0.8.2
 * CQL:
   - include only one row per unique key for IN queries (CASSANDRA-2717)
   - respect client timestamp on full row deletions (CASSANDRA-2912)
 * improve thread-safety in StreamOutSession (CASSANDRA-2792)
 * allow deleting a row and updating indexed columns in it in the
   same mutation (CASSANDRA-2773)
 * Expose number of threads blocked on submitting memtable to flush
   in JMX (CASSANDRA-2817)
 * add ability to return "endpoints" to nodetool (CASSANDRA-2776)
 * Add support for multiple (comma-delimited) coordinator addresses
   to ColumnFamilyInputFormat (CASSANDRA-2807)
 * fix potential NPE while scheduling read repair for range slice
   (CASSANDRA-2823)
 * Fix race in SystemTable.getCurrentLocalNodeId (CASSANDRA-2824)
 * Correctly set default for replicate_on_write (CASSANDRA-2835)
 * improve nodetool compactionstats formatting (CASSANDRA-2844)
 * fix index-building status display (CASSANDRA-2853)
 * fix CLI perpetuating obsolete KsDef.replication_factor (CASSANDRA-2846)
 * improve cli treatment of multiline comments (CASSANDRA-2852)
 * handle row tombstones correctly in EchoedRow (CASSANDRA-2786)
 * add MessagingService.get[Recently]DroppedMessages and
   StorageService.getExceptionCount (CASSANDRA-2804)
 * fix possibility of spurious UnavailableException for LOCAL_QUORUM
   reads with dynamic snitch + read repair disabled (CASSANDRA-2870)
 * add ant-optional as dependence for the debian package (CASSANDRA-2164)
 * add option to specify limit for get_slice in the CLI (CASSANDRA-2646)
 * decrease HH page size (CASSANDRA-2832)
 * reset cli keyspace after dropping the current one (CASSANDRA-2763)
 * add KeyRange option to Hadoop inputformat (CASSANDRA-1125)
 * fix protocol versioning (CASSANDRA-2818, 2860)
 * support spaces in path to log4j configuration (CASSANDRA-2383)
 * avoid including inferred types in CF update (CASSANDRA-2809)
 * fix JMX bulkload call (CASSANDRA-2908)
 * fix updating KS with durable_writes=false (CASSANDRA-2907)
 * add simplified facade to SSTableWriter for bulk loading use
   (CASSANDRA-2911)
 * fix re-using index CF sstable names after drop/recreate (CASSANDRA-2872)
 * prepend CF to default index names (CASSANDRA-2903)
 * fix hint replay (CASSANDRA-2928)
 * Properly synchronize repair's merkle tree computation (CASSANDRA-2816)


0.8.1
 * CQL:
   - support for insert, delete in BATCH (CASSANDRA-2537)
   - support for IN to SELECT, UPDATE (CASSANDRA-2553)
   - timestamp support for INSERT, UPDATE, and BATCH (CASSANDRA-2555)
   - TTL support (CASSANDRA-2476)
   - counter support (CASSANDRA-2473)
   - ALTER COLUMNFAMILY (CASSANDRA-1709)
   - DROP INDEX (CASSANDRA-2617)
   - add SCHEMA/TABLE as aliases for KS/CF (CASSANDRA-2743)
   - server handles wait-for-schema-agreement (CASSANDRA-2756)
   - key alias support (CASSANDRA-2480)
 * add support for comparator parameters and a generic ReverseType
   (CASSANDRA-2355)
 * add CompositeType and DynamicCompositeType (CASSANDRA-2231)
 * optimize batches containing multiple updates to the same row
   (CASSANDRA-2583)
 * adjust hinted handoff page size to avoid OOM with large columns
   (CASSANDRA-2652)
 * mark BRAF buffer invalid post-flush so we don't re-flush partial
   buffers again, especially on CL writes (CASSANDRA-2660)
 * add DROP INDEX support to CLI (CASSANDRA-2616)
 * don't perform HH to client-mode [storageproxy] nodes (CASSANDRA-2668)
 * Improve forceDeserialize/getCompactedRow encapsulation (CASSANDRA-2659)
 * Don't write CounterUpdateColumn to disk in tests (CASSANDRA-2650)
 * Add sstable bulk loading utility (CASSANDRA-1278)
 * avoid replaying hints to dropped columnfamilies (CASSANDRA-2685)
 * add placeholders for missing rows in range query pseudo-RR (CASSANDRA-2680)
 * remove no-op HHOM.renameHints (CASSANDRA-2693)
 * clone super columns to avoid modifying them during flush (CASSANDRA-2675)
 * allow writes to bypass the commitlog for certain keyspaces (CASSANDRA-2683)
 * avoid NPE when bypassing commitlog during memtable flush (CASSANDRA-2781)
 * Added support for making bootstrap retry if nodes flap (CASSANDRA-2644)
 * Added statusthrift to nodetool to report if thrift server is running (CASSANDRA-2722)
 * Fixed rows being cached if they do not exist (CASSANDRA-2723)
 * Support passing tableName and cfName to RowCacheProviders (CASSANDRA-2702)
 * close scrub file handles (CASSANDRA-2669)
 * throttle migration replay (CASSANDRA-2714)
 * optimize column serializer creation (CASSANDRA-2716)
 * Added support for making bootstrap retry if nodes flap (CASSANDRA-2644)
 * Added statusthrift to nodetool to report if thrift server is running
   (CASSANDRA-2722)
 * Fixed rows being cached if they do not exist (CASSANDRA-2723)
 * fix truncate/compaction race (CASSANDRA-2673)
 * workaround large resultsets causing large allocation retention
   by nio sockets (CASSANDRA-2654)
 * fix nodetool ring use with Ec2Snitch (CASSANDRA-2733)
 * fix removing columns and subcolumns that are supressed by a row or
   supercolumn tombstone during replica resolution (CASSANDRA-2590)
 * support sstable2json against snapshot sstables (CASSANDRA-2386)
 * remove active-pull schema requests (CASSANDRA-2715)
 * avoid marking entire list of sstables as actively being compacted
   in multithreaded compaction (CASSANDRA-2765)
 * seek back after deserializing a row to update cache with (CASSANDRA-2752)
 * avoid skipping rows in scrub for counter column family (CASSANDRA-2759)
 * fix ConcurrentModificationException in repair when dealing with 0.7 node
   (CASSANDRA-2767)
 * use threadsafe collections for StreamInSession (CASSANDRA-2766)
 * avoid infinite loop when creating merkle tree (CASSANDRA-2758)
 * avoids unmarking compacting sstable prematurely in cleanup (CASSANDRA-2769)
 * fix NPE when the commit log is bypassed (CASSANDRA-2718)
 * don't throw an exception in SS.isRPCServerRunning (CASSANDRA-2721)
 * make stress.jar executable (CASSANDRA-2744)
 * add daemon mode to java stress (CASSANDRA-2267)
 * expose the DC and rack of a node through JMX and nodetool ring (CASSANDRA-2531)
 * fix cache mbean getSize (CASSANDRA-2781)
 * Add Date, Float, Double, and Boolean types (CASSANDRA-2530)
 * Add startup flag to renew counter node id (CASSANDRA-2788)
 * add jamm agent to cassandra.bat (CASSANDRA-2787)
 * fix repair hanging if a neighbor has nothing to send (CASSANDRA-2797)
 * purge tombstone even if row is in only one sstable (CASSANDRA-2801)
 * Fix wrong purge of deleted cf during compaction (CASSANDRA-2786)
 * fix race that could result in Hadoop writer failing to throw an
   exception encountered after close() (CASSANDRA-2755)
 * fix scan wrongly throwing assertion error (CASSANDRA-2653)
 * Always use even distribution for merkle tree with RandomPartitionner
   (CASSANDRA-2841)
 * fix describeOwnership for OPP (CASSANDRA-2800)
 * ensure that string tokens do not contain commas (CASSANDRA-2762)


0.8.0-final
 * fix CQL grammar warning and cqlsh regression from CASSANDRA-2622
 * add ant generate-cql-html target (CASSANDRA-2526)
 * update CQL consistency levels (CASSANDRA-2566)
 * debian packaging fixes (CASSANDRA-2481, 2647)
 * fix UUIDType, IntegerType for direct buffers (CASSANDRA-2682, 2684)
 * switch to native Thrift for Hadoop map/reduce (CASSANDRA-2667)
 * fix StackOverflowError when building from eclipse (CASSANDRA-2687)
 * only provide replication_factor to strategy_options "help" for
   SimpleStrategy, OldNetworkTopologyStrategy (CASSANDRA-2678, 2713)
 * fix exception adding validators to non-string columns (CASSANDRA-2696)
 * avoid instantiating DatabaseDescriptor in JDBC (CASSANDRA-2694)
 * fix potential stack overflow during compaction (CASSANDRA-2626)
 * clone super columns to avoid modifying them during flush (CASSANDRA-2675)
 * reset underlying iterator in EchoedRow constructor (CASSANDRA-2653)


0.8.0-rc1
 * faster flushes and compaction from fixing excessively pessimistic
   rebuffering in BRAF (CASSANDRA-2581)
 * fix returning null column values in the python cql driver (CASSANDRA-2593)
 * fix merkle tree splitting exiting early (CASSANDRA-2605)
 * snapshot_before_compaction directory name fix (CASSANDRA-2598)
 * Disable compaction throttling during bootstrap (CASSANDRA-2612)
 * fix CQL treatment of > and < operators in range slices (CASSANDRA-2592)
 * fix potential double-application of counter updates on commitlog replay
   by moving replay position from header to sstable metadata (CASSANDRA-2419)
 * JDBC CQL driver exposes getColumn for access to timestamp
 * JDBC ResultSetMetadata properties added to AbstractType
 * r/m clustertool (CASSANDRA-2607)
 * add support for presenting row key as a column in CQL result sets
   (CASSANDRA-2622)
 * Don't allow {LOCAL|EACH}_QUORUM unless strategy is NTS (CASSANDRA-2627)
 * validate keyspace strategy_options during CQL create (CASSANDRA-2624)
 * fix empty Result with secondary index when limit=1 (CASSANDRA-2628)
 * Fix regression where bootstrapping a node with no schema fails
   (CASSANDRA-2625)
 * Allow removing LocationInfo sstables (CASSANDRA-2632)
 * avoid attempting to replay mutations from dropped keyspaces (CASSANDRA-2631)
 * avoid using cached position of a key when GT is requested (CASSANDRA-2633)
 * fix counting bloom filter true positives (CASSANDRA-2637)
 * initialize local ep state prior to gossip startup if needed (CASSANDRA-2638)
 * fix counter increment lost after restart (CASSANDRA-2642)
 * add quote-escaping via backslash to CLI (CASSANDRA-2623)
 * fix pig example script (CASSANDRA-2487)
 * fix dynamic snitch race in adding latencies (CASSANDRA-2618)
 * Start/stop cassandra after more important services such as mdadm in
   debian packaging (CASSANDRA-2481)


0.8.0-beta2
 * fix NPE compacting index CFs (CASSANDRA-2528)
 * Remove checking all column families on startup for compaction candidates
   (CASSANDRA-2444)
 * validate CQL create keyspace options (CASSANDRA-2525)
 * fix nodetool setcompactionthroughput (CASSANDRA-2550)
 * move	gossip heartbeat back to its own thread (CASSANDRA-2554)
 * validate cql TRUNCATE columnfamily before truncating (CASSANDRA-2570)
 * fix batch_mutate for mixed standard-counter mutations (CASSANDRA-2457)
 * disallow making schema changes to system keyspace (CASSANDRA-2563)
 * fix sending mutation messages multiple times (CASSANDRA-2557)
 * fix incorrect use of NBHM.size in ReadCallback that could cause
   reads to time out even when responses were received (CASSANDRA-2552)
 * trigger read repair correctly for LOCAL_QUORUM reads (CASSANDRA-2556)
 * Allow configuring the number of compaction thread (CASSANDRA-2558)
 * forceUserDefinedCompaction will attempt to compact what it is given
   even if the pessimistic estimate is that there is not enough disk space;
   automatic compactions will only compact 2 or more sstables (CASSANDRA-2575)
 * refuse to apply migrations with older timestamps than the current
   schema (CASSANDRA-2536)
 * remove unframed Thrift transport option
 * include indexes in snapshots (CASSANDRA-2596)
 * improve ignoring of obsolete mutations in index maintenance (CASSANDRA-2401)
 * recognize attempt to drop just the index while leaving the column
   definition alone (CASSANDRA-2619)


0.8.0-beta1
 * remove Avro RPC support (CASSANDRA-926)
 * support for columns that act as incr/decr counters
   (CASSANDRA-1072, 1937, 1944, 1936, 2101, 2093, 2288, 2105, 2384, 2236, 2342,
   2454)
 * CQL (CASSANDRA-1703, 1704, 1705, 1706, 1707, 1708, 1710, 1711, 1940,
   2124, 2302, 2277, 2493)
 * avoid double RowMutation serialization on write path (CASSANDRA-1800)
 * make NetworkTopologyStrategy the default (CASSANDRA-1960)
 * configurable internode encryption (CASSANDRA-1567, 2152)
 * human readable column names in sstable2json output (CASSANDRA-1933)
 * change default JMX port to 7199 (CASSANDRA-2027)
 * backwards compatible internal messaging (CASSANDRA-1015)
 * atomic switch of memtables and sstables (CASSANDRA-2284)
 * add pluggable SeedProvider (CASSANDRA-1669)
 * Fix clustertool to not throw exception when calling get_endpoints (CASSANDRA-2437)
 * upgrade to thrift 0.6 (CASSANDRA-2412)
 * repair works on a token range instead of full ring (CASSANDRA-2324)
 * purge tombstones from row cache (CASSANDRA-2305)
 * push replication_factor into strategy_options (CASSANDRA-1263)
 * give snapshots the same name on each node (CASSANDRA-1791)
 * remove "nodetool loadbalance" (CASSANDRA-2448)
 * multithreaded compaction (CASSANDRA-2191)
 * compaction throttling (CASSANDRA-2156)
 * add key type information and alias (CASSANDRA-2311, 2396)
 * cli no longer divides read_repair_chance by 100 (CASSANDRA-2458)
 * made CompactionInfo.getTaskType return an enum (CASSANDRA-2482)
 * add a server-wide cap on measured memtable memory usage and aggressively
   flush to keep under that threshold (CASSANDRA-2006)
 * add unified UUIDType (CASSANDRA-2233)
 * add off-heap row cache support (CASSANDRA-1969)


0.7.5
 * improvements/fixes to PIG driver (CASSANDRA-1618, CASSANDRA-2387,
   CASSANDRA-2465, CASSANDRA-2484)
 * validate index names (CASSANDRA-1761)
 * reduce contention on Table.flusherLock (CASSANDRA-1954)
 * try harder to detect failures during streaming, cleaning up temporary
   files more reliably (CASSANDRA-2088)
 * shut down server for OOM on a Thrift thread (CASSANDRA-2269)
 * fix tombstone handling in repair and sstable2json (CASSANDRA-2279)
 * preserve version when streaming data from old sstables (CASSANDRA-2283)
 * don't start repair if a neighboring node is marked as dead (CASSANDRA-2290)
 * purge tombstones from row cache (CASSANDRA-2305)
 * Avoid seeking when sstable2json exports the entire file (CASSANDRA-2318)
 * clear Built flag in system table when dropping an index (CASSANDRA-2320)
 * don't allow arbitrary argument for stress.java (CASSANDRA-2323)
 * validate values for index predicates in get_indexed_slice (CASSANDRA-2328)
 * queue secondary indexes for flush before the parent (CASSANDRA-2330)
 * allow job configuration to set the CL used in Hadoop jobs (CASSANDRA-2331)
 * add memtable_flush_queue_size defaulting to 4 (CASSANDRA-2333)
 * Allow overriding of initial_token, storage_port and rpc_port from system
   properties (CASSANDRA-2343)
 * fix comparator used for non-indexed secondary expressions in index scan
   (CASSANDRA-2347)
 * ensure size calculation and write phase of large-row compaction use
   the same threshold for TTL expiration (CASSANDRA-2349)
 * fix race when iterating CFs during add/drop (CASSANDRA-2350)
 * add ConsistencyLevel command to CLI (CASSANDRA-2354)
 * allow negative numbers in the cli (CASSANDRA-2358)
 * hard code serialVersionUID for tokens class (CASSANDRA-2361)
 * fix potential infinite loop in ByteBufferUtil.inputStream (CASSANDRA-2365)
 * fix encoding bugs in HintedHandoffManager, SystemTable when default
   charset is not UTF8 (CASSANDRA-2367)
 * avoids having removed node reappearing in Gossip (CASSANDRA-2371)
 * fix incorrect truncation of long to int when reading columns via block
   index (CASSANDRA-2376)
 * fix NPE during stream session (CASSANDRA-2377)
 * fix race condition that could leave orphaned data files when dropping CF or
   KS (CASSANDRA-2381)
 * fsync statistics component on write (CASSANDRA-2382)
 * fix duplicate results from CFS.scan (CASSANDRA-2406)
 * add IntegerType to CLI help (CASSANDRA-2414)
 * avoid caching token-only decoratedkeys (CASSANDRA-2416)
 * convert mmap assertion to if/throw so scrub can catch it (CASSANDRA-2417)
 * don't overwrite gc log (CASSANDR-2418)
 * invalidate row cache for streamed row to avoid inconsitencies
   (CASSANDRA-2420)
 * avoid copies in range/index scans (CASSANDRA-2425)
 * make sure we don't wipe data during cleanup if the node has not join
   the ring (CASSANDRA-2428)
 * Try harder to close files after compaction (CASSANDRA-2431)
 * re-set bootstrapped flag after move finishes (CASSANDRA-2435)
 * display validation_class in CLI 'describe keyspace' (CASSANDRA-2442)
 * make cleanup compactions cleanup the row cache (CASSANDRA-2451)
 * add column fields validation to scrub (CASSANDRA-2460)
 * use 64KB flush buffer instead of in_memory_compaction_limit (CASSANDRA-2463)
 * fix backslash substitutions in CLI (CASSANDRA-2492)
 * disable cache saving for system CFS (CASSANDRA-2502)
 * fixes for verifying destination availability under hinted conditions
   so UE can be thrown intead of timing out (CASSANDRA-2514)
 * fix update of validation class in column metadata (CASSANDRA-2512)
 * support LOCAL_QUORUM, EACH_QUORUM CLs outside of NTS (CASSANDRA-2516)
 * preserve version when streaming data from old sstables (CASSANDRA-2283)
 * fix backslash substitutions in CLI (CASSANDRA-2492)
 * count a row deletion as one operation towards memtable threshold
   (CASSANDRA-2519)
 * support LOCAL_QUORUM, EACH_QUORUM CLs outside of NTS (CASSANDRA-2516)


0.7.4
 * add nodetool join command (CASSANDRA-2160)
 * fix secondary indexes on pre-existing or streamed data (CASSANDRA-2244)
 * initialize endpoint in gossiper earlier (CASSANDRA-2228)
 * add ability to write to Cassandra from Pig (CASSANDRA-1828)
 * add rpc_[min|max]_threads (CASSANDRA-2176)
 * add CL.TWO, CL.THREE (CASSANDRA-2013)
 * avoid exporting an un-requested row in sstable2json, when exporting
   a key that does not exist (CASSANDRA-2168)
 * add incremental_backups option (CASSANDRA-1872)
 * add configurable row limit to Pig loadfunc (CASSANDRA-2276)
 * validate column values in batches as well as single-Column inserts
   (CASSANDRA-2259)
 * move sample schema from cassandra.yaml to schema-sample.txt,
   a cli scripts (CASSANDRA-2007)
 * avoid writing empty rows when scrubbing tombstoned rows (CASSANDRA-2296)
 * fix assertion error in range and index scans for CL < ALL
   (CASSANDRA-2282)
 * fix commitlog replay when flush position refers to data that didn't
   get synced before server died (CASSANDRA-2285)
 * fix fd leak in sstable2json with non-mmap'd i/o (CASSANDRA-2304)
 * reduce memory use during streaming of multiple sstables (CASSANDRA-2301)
 * purge tombstoned rows from cache after GCGraceSeconds (CASSANDRA-2305)
 * allow zero replicas in a NTS datacenter (CASSANDRA-1924)
 * make range queries respect snitch for local replicas (CASSANDRA-2286)
 * fix HH delivery when column index is larger than 2GB (CASSANDRA-2297)
 * make 2ary indexes use parent CF flush thresholds during initial build
   (CASSANDRA-2294)
 * update memtable_throughput to be a long (CASSANDRA-2158)


0.7.3
 * Keep endpoint state until aVeryLongTime (CASSANDRA-2115)
 * lower-latency read repair (CASSANDRA-2069)
 * add hinted_handoff_throttle_delay_in_ms option (CASSANDRA-2161)
 * fixes for cache save/load (CASSANDRA-2172, -2174)
 * Handle whole-row deletions in CFOutputFormat (CASSANDRA-2014)
 * Make memtable_flush_writers flush in parallel (CASSANDRA-2178)
 * Add compaction_preheat_key_cache option (CASSANDRA-2175)
 * refactor stress.py to have only one copy of the format string
   used for creating row keys (CASSANDRA-2108)
 * validate index names for \w+ (CASSANDRA-2196)
 * Fix Cassandra cli to respect timeout if schema does not settle
   (CASSANDRA-2187)
 * fix for compaction and cleanup writing old-format data into new-version
   sstable (CASSANDRA-2211, -2216)
 * add nodetool scrub (CASSANDRA-2217, -2240)
 * fix sstable2json large-row pagination (CASSANDRA-2188)
 * fix EOFing on requests for the last bytes in a file (CASSANDRA-2213)
 * fix BufferedRandomAccessFile bugs (CASSANDRA-2218, -2241)
 * check for memtable flush_after_mins exceeded every 10s (CASSANDRA-2183)
 * fix cache saving on Windows (CASSANDRA-2207)
 * add validateSchemaAgreement call + synchronization to schema
   modification operations (CASSANDRA-2222)
 * fix for reversed slice queries on large rows (CASSANDRA-2212)
 * fat clients were writing local data (CASSANDRA-2223)
 * set DEFAULT_MEMTABLE_LIFETIME_IN_MINS to 24h
 * improve detection and cleanup of partially-written sstables
   (CASSANDRA-2206)
 * fix supercolumn de/serialization when subcolumn comparator is different
   from supercolumn's (CASSANDRA-2104)
 * fix starting up on Windows when CASSANDRA_HOME contains whitespace
   (CASSANDRA-2237)
 * add [get|set][row|key]cacheSavePeriod to JMX (CASSANDRA-2100)
 * fix Hadoop ColumnFamilyOutputFormat dropping of mutations
   when batch fills up (CASSANDRA-2255)
 * move file deletions off of scheduledtasks executor (CASSANDRA-2253)


0.7.2
 * copy DecoratedKey.key when inserting into caches to avoid retaining
   a reference to the underlying buffer (CASSANDRA-2102)
 * format subcolumn names with subcomparator (CASSANDRA-2136)
 * fix column bloom filter deserialization (CASSANDRA-2165)


0.7.1
 * refactor MessageDigest creation code. (CASSANDRA-2107)
 * buffer network stack to avoid inefficient small TCP messages while avoiding
   the nagle/delayed ack problem (CASSANDRA-1896)
 * check log4j configuration for changes every 10s (CASSANDRA-1525, 1907)
 * more-efficient cross-DC replication (CASSANDRA-1530, -2051, -2138)
 * avoid polluting page cache with commitlog or sstable writes
   and seq scan operations (CASSANDRA-1470)
 * add RMI authentication options to nodetool (CASSANDRA-1921)
 * make snitches configurable at runtime (CASSANDRA-1374)
 * retry hadoop split requests on connection failure (CASSANDRA-1927)
 * implement describeOwnership for BOP, COPP (CASSANDRA-1928)
 * make read repair behave as expected for ConsistencyLevel > ONE
   (CASSANDRA-982, 2038)
 * distributed test harness (CASSANDRA-1859, 1964)
 * reduce flush lock contention (CASSANDRA-1930)
 * optimize supercolumn deserialization (CASSANDRA-1891)
 * fix CFMetaData.apply to only compare objects of the same class
   (CASSANDRA-1962)
 * allow specifying specific SSTables to compact from JMX (CASSANDRA-1963)
 * fix race condition in MessagingService.targets (CASSANDRA-1959, 2094, 2081)
 * refuse to open sstables from a future version (CASSANDRA-1935)
 * zero-copy reads (CASSANDRA-1714)
 * fix copy bounds for word Text in wordcount demo (CASSANDRA-1993)
 * fixes for contrib/javautils (CASSANDRA-1979)
 * check more frequently for memtable expiration (CASSANDRA-2000)
 * fix writing SSTable column count statistics (CASSANDRA-1976)
 * fix streaming of multiple CFs during bootstrap (CASSANDRA-1992)
 * explicitly set JVM GC new generation size with -Xmn (CASSANDRA-1968)
 * add short options for CLI flags (CASSANDRA-1565)
 * make keyspace argument to "describe keyspace" in CLI optional
   when authenticated to keyspace already (CASSANDRA-2029)
 * added option to specify -Dcassandra.join_ring=false on startup
   to allow "warm spare" nodes or performing JMX maintenance before
   joining the ring (CASSANDRA-526)
 * log migrations at INFO (CASSANDRA-2028)
 * add CLI verbose option in file mode (CASSANDRA-2030)
 * add single-line "--" comments to CLI (CASSANDRA-2032)
 * message serialization tests (CASSANDRA-1923)
 * switch from ivy to maven-ant-tasks (CASSANDRA-2017)
 * CLI attempts to block for new schema to propagate (CASSANDRA-2044)
 * fix potential overflow in nodetool cfstats (CASSANDRA-2057)
 * add JVM shutdownhook to sync commitlog (CASSANDRA-1919)
 * allow nodes to be up without being part of  normal traffic (CASSANDRA-1951)
 * fix CLI "show keyspaces" with null options on NTS (CASSANDRA-2049)
 * fix possible ByteBuffer race conditions (CASSANDRA-2066)
 * reduce garbage generated by MessagingService to prevent load spikes
   (CASSANDRA-2058)
 * fix math in RandomPartitioner.describeOwnership (CASSANDRA-2071)
 * fix deletion of sstable non-data components (CASSANDRA-2059)
 * avoid blocking gossip while deleting handoff hints (CASSANDRA-2073)
 * ignore messages from newer versions, keep track of nodes in gossip
   regardless of version (CASSANDRA-1970)
 * cache writing moved to CompactionManager to reduce i/o contention and
   updated to use non-cache-polluting writes (CASSANDRA-2053)
 * page through large rows when exporting to JSON (CASSANDRA-2041)
 * add flush_largest_memtables_at and reduce_cache_sizes_at options
   (CASSANDRA-2142)
 * add cli 'describe cluster' command (CASSANDRA-2127)
 * add cli support for setting username/password at 'connect' command
   (CASSANDRA-2111)
 * add -D option to Stress.java to allow reading hosts from a file
   (CASSANDRA-2149)
 * bound hints CF throughput between 32M and 256M (CASSANDRA-2148)
 * continue starting when invalid saved cache entries are encountered
   (CASSANDRA-2076)
 * add max_hint_window_in_ms option (CASSANDRA-1459)


0.7.0-final
 * fix offsets to ByteBuffer.get (CASSANDRA-1939)


0.7.0-rc4
 * fix cli crash after backgrounding (CASSANDRA-1875)
 * count timeouts in storageproxy latencies, and include latency
   histograms in StorageProxyMBean (CASSANDRA-1893)
 * fix CLI get recognition of supercolumns (CASSANDRA-1899)
 * enable keepalive on intra-cluster sockets (CASSANDRA-1766)
 * count timeouts towards dynamicsnitch latencies (CASSANDRA-1905)
 * Expose index-building status in JMX + cli schema description
   (CASSANDRA-1871)
 * allow [LOCAL|EACH]_QUORUM to be used with non-NetworkTopology
   replication Strategies
 * increased amount of index locks for faster commitlog replay
 * collect secondary index tombstones immediately (CASSANDRA-1914)
 * revert commitlog changes from #1780 (CASSANDRA-1917)
 * change RandomPartitioner min token to -1 to avoid collision w/
   tokens on actual nodes (CASSANDRA-1901)
 * examine the right nibble when validating TimeUUID (CASSANDRA-1910)
 * include secondary indexes in cleanup (CASSANDRA-1916)
 * CFS.scrubDataDirectories should also cleanup invalid secondary indexes
   (CASSANDRA-1904)
 * ability to disable/enable gossip on nodes to force them down
   (CASSANDRA-1108)


0.7.0-rc3
 * expose getNaturalEndpoints in StorageServiceMBean taking byte[]
   key; RMI cannot serialize ByteBuffer (CASSANDRA-1833)
 * infer org.apache.cassandra.locator for replication strategy classes
   when not otherwise specified
 * validation that generates less garbage (CASSANDRA-1814)
 * add TTL support to CLI (CASSANDRA-1838)
 * cli defaults to bytestype for subcomparator when creating
   column families (CASSANDRA-1835)
 * unregister index MBeans when index is dropped (CASSANDRA-1843)
 * make ByteBufferUtil.clone thread-safe (CASSANDRA-1847)
 * change exception for read requests during bootstrap from
   InvalidRequest to Unavailable (CASSANDRA-1862)
 * respect row-level tombstones post-flush in range scans
   (CASSANDRA-1837)
 * ReadResponseResolver check digests against each other (CASSANDRA-1830)
 * return InvalidRequest when remove of subcolumn without supercolumn
   is requested (CASSANDRA-1866)
 * flush before repair (CASSANDRA-1748)
 * SSTableExport validates key order (CASSANDRA-1884)
 * large row support for SSTableExport (CASSANDRA-1867)
 * Re-cache hot keys post-compaction without hitting disk (CASSANDRA-1878)
 * manage read repair in coordinator instead of data source, to
   provide latency information to dynamic snitch (CASSANDRA-1873)


0.7.0-rc2
 * fix live-column-count of slice ranges including tombstoned supercolumn
   with live subcolumn (CASSANDRA-1591)
 * rename o.a.c.internal.AntientropyStage -> AntiEntropyStage,
   o.a.c.request.Request_responseStage -> RequestResponseStage,
   o.a.c.internal.Internal_responseStage -> InternalResponseStage
 * add AbstractType.fromString (CASSANDRA-1767)
 * require index_type to be present when specifying index_name
   on ColumnDef (CASSANDRA-1759)
 * fix add/remove index bugs in CFMetadata (CASSANDRA-1768)
 * rebuild Strategy during system_update_keyspace (CASSANDRA-1762)
 * cli updates prompt to ... in continuation lines (CASSANDRA-1770)
 * support multiple Mutations per key in hadoop ColumnFamilyOutputFormat
   (CASSANDRA-1774)
 * improvements to Debian init script (CASSANDRA-1772)
 * use local classloader to check for version.properties (CASSANDRA-1778)
 * Validate that column names in column_metadata are valid for the
   defined comparator, and decode properly in cli (CASSANDRA-1773)
 * use cross-platform newlines in cli (CASSANDRA-1786)
 * add ExpiringColumn support to sstable import/export (CASSANDRA-1754)
 * add flush for each append to periodic commitlog mode; added
   periodic_without_flush option to disable this (CASSANDRA-1780)
 * close file handle used for post-flush truncate (CASSANDRA-1790)
 * various code cleanup (CASSANDRA-1793, -1794, -1795)
 * fix range queries against wrapped range (CASSANDRA-1781)
 * fix consistencylevel calculations for NetworkTopologyStrategy
   (CASSANDRA-1804)
 * cli support index type enum names (CASSANDRA-1810)
 * improved validation of column_metadata (CASSANDRA-1813)
 * reads at ConsistencyLevel > 1 throw UnavailableException
   immediately if insufficient live nodes exist (CASSANDRA-1803)
 * copy bytebuffers for local writes to avoid retaining the entire
   Thrift frame (CASSANDRA-1801)
 * fix NPE adding index to column w/o prior metadata (CASSANDRA-1764)
 * reduce fat client timeout (CASSANDRA-1730)
 * fix botched merge of CASSANDRA-1316


0.7.0-rc1
 * fix compaction and flush races with schema updates (CASSANDRA-1715)
 * add clustertool, config-converter, sstablekeys, and schematool
   Windows .bat files (CASSANDRA-1723)
 * reject range queries received during bootstrap (CASSANDRA-1739)
 * fix wrapping-range queries on non-minimum token (CASSANDRA-1700)
 * add nodetool cfhistogram (CASSANDRA-1698)
 * limit repaired ranges to what the nodes have in common (CASSANDRA-1674)
 * index scan treats missing columns as not matching secondary
   expressions (CASSANDRA-1745)
 * Fix misuse of DataOutputBuffer.getData in AntiEntropyService
   (CASSANDRA-1729)
 * detect and warn when obsolete version of JNA is present (CASSANDRA-1760)
 * reduce fat client timeout (CASSANDRA-1730)
 * cleanup smallest CFs first to increase free temp space for larger ones
   (CASSANDRA-1811)
 * Update windows .bat files to work outside of main Cassandra
   directory (CASSANDRA-1713)
 * fix read repair regression from 0.6.7 (CASSANDRA-1727)
 * more-efficient read repair (CASSANDRA-1719)
 * fix hinted handoff replay (CASSANDRA-1656)
 * log type of dropped messages (CASSANDRA-1677)
 * upgrade to SLF4J 1.6.1
 * fix ByteBuffer bug in ExpiringColumn.updateDigest (CASSANDRA-1679)
 * fix IntegerType.getString (CASSANDRA-1681)
 * make -Djava.net.preferIPv4Stack=true the default (CASSANDRA-628)
 * add INTERNAL_RESPONSE verb to differentiate from responses related
   to client requests (CASSANDRA-1685)
 * log tpstats when dropping messages (CASSANDRA-1660)
 * include unreachable nodes in describeSchemaVersions (CASSANDRA-1678)
 * Avoid dropping messages off the client request path (CASSANDRA-1676)
 * fix jna errno reporting (CASSANDRA-1694)
 * add friendlier error for UnknownHostException on startup (CASSANDRA-1697)
 * include jna dependency in RPM package (CASSANDRA-1690)
 * add --skip-keys option to stress.py (CASSANDRA-1696)
 * improve cli handling of non-string keys and column names
   (CASSANDRA-1701, -1693)
 * r/m extra subcomparator line in cli keyspaces output (CASSANDRA-1712)
 * add read repair chance to cli "show keyspaces"
 * upgrade to ConcurrentLinkedHashMap 1.1 (CASSANDRA-975)
 * fix index scan routing (CASSANDRA-1722)
 * fix tombstoning of supercolumns in range queries (CASSANDRA-1734)
 * clear endpoint cache after updating keyspace metadata (CASSANDRA-1741)
 * fix wrapping-range queries on non-minimum token (CASSANDRA-1700)
 * truncate includes secondary indexes (CASSANDRA-1747)
 * retain reference to PendingFile sstables (CASSANDRA-1749)
 * fix sstableimport regression (CASSANDRA-1753)
 * fix for bootstrap when no non-system tables are defined (CASSANDRA-1732)
 * handle replica unavailability in index scan (CASSANDRA-1755)
 * fix service initialization order deadlock (CASSANDRA-1756)
 * multi-line cli commands (CASSANDRA-1742)
 * fix race between snapshot and compaction (CASSANDRA-1736)
 * add listEndpointsPendingHints, deleteHintsForEndpoint JMX methods
   (CASSANDRA-1551)


0.7.0-beta3
 * add strategy options to describe_keyspace output (CASSANDRA-1560)
 * log warning when using randomly generated token (CASSANDRA-1552)
 * re-organize JMX into .db, .net, .internal, .request (CASSANDRA-1217)
 * allow nodes to change IPs between restarts (CASSANDRA-1518)
 * remember ring state between restarts by default (CASSANDRA-1518)
 * flush index built flag so we can read it before log replay (CASSANDRA-1541)
 * lock row cache updates to prevent race condition (CASSANDRA-1293)
 * remove assertion causing rare (and harmless) error messages in
   commitlog (CASSANDRA-1330)
 * fix moving nodes with no keyspaces defined (CASSANDRA-1574)
 * fix unbootstrap when no data is present in a transfer range (CASSANDRA-1573)
 * take advantage of AVRO-495 to simplify our avro IDL (CASSANDRA-1436)
 * extend authorization hierarchy to column family (CASSANDRA-1554)
 * deletion support in secondary indexes (CASSANDRA-1571)
 * meaningful error message for invalid replication strategy class
   (CASSANDRA-1566)
 * allow keyspace creation with RF > N (CASSANDRA-1428)
 * improve cli error handling (CASSANDRA-1580)
 * add cache save/load ability (CASSANDRA-1417, 1606, 1647)
 * add StorageService.getDrainProgress (CASSANDRA-1588)
 * Disallow bootstrap to an in-use token (CASSANDRA-1561)
 * Allow dynamic secondary index creation and destruction (CASSANDRA-1532)
 * log auto-guessed memtable thresholds (CASSANDRA-1595)
 * add ColumnDef support to cli (CASSANDRA-1583)
 * reduce index sample time by 75% (CASSANDRA-1572)
 * add cli support for column, strategy metadata (CASSANDRA-1578, 1612)
 * add cli support for schema modification (CASSANDRA-1584)
 * delete temp files on failed compactions (CASSANDRA-1596)
 * avoid blocking for dead nodes during removetoken (CASSANDRA-1605)
 * remove ConsistencyLevel.ZERO (CASSANDRA-1607)
 * expose in-progress compaction type in jmx (CASSANDRA-1586)
 * removed IClock & related classes from internals (CASSANDRA-1502)
 * fix removing tokens from SystemTable on decommission and removetoken
   (CASSANDRA-1609)
 * include CF metadata in cli 'show keyspaces' (CASSANDRA-1613)
 * switch from Properties to HashMap in PropertyFileSnitch to
   avoid synchronization bottleneck (CASSANDRA-1481)
 * PropertyFileSnitch configuration file renamed to
   cassandra-topology.properties
 * add cli support for get_range_slices (CASSANDRA-1088, CASSANDRA-1619)
 * Make memtable flush thresholds per-CF instead of global
   (CASSANDRA-1007, 1637)
 * add cli support for binary data without CfDef hints (CASSANDRA-1603)
 * fix building SSTable statistics post-stream (CASSANDRA-1620)
 * fix potential infinite loop in 2ary index queries (CASSANDRA-1623)
 * allow creating NTS keyspaces with no replicas configured (CASSANDRA-1626)
 * add jmx histogram of sstables accessed per read (CASSANDRA-1624)
 * remove system_rename_column_family and system_rename_keyspace from the
   client API until races can be fixed (CASSANDRA-1630, CASSANDRA-1585)
 * add cli sanity tests (CASSANDRA-1582)
 * update GC settings in cassandra.bat (CASSANDRA-1636)
 * cli support for index queries (CASSANDRA-1635)
 * cli support for updating schema memtable settings (CASSANDRA-1634)
 * cli --file option (CASSANDRA-1616)
 * reduce automatically chosen memtable sizes by 50% (CASSANDRA-1641)
 * move endpoint cache from snitch to strategy (CASSANDRA-1643)
 * fix commitlog recovery deleting the newly-created segment as well as
   the old ones (CASSANDRA-1644)
 * upgrade to Thrift 0.5 (CASSANDRA-1367)
 * renamed CL.DCQUORUM to LOCAL_QUORUM and DCQUORUMSYNC to EACH_QUORUM
 * cli truncate support (CASSANDRA-1653)
 * update GC settings in cassandra.bat (CASSANDRA-1636)
 * avoid logging when a node's ip/token is gossipped back to it (CASSANDRA-1666)


0.7-beta2
 * always use UTF-8 for hint keys (CASSANDRA-1439)
 * remove cassandra.yaml dependency from Hadoop and Pig (CASSADRA-1322)
 * expose CfDef metadata in describe_keyspaces (CASSANDRA-1363)
 * restore use of mmap_index_only option (CASSANDRA-1241)
 * dropping a keyspace with no column families generated an error
   (CASSANDRA-1378)
 * rename RackAwareStrategy to OldNetworkTopologyStrategy, RackUnawareStrategy
   to SimpleStrategy, DatacenterShardStrategy to NetworkTopologyStrategy,
   AbstractRackAwareSnitch to AbstractNetworkTopologySnitch (CASSANDRA-1392)
 * merge StorageProxy.mutate, mutateBlocking (CASSANDRA-1396)
 * faster UUIDType, LongType comparisons (CASSANDRA-1386, 1393)
 * fix setting read_repair_chance from CLI addColumnFamily (CASSANDRA-1399)
 * fix updates to indexed columns (CASSANDRA-1373)
 * fix race condition leaving to FileNotFoundException (CASSANDRA-1382)
 * fix sharded lock hash on index write path (CASSANDRA-1402)
 * add support for GT/E, LT/E in subordinate index clauses (CASSANDRA-1401)
 * cfId counter got out of sync when CFs were added (CASSANDRA-1403)
 * less chatty schema updates (CASSANDRA-1389)
 * rename column family mbeans. 'type' will now include either
   'IndexColumnFamilies' or 'ColumnFamilies' depending on the CFS type.
   (CASSANDRA-1385)
 * disallow invalid keyspace and column family names. This includes name that
   matches a '^\w+' regex. (CASSANDRA-1377)
 * use JNA, if present, to take snapshots (CASSANDRA-1371)
 * truncate hints if starting 0.7 for the first time (CASSANDRA-1414)
 * fix FD leak in single-row slicepredicate queries (CASSANDRA-1416)
 * allow index expressions against columns that are not part of the
   SlicePredicate (CASSANDRA-1410)
 * config-converter properly handles snitches and framed support
   (CASSANDRA-1420)
 * remove keyspace argument from multiget_count (CASSANDRA-1422)
 * allow specifying cassandra.yaml location as (local or remote) URL
   (CASSANDRA-1126)
 * fix using DynamicEndpointSnitch with NetworkTopologyStrategy
   (CASSANDRA-1429)
 * Add CfDef.default_validation_class (CASSANDRA-891)
 * fix EstimatedHistogram.max (CASSANDRA-1413)
 * quorum read optimization (CASSANDRA-1622)
 * handle zero-length (or missing) rows during HH paging (CASSANDRA-1432)
 * include secondary indexes during schema migrations (CASSANDRA-1406)
 * fix commitlog header race during schema change (CASSANDRA-1435)
 * fix ColumnFamilyStoreMBeanIterator to use new type name (CASSANDRA-1433)
 * correct filename generated by xml->yaml converter (CASSANDRA-1419)
 * add CMSInitiatingOccupancyFraction=75 and UseCMSInitiatingOccupancyOnly
   to default JVM options
 * decrease jvm heap for cassandra-cli (CASSANDRA-1446)
 * ability to modify keyspaces and column family definitions on a live cluster
   (CASSANDRA-1285)
 * support for Hadoop Streaming [non-jvm map/reduce via stdin/out]
   (CASSANDRA-1368)
 * Move persistent sstable stats from the system table to an sstable component
   (CASSANDRA-1430)
 * remove failed bootstrap attempt from pending ranges when gossip times
   it out after 1h (CASSANDRA-1463)
 * eager-create tcp connections to other cluster members (CASSANDRA-1465)
 * enumerate stages and derive stage from message type instead of
   transmitting separately (CASSANDRA-1465)
 * apply reversed flag during collation from different data sources
   (CASSANDRA-1450)
 * make failure to remove commitlog segment non-fatal (CASSANDRA-1348)
 * correct ordering of drain operations so CL.recover is no longer
   necessary (CASSANDRA-1408)
 * removed keyspace from describe_splits method (CASSANDRA-1425)
 * rename check_schema_agreement to describe_schema_versions
   (CASSANDRA-1478)
 * fix QUORUM calculation for RF > 3 (CASSANDRA-1487)
 * remove tombstones during non-major compactions when bloom filter
   verifies that row does not exist in other sstables (CASSANDRA-1074)
 * nodes that coordinated a loadbalance in the past could not be seen by
   newly added nodes (CASSANDRA-1467)
 * exposed endpoint states (gossip details) via jmx (CASSANDRA-1467)
 * ensure that compacted sstables are not included when new readers are
   instantiated (CASSANDRA-1477)
 * by default, calculate heap size and memtable thresholds at runtime (CASSANDRA-1469)
 * fix races dealing with adding/dropping keyspaces and column families in
   rapid succession (CASSANDRA-1477)
 * clean up of Streaming system (CASSANDRA-1503, 1504, 1506)
 * add options to configure Thrift socket keepalive and buffer sizes (CASSANDRA-1426)
 * make contrib CassandraServiceDataCleaner recursive (CASSANDRA-1509)
 * min, max compaction threshold are configurable and persistent
   per-ColumnFamily (CASSANDRA-1468)
 * fix replaying the last mutation in a commitlog unnecessarily
   (CASSANDRA-1512)
 * invoke getDefaultUncaughtExceptionHandler from DTPE with the original
   exception rather than the ExecutionException wrapper (CASSANDRA-1226)
 * remove Clock from the Thrift (and Avro) API (CASSANDRA-1501)
 * Close intra-node sockets when connection is broken (CASSANDRA-1528)
 * RPM packaging spec file (CASSANDRA-786)
 * weighted request scheduler (CASSANDRA-1485)
 * treat expired columns as deleted (CASSANDRA-1539)
 * make IndexInterval configurable (CASSANDRA-1488)
 * add describe_snitch to Thrift API (CASSANDRA-1490)
 * MD5 authenticator compares plain text submitted password with MD5'd
   saved property, instead of vice versa (CASSANDRA-1447)
 * JMX MessagingService pending and completed counts (CASSANDRA-1533)
 * fix race condition processing repair responses (CASSANDRA-1511)
 * make repair blocking (CASSANDRA-1511)
 * create EndpointSnitchInfo and MBean to expose rack and DC (CASSANDRA-1491)
 * added option to contrib/word_count to output results back to Cassandra
   (CASSANDRA-1342)
 * rewrite Hadoop ColumnFamilyRecordWriter to pool connections, retry to
   multiple Cassandra nodes, and smooth impact on the Cassandra cluster
   by using smaller batch sizes (CASSANDRA-1434)
 * fix setting gc_grace_seconds via CLI (CASSANDRA-1549)
 * support TTL'd index values (CASSANDRA-1536)
 * make removetoken work like decommission (CASSANDRA-1216)
 * make cli comparator-aware and improve quote rules (CASSANDRA-1523,-1524)
 * make nodetool compact and cleanup blocking (CASSANDRA-1449)
 * add memtable, cache information to GCInspector logs (CASSANDRA-1558)
 * enable/disable HintedHandoff via JMX (CASSANDRA-1550)
 * Ignore stray files in the commit log directory (CASSANDRA-1547)
 * Disallow bootstrap to an in-use token (CASSANDRA-1561)


0.7-beta1
 * sstable versioning (CASSANDRA-389)
 * switched to slf4j logging (CASSANDRA-625)
 * add (optional) expiration time for column (CASSANDRA-699)
 * access levels for authentication/authorization (CASSANDRA-900)
 * add ReadRepairChance to CF definition (CASSANDRA-930)
 * fix heisenbug in system tests, especially common on OS X (CASSANDRA-944)
 * convert to byte[] keys internally and all public APIs (CASSANDRA-767)
 * ability to alter schema definitions on a live cluster (CASSANDRA-44)
 * renamed configuration file to cassandra.xml, and log4j.properties to
   log4j-server.properties, which must now be loaded from
   the classpath (which is how our scripts in bin/ have always done it)
   (CASSANDRA-971)
 * change get_count to require a SlicePredicate. create multi_get_count
   (CASSANDRA-744)
 * re-organized endpointsnitch implementations and added SimpleSnitch
   (CASSANDRA-994)
 * Added preload_row_cache option (CASSANDRA-946)
 * add CRC to commitlog header (CASSANDRA-999)
 * removed deprecated batch_insert and get_range_slice methods (CASSANDRA-1065)
 * add truncate thrift method (CASSANDRA-531)
 * http mini-interface using mx4j (CASSANDRA-1068)
 * optimize away copy of sliced row on memtable read path (CASSANDRA-1046)
 * replace constant-size 2GB mmaped segments and special casing for index
   entries spanning segment boundaries, with SegmentedFile that computes
   segments that always contain entire entries/rows (CASSANDRA-1117)
 * avoid reading large rows into memory during compaction (CASSANDRA-16)
 * added hadoop OutputFormat (CASSANDRA-1101)
 * efficient Streaming (no more anticompaction) (CASSANDRA-579)
 * split commitlog header into separate file and add size checksum to
   mutations (CASSANDRA-1179)
 * avoid allocating a new byte[] for each mutation on replay (CASSANDRA-1219)
 * revise HH schema to be per-endpoint (CASSANDRA-1142)
 * add joining/leaving status to nodetool ring (CASSANDRA-1115)
 * allow multiple repair sessions per node (CASSANDRA-1190)
 * optimize away MessagingService for local range queries (CASSANDRA-1261)
 * make framed transport the default so malformed requests can't OOM the
   server (CASSANDRA-475)
 * significantly faster reads from row cache (CASSANDRA-1267)
 * take advantage of row cache during range queries (CASSANDRA-1302)
 * make GCGraceSeconds a per-ColumnFamily value (CASSANDRA-1276)
 * keep persistent row size and column count statistics (CASSANDRA-1155)
 * add IntegerType (CASSANDRA-1282)
 * page within a single row during hinted handoff (CASSANDRA-1327)
 * push DatacenterShardStrategy configuration into keyspace definition,
   eliminating datacenter.properties. (CASSANDRA-1066)
 * optimize forward slices starting with '' and single-index-block name
   queries by skipping the column index (CASSANDRA-1338)
 * streaming refactor (CASSANDRA-1189)
 * faster comparison for UUID types (CASSANDRA-1043)
 * secondary index support (CASSANDRA-749 and subtasks)
 * make compaction buckets deterministic (CASSANDRA-1265)


0.6.6
 * Allow using DynamicEndpointSnitch with RackAwareStrategy (CASSANDRA-1429)
 * remove the remaining vestiges of the unfinished DatacenterShardStrategy
   (replaced by NetworkTopologyStrategy in 0.7)


0.6.5
 * fix key ordering in range query results with RandomPartitioner
   and ConsistencyLevel > ONE (CASSANDRA-1145)
 * fix for range query starting with the wrong token range (CASSANDRA-1042)
 * page within a single row during hinted handoff (CASSANDRA-1327)
 * fix compilation on non-sun JDKs (CASSANDRA-1061)
 * remove String.trim() call on row keys in batch mutations (CASSANDRA-1235)
 * Log summary of dropped messages instead of spamming log (CASSANDRA-1284)
 * add dynamic endpoint snitch (CASSANDRA-981)
 * fix streaming for keyspaces with hyphens in their name (CASSANDRA-1377)
 * fix errors in hard-coded bloom filter optKPerBucket by computing it
   algorithmically (CASSANDRA-1220
 * remove message deserialization stage, and uncap read/write stages
   so slow reads/writes don't block gossip processing (CASSANDRA-1358)
 * add jmx port configuration to Debian package (CASSANDRA-1202)
 * use mlockall via JNA, if present, to prevent Linux from swapping
   out parts of the JVM (CASSANDRA-1214)


0.6.4
 * avoid queuing multiple hint deliveries for the same endpoint
   (CASSANDRA-1229)
 * better performance for and stricter checking of UTF8 column names
   (CASSANDRA-1232)
 * extend option to lower compaction priority to hinted handoff
   as well (CASSANDRA-1260)
 * log errors in gossip instead of re-throwing (CASSANDRA-1289)
 * avoid aborting commitlog replay prematurely if a flushed-but-
   not-removed commitlog segment is encountered (CASSANDRA-1297)
 * fix duplicate rows being read during mapreduce (CASSANDRA-1142)
 * failure detection wasn't closing command sockets (CASSANDRA-1221)
 * cassandra-cli.bat works on windows (CASSANDRA-1236)
 * pre-emptively drop requests that cannot be processed within RPCTimeout
   (CASSANDRA-685)
 * add ack to Binary write verb and update CassandraBulkLoader
   to wait for acks for each row (CASSANDRA-1093)
 * added describe_partitioner Thrift method (CASSANDRA-1047)
 * Hadoop jobs no longer require the Cassandra storage-conf.xml
   (CASSANDRA-1280, CASSANDRA-1047)
 * log thread pool stats when GC is excessive (CASSANDRA-1275)
 * remove gossip message size limit (CASSANDRA-1138)
 * parallelize local and remote reads during multiget, and respect snitch
   when determining whether to do local read for CL.ONE (CASSANDRA-1317)
 * fix read repair to use requested consistency level on digest mismatch,
   rather than assuming QUORUM (CASSANDRA-1316)
 * process digest mismatch re-reads in parallel (CASSANDRA-1323)
 * switch hints CF comparator to BytesType (CASSANDRA-1274)


0.6.3
 * retry to make streaming connections up to 8 times. (CASSANDRA-1019)
 * reject describe_ring() calls on invalid keyspaces (CASSANDRA-1111)
 * fix cache size calculation for size of 100% (CASSANDRA-1129)
 * fix cache capacity only being recalculated once (CASSANDRA-1129)
 * remove hourly scan of all hints on the off chance that the gossiper
   missed a status change; instead, expose deliverHintsToEndpoint to JMX
   so it can be done manually, if necessary (CASSANDRA-1141)
 * don't reject reads at CL.ALL (CASSANDRA-1152)
 * reject deletions to supercolumns in CFs containing only standard
   columns (CASSANDRA-1139)
 * avoid preserving login information after client disconnects
   (CASSANDRA-1057)
 * prefer sun jdk to openjdk in debian init script (CASSANDRA-1174)
 * detect partioner config changes between restarts and fail fast
   (CASSANDRA-1146)
 * use generation time to resolve node token reassignment disagreements
   (CASSANDRA-1118)
 * restructure the startup ordering of Gossiper and MessageService to avoid
   timing anomalies (CASSANDRA-1160)
 * detect incomplete commit log hearders (CASSANDRA-1119)
 * force anti-entropy service to stream files on the stream stage to avoid
   sending streams out of order (CASSANDRA-1169)
 * remove inactive stream managers after AES streams files (CASSANDRA-1169)
 * allow removing entire row through batch_mutate Deletion (CASSANDRA-1027)
 * add JMX metrics for row-level bloom filter false positives (CASSANDRA-1212)
 * added a redhat init script to contrib (CASSANDRA-1201)
 * use midpoint when bootstrapping a new machine into range with not
   much data yet instead of random token (CASSANDRA-1112)
 * kill server on OOM in executor stage as well as Thrift (CASSANDRA-1226)
 * remove opportunistic repairs, when two machines with overlapping replica
   responsibilities happen to finish major compactions of the same CF near
   the same time.  repairs are now fully manual (CASSANDRA-1190)
 * add ability to lower compaction priority (default is no change from 0.6.2)
   (CASSANDRA-1181)


0.6.2
 * fix contrib/word_count build. (CASSANDRA-992)
 * split CommitLogExecutorService into BatchCommitLogExecutorService and
   PeriodicCommitLogExecutorService (CASSANDRA-1014)
 * add latency histograms to CFSMBean (CASSANDRA-1024)
 * make resolving timestamp ties deterministic by using value bytes
   as a tiebreaker (CASSANDRA-1039)
 * Add option to turn off Hinted Handoff (CASSANDRA-894)
 * fix windows startup (CASSANDRA-948)
 * make concurrent_reads, concurrent_writes configurable at runtime via JMX
   (CASSANDRA-1060)
 * disable GCInspector on non-Sun JVMs (CASSANDRA-1061)
 * fix tombstone handling in sstable rows with no other data (CASSANDRA-1063)
 * fix size of row in spanned index entries (CASSANDRA-1056)
 * install json2sstable, sstable2json, and sstablekeys to Debian package
 * StreamingService.StreamDestinations wouldn't empty itself after streaming
   finished (CASSANDRA-1076)
 * added Collections.shuffle(splits) before returning the splits in
   ColumnFamilyInputFormat (CASSANDRA-1096)
 * do not recalculate cache capacity post-compaction if it's been manually
   modified (CASSANDRA-1079)
 * better defaults for flush sorter + writer executor queue sizes
   (CASSANDRA-1100)
 * windows scripts for SSTableImport/Export (CASSANDRA-1051)
 * windows script for nodetool (CASSANDRA-1113)
 * expose PhiConvictThreshold (CASSANDRA-1053)
 * make repair of RF==1 a no-op (CASSANDRA-1090)
 * improve default JVM GC options (CASSANDRA-1014)
 * fix SlicePredicate serialization inside Hadoop jobs (CASSANDRA-1049)
 * close Thrift sockets in Hadoop ColumnFamilyRecordReader (CASSANDRA-1081)


0.6.1
 * fix NPE in sstable2json when no excluded keys are given (CASSANDRA-934)
 * keep the replica set constant throughout the read repair process
   (CASSANDRA-937)
 * allow querying getAllRanges with empty token list (CASSANDRA-933)
 * fix command line arguments inversion in clustertool (CASSANDRA-942)
 * fix race condition that could trigger a false-positive assertion
   during post-flush discard of old commitlog segments (CASSANDRA-936)
 * fix neighbor calculation for anti-entropy repair (CASSANDRA-924)
 * perform repair even for small entropy differences (CASSANDRA-924)
 * Use hostnames in CFInputFormat to allow Hadoop's naive string-based
   locality comparisons to work (CASSANDRA-955)
 * cache read-only BufferedRandomAccessFile length to avoid
   3 system calls per invocation (CASSANDRA-950)
 * nodes with IPv6 (and no IPv4) addresses could not join cluster
   (CASSANDRA-969)
 * Retrieve the correct number of undeleted columns, if any, from
   a supercolumn in a row that had been deleted previously (CASSANDRA-920)
 * fix index scans that cross the 2GB mmap boundaries for both mmap
   and standard i/o modes (CASSANDRA-866)
 * expose drain via nodetool (CASSANDRA-978)


0.6.0-RC1
 * JMX drain to flush memtables and run through commit log (CASSANDRA-880)
 * Bootstrapping can skip ranges under the right conditions (CASSANDRA-902)
 * fix merging row versions in range_slice for CL > ONE (CASSANDRA-884)
 * default write ConsistencyLeven chaned from ZERO to ONE
 * fix for index entries spanning mmap buffer boundaries (CASSANDRA-857)
 * use lexical comparison if time part of TimeUUIDs are the same
   (CASSANDRA-907)
 * bound read, mutation, and response stages to fix possible OOM
   during log replay (CASSANDRA-885)
 * Use microseconds-since-epoch (UTC) in cli, instead of milliseconds
 * Treat batch_mutate Deletion with null supercolumn as "apply this predicate
   to top level supercolumns" (CASSANDRA-834)
 * Streaming destination nodes do not update their JMX status (CASSANDRA-916)
 * Fix internal RPC timeout calculation (CASSANDRA-911)
 * Added Pig loadfunc to contrib/pig (CASSANDRA-910)


0.6.0-beta3
 * fix compaction bucketing bug (CASSANDRA-814)
 * update windows batch file (CASSANDRA-824)
 * deprecate KeysCachedFraction configuration directive in favor
   of KeysCached; move to unified-per-CF key cache (CASSANDRA-801)
 * add invalidateRowCache to ColumnFamilyStoreMBean (CASSANDRA-761)
 * send Handoff hints to natural locations to reduce load on
   remaining nodes in a failure scenario (CASSANDRA-822)
 * Add RowWarningThresholdInMB configuration option to warn before very
   large rows get big enough to threaten node stability, and -x option to
   be able to remove them with sstable2json if the warning is unheeded
   until it's too late (CASSANDRA-843)
 * Add logging of GC activity (CASSANDRA-813)
 * fix ConcurrentModificationException in commitlog discard (CASSANDRA-853)
 * Fix hardcoded row count in Hadoop RecordReader (CASSANDRA-837)
 * Add a jmx status to the streaming service and change several DEBUG
   messages to INFO (CASSANDRA-845)
 * fix classpath in cassandra-cli.bat for Windows (CASSANDRA-858)
 * allow re-specifying host, port to cassandra-cli if invalid ones
   are first tried (CASSANDRA-867)
 * fix race condition handling rpc timeout in the coordinator
   (CASSANDRA-864)
 * Remove CalloutLocation and StagingFileDirectory from storage-conf files
   since those settings are no longer used (CASSANDRA-878)
 * Parse a long from RowWarningThresholdInMB instead of an int (CASSANDRA-882)
 * Remove obsolete ControlPort code from DatabaseDescriptor (CASSANDRA-886)
 * move skipBytes side effect out of assert (CASSANDRA-899)
 * add "double getLoad" to StorageServiceMBean (CASSANDRA-898)
 * track row stats per CF at compaction time (CASSANDRA-870)
 * disallow CommitLogDirectory matching a DataFileDirectory (CASSANDRA-888)
 * default key cache size is 200k entries, changed from 10% (CASSANDRA-863)
 * add -Dcassandra-foreground=yes to cassandra.bat
 * exit if cluster name is changed unexpectedly (CASSANDRA-769)


0.6.0-beta1/beta2
 * add batch_mutate thrift command, deprecating batch_insert (CASSANDRA-336)
 * remove get_key_range Thrift API, deprecated in 0.5 (CASSANDRA-710)
 * add optional login() Thrift call for authentication (CASSANDRA-547)
 * support fat clients using gossiper and StorageProxy to perform
   replication in-process [jvm-only] (CASSANDRA-535)
 * support mmapped I/O for reads, on by default on 64bit JVMs
   (CASSANDRA-408, CASSANDRA-669)
 * improve insert concurrency, particularly during Hinted Handoff
   (CASSANDRA-658)
 * faster network code (CASSANDRA-675)
 * stress.py moved to contrib (CASSANDRA-635)
 * row caching [must be explicitly enabled per-CF in config] (CASSANDRA-678)
 * present a useful measure of compaction progress in JMX (CASSANDRA-599)
 * add bin/sstablekeys (CASSNADRA-679)
 * add ConsistencyLevel.ANY (CASSANDRA-687)
 * make removetoken remove nodes from gossip entirely (CASSANDRA-644)
 * add ability to set cache sizes at runtime (CASSANDRA-708)
 * report latency and cache hit rate statistics with lifetime totals
   instead of average over the last minute (CASSANDRA-702)
 * support get_range_slice for RandomPartitioner (CASSANDRA-745)
 * per-keyspace replication factory and replication strategy (CASSANDRA-620)
 * track latency in microseconds (CASSANDRA-733)
 * add describe_ Thrift methods, deprecating get_string_property and
   get_string_list_property
 * jmx interface for tracking operation mode and streams in general.
   (CASSANDRA-709)
 * keep memtables in sorted order to improve range query performance
   (CASSANDRA-799)
 * use while loop instead of recursion when trimming sstables compaction list
   to avoid blowing stack in pathological cases (CASSANDRA-804)
 * basic Hadoop map/reduce support (CASSANDRA-342)


0.5.1
 * ensure all files for an sstable are streamed to the same directory.
   (CASSANDRA-716)
 * more accurate load estimate for bootstrapping (CASSANDRA-762)
 * tolerate dead or unavailable bootstrap target on write (CASSANDRA-731)
 * allow larger numbers of keys (> 140M) in a sstable bloom filter
   (CASSANDRA-790)
 * include jvm argument improvements from CASSANDRA-504 in debian package
 * change streaming chunk size to 32MB to accomodate Windows XP limitations
   (was 64MB) (CASSANDRA-795)
 * fix get_range_slice returning results in the wrong order (CASSANDRA-781)


0.5.0 final
 * avoid attempting to delete temporary bootstrap files twice (CASSANDRA-681)
 * fix bogus NaN in nodeprobe cfstats output (CASSANDRA-646)
 * provide a policy for dealing with single thread executors w/ a full queue
   (CASSANDRA-694)
 * optimize inner read in MessagingService, vastly improving multiple-node
   performance (CASSANDRA-675)
 * wait for table flush before streaming data back to a bootstrapping node.
   (CASSANDRA-696)
 * keep track of bootstrapping sources by table so that bootstrapping doesn't
   give the indication of finishing early (CASSANDRA-673)


0.5.0 RC3
 * commit the correct version of the patch for CASSANDRA-663


0.5.0 RC2 (unreleased)
 * fix bugs in converting get_range_slice results to Thrift
   (CASSANDRA-647, CASSANDRA-649)
 * expose java.util.concurrent.TimeoutException in StorageProxy methods
   (CASSANDRA-600)
 * TcpConnectionManager was holding on to disconnected connections,
   giving the false indication they were being used. (CASSANDRA-651)
 * Remove duplicated write. (CASSANDRA-662)
 * Abort bootstrap if IP is already in the token ring (CASSANDRA-663)
 * increase default commitlog sync period, and wait for last sync to
   finish before submitting another (CASSANDRA-668)


0.5.0 RC1
 * Fix potential NPE in get_range_slice (CASSANDRA-623)
 * add CRC32 to commitlog entries (CASSANDRA-605)
 * fix data streaming on windows (CASSANDRA-630)
 * GC compacted sstables after cleanup and compaction (CASSANDRA-621)
 * Speed up anti-entropy validation (CASSANDRA-629)
 * Fix anti-entropy assertion error (CASSANDRA-639)
 * Fix pending range conflicts when bootstapping or moving
   multiple nodes at once (CASSANDRA-603)
 * Handle obsolete gossip related to node movement in the case where
   one or more nodes is down when the movement occurs (CASSANDRA-572)
 * Include dead nodes in gossip to avoid a variety of problems
   and fix HH to removed nodes (CASSANDRA-634)
 * return an InvalidRequestException for mal-formed SlicePredicates
   (CASSANDRA-643)
 * fix bug determining closest neighbor for use in multiple datacenters
   (CASSANDRA-648)
 * Vast improvements in anticompaction speed (CASSANDRA-607)
 * Speed up log replay and writes by avoiding redundant serializations
   (CASSANDRA-652)


0.5.0 beta 2
 * Bootstrap improvements (several tickets)
 * add nodeprobe repair anti-entropy feature (CASSANDRA-193, CASSANDRA-520)
 * fix possibility of partition when many nodes restart at once
   in clusters with multiple seeds (CASSANDRA-150)
 * fix NPE in get_range_slice when no data is found (CASSANDRA-578)
 * fix potential NPE in hinted handoff (CASSANDRA-585)
 * fix cleanup of local "system" keyspace (CASSANDRA-576)
 * improve computation of cluster load balance (CASSANDRA-554)
 * added super column read/write, column count, and column/row delete to
   cassandra-cli (CASSANDRA-567, CASSANDRA-594)
 * fix returning live subcolumns of deleted supercolumns (CASSANDRA-583)
 * respect JAVA_HOME in bin/ scripts (several tickets)
 * add StorageService.initClient for fat clients on the JVM (CASSANDRA-535)
   (see contrib/client_only for an example of use)
 * make consistency_level functional in get_range_slice (CASSANDRA-568)
 * optimize key deserialization for RandomPartitioner (CASSANDRA-581)
 * avoid GCing tombstones except on major compaction (CASSANDRA-604)
 * increase failure conviction threshold, resulting in less nodes
   incorrectly (and temporarily) marked as down (CASSANDRA-610)
 * respect memtable thresholds during log replay (CASSANDRA-609)
 * support ConsistencyLevel.ALL on read (CASSANDRA-584)
 * add nodeprobe removetoken command (CASSANDRA-564)


0.5.0 beta
 * Allow multiple simultaneous flushes, improving flush throughput
   on multicore systems (CASSANDRA-401)
 * Split up locks to improve write and read throughput on multicore systems
   (CASSANDRA-444, CASSANDRA-414)
 * More efficient use of memory during compaction (CASSANDRA-436)
 * autobootstrap option: when enabled, all non-seed nodes will attempt
   to bootstrap when started, until bootstrap successfully
   completes. -b option is removed.  (CASSANDRA-438)
 * Unless a token is manually specified in the configuration xml,
   a bootstraping node will use a token that gives it half the
   keys from the most-heavily-loaded node in the cluster,
   instead of generating a random token.
   (CASSANDRA-385, CASSANDRA-517)
 * Miscellaneous bootstrap fixes (several tickets)
 * Ability to change a node's token even after it has data on it
   (CASSANDRA-541)
 * Ability to decommission a live node from the ring (CASSANDRA-435)
 * Semi-automatic loadbalancing via nodeprobe (CASSANDRA-192)
 * Add ability to set compaction thresholds at runtime via
   JMX / nodeprobe.  (CASSANDRA-465)
 * Add "comment" field to ColumnFamily definition. (CASSANDRA-481)
 * Additional JMX metrics (CASSANDRA-482)
 * JSON based export and import tools (several tickets)
 * Hinted Handoff fixes (several tickets)
 * Add key cache to improve read performance (CASSANDRA-423)
 * Simplified construction of custom ReplicationStrategy classes
   (CASSANDRA-497)
 * Graphical application (Swing) for ring integrity verification and
   visualization was added to contrib (CASSANDRA-252)
 * Add DCQUORUM, DCQUORUMSYNC consistency levels and corresponding
   ReplicationStrategy / EndpointSnitch classes.  Experimental.
   (CASSANDRA-492)
 * Web client interface added to contrib (CASSANDRA-457)
 * More-efficient flush for Random, CollatedOPP partitioners
   for normal writes (CASSANDRA-446) and bulk load (CASSANDRA-420)
 * Add MemtableFlushAfterMinutes, a global replacement for the old
   per-CF FlushPeriodInMinutes setting (CASSANDRA-463)
 * optimizations to slice reading (CASSANDRA-350) and supercolumn
   queries (CASSANDRA-510)
 * force binding to given listenaddress for nodes with multiple
   interfaces (CASSANDRA-546)
 * stress.py benchmarking tool improvements (several tickets)
 * optimized replica placement code (CASSANDRA-525)
 * faster log replay on restart (CASSANDRA-539, CASSANDRA-540)
 * optimized local-node writes (CASSANDRA-558)
 * added get_range_slice, deprecating get_key_range (CASSANDRA-344)
 * expose TimedOutException to thrift (CASSANDRA-563)


0.4.2
 * Add validation disallowing null keys (CASSANDRA-486)
 * Fix race conditions in TCPConnectionManager (CASSANDRA-487)
 * Fix using non-utf8-aware comparison as a sanity check.
   (CASSANDRA-493)
 * Improve default garbage collector options (CASSANDRA-504)
 * Add "nodeprobe flush" (CASSANDRA-505)
 * remove NotFoundException from get_slice throws list (CASSANDRA-518)
 * fix get (not get_slice) of entire supercolumn (CASSANDRA-508)
 * fix null token during bootstrap (CASSANDRA-501)


0.4.1
 * Fix FlushPeriod columnfamily configuration regression
   (CASSANDRA-455)
 * Fix long column name support (CASSANDRA-460)
 * Fix for serializing a row that only contains tombstones
   (CASSANDRA-458)
 * Fix for discarding unneeded commitlog segments (CASSANDRA-459)
 * Add SnapshotBeforeCompaction configuration option (CASSANDRA-426)
 * Fix compaction abort under insufficient disk space (CASSANDRA-473)
 * Fix reading subcolumn slice from tombstoned CF (CASSANDRA-484)
 * Fix race condition in RVH causing occasional NPE (CASSANDRA-478)


0.4.0
 * fix get_key_range problems when a node is down (CASSANDRA-440)
   and add UnavailableException to more Thrift methods
 * Add example EndPointSnitch contrib code (several tickets)


0.4.0 RC2
 * fix SSTable generation clash during compaction (CASSANDRA-418)
 * reject method calls with null parameters (CASSANDRA-308)
 * properly order ranges in nodeprobe output (CASSANDRA-421)
 * fix logging of certain errors on executor threads (CASSANDRA-425)


0.4.0 RC1
 * Bootstrap feature is live; use -b on startup (several tickets)
 * Added multiget api (CASSANDRA-70)
 * fix Deadlock with SelectorManager.doProcess and TcpConnection.write
   (CASSANDRA-392)
 * remove key cache b/c of concurrency bugs in third-party
   CLHM library (CASSANDRA-405)
 * update non-major compaction logic to use two threshold values
   (CASSANDRA-407)
 * add periodic / batch commitlog sync modes (several tickets)
 * inline BatchMutation into batch_insert params (CASSANDRA-403)
 * allow setting the logging level at runtime via mbean (CASSANDRA-402)
 * change default comparator to BytesType (CASSANDRA-400)
 * add forwards-compatible ConsistencyLevel parameter to get_key_range
   (CASSANDRA-322)
 * r/m special case of blocking for local destination when writing with
   ConsistencyLevel.ZERO (CASSANDRA-399)
 * Fixes to make BinaryMemtable [bulk load interface] useful (CASSANDRA-337);
   see contrib/bmt_example for an example of using it.
 * More JMX properties added (several tickets)
 * Thrift changes (several tickets)
    - Merged _super get methods with the normal ones; return values
      are now of ColumnOrSuperColumn.
    - Similarly, merged batch_insert_super into batch_insert.



0.4.0 beta
 * On-disk data format has changed to allow billions of keys/rows per
   node instead of only millions
 * Multi-keyspace support
 * Scan all sstables for all queries to avoid situations where
   different types of operation on the same ColumnFamily could
   disagree on what data was present
 * Snapshot support via JMX
 * Thrift API has changed a _lot_:
    - removed time-sorted CFs; instead, user-defined comparators
      may be defined on the column names, which are now byte arrays.
      Default comparators are provided for UTF8, Bytes, Ascii, Long (i64),
      and UUID types.
    - removed colon-delimited strings in thrift api in favor of explicit
      structs such as ColumnPath, ColumnParent, etc.  Also normalized
      thrift struct and argument naming.
    - Added columnFamily argument to get_key_range.
    - Change signature of get_slice to accept starting and ending
      columns as well as an offset.  (This allows use of indexes.)
      Added "ascending" flag to allow reasonably-efficient reverse
      scans as well.  Removed get_slice_by_range as redundant.
    - get_key_range operates on one CF at a time
    - changed `block` boolean on insert methods to ConsistencyLevel enum,
      with options of NONE, ONE, QUORUM, and ALL.
    - added similar consistency_level parameter to read methods
    - column-name-set slice with no names given now returns zero columns
      instead of all of them.  ("all" can run your server out of memory.
      use a range-based slice with a high max column count instead.)
 * Removed the web interface. Node information can now be obtained by
   using the newly introduced nodeprobe utility.
 * More JMX stats
 * Remove magic values from internals (e.g. special key to indicate
   when to flush memtables)
 * Rename configuration "table" to "keyspace"
 * Moved to crash-only design; no more shutdown (just kill the process)
 * Lots of bug fixes

Full list of issues resolved in 0.4 is at https://issues.apache.org/jira/secure/IssueNavigator.jspa?reset=true&&pid=12310865&fixfor=12313862&resolution=1&sorter/field=issuekey&sorter/order=DESC


0.3.0 RC3
 * Fix potential deadlock under load in TCPConnection.
   (CASSANDRA-220)


0.3.0 RC2
 * Fix possible data loss when server is stopped after replaying
   log but before new inserts force memtable flush.
   (CASSANDRA-204)
 * Added BUGS file


0.3.0 RC1
 * Range queries on keys, including user-defined key collation
 * Remove support
 * Workarounds for a weird bug in JDK select/register that seems
   particularly common on VM environments. Cassandra should deploy
   fine on EC2 now
 * Much improved infrastructure: the beginnings of a decent test suite
   ("ant test" for unit tests; "nosetests" for system tests), code
   coverage reporting, etc.
 * Expanded node status reporting via JMX
 * Improved error reporting/logging on both server and client
 * Reduced memory footprint in default configuration
 * Combined blocking and non-blocking versions of insert APIs
 * Added FlushPeriodInMinutes configuration parameter to force
   flushing of infrequently-updated ColumnFamilies<|MERGE_RESOLUTION|>--- conflicted
+++ resolved
@@ -343,11 +343,7 @@
  * Make stop-server.bat wait for Cassandra to terminate (CASSANDRA-14829)
  * Correct sstable sorting for garbagecollect and levelled compaction (CASSANDRA-14870)
 Merged from 3.0:
-<<<<<<< HEAD
-=======
  * If SizeEstimatesRecorder misses a 'onDropTable' notification, the size_estimates table will never be cleared for that table. (CASSANDRA-14905)
- * Counters fail to increment in 2.1/2.2 to 3.X mixed version clusters (CASSANDRA-14958)
->>>>>>> 62f02802
  * Streaming needs to synchronise access to LifecycleTransaction (CASSANDRA-14554)
  * Fix cassandra-stress write hang with default options (CASSANDRA-14616)
  * Netty epoll IOExceptions caused by unclean client disconnects being logged at INFO (CASSANDRA-14909)
