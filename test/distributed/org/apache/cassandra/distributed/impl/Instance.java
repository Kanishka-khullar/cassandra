--- conflicted
+++ resolved
@@ -396,50 +396,26 @@
     @Override
     public void receiveMessage(IMessage message)
     {
-<<<<<<< HEAD
-        sync(() -> {
-            if (message.version() > MessagingService.current_version)
-            {
-                throw new IllegalStateException(String.format("Node%d received message version %d but current version is %d",
-                                                              this.config.num(),
-                                                              message.version(),
-                                                              MessagingService.current_version));
-            }
-
-            Message<?> messageIn = deserializeMessage(message);
-            Message.Header header = messageIn.header;
-            TraceState state = Tracing.instance.initializeFromMessage(header);
-            if (state != null) state.trace("{} message received from {}", header.verb, header.from);
-            header.verb.stage.execute(() -> MessagingService.instance().inboundSink.accept(messageIn),
-                                      ExecutorLocals.create(state));
-        }).run();
-=======
-        sync(() -> receiveMessageWithInvokingThread(imessage)).run();
-    }
-
-    @Override
-    public void receiveMessageWithInvokingThread(IMessage imessage)
-    {
-        // Based on org.apache.cassandra.net.IncomingTcpConnection.receiveMessage
-        try
-        {
-            MessageIn message = deserializeMessage(imessage);
-            if (message == null)
-            {
-                // callback expired; nothing to do
-                return;
-            }
-            if (message.version <= MessagingService.current_version)
-            {
-                MessagingService.instance().receive(message, imessage.id());
-            }
-            // else ignore message
-        }
-        catch (Throwable t)
-        {
-            throw new RuntimeException("Exception occurred on node " + broadcastAddress(), t);
-        }
->>>>>>> bfe4a908
+        sync(() -> receiveMessageWithInvokingThread(message)).run();
+    }
+
+    @Override
+    public void receiveMessageWithInvokingThread(IMessage message)
+    {
+        if (message.version() > MessagingService.current_version)
+        {
+            throw new IllegalStateException(String.format("Node%d received message version %d but current version is %d",
+                                                          this.config.num(),
+                                                          message.version(),
+                                                          MessagingService.current_version));
+        }
+
+        Message<?> messageIn = deserializeMessage(message);
+        Message.Header header = messageIn.header;
+        TraceState state = Tracing.instance.initializeFromMessage(header);
+        if (state != null) state.trace("{} message received from {}", header.verb, header.from);
+        header.verb.stage.execute(() -> MessagingService.instance().inboundSink.accept(messageIn),
+                                  ExecutorLocals.create(state));
     }
 
     public int getMessagingVersion()
