/*
 * Licensed to the Apache Software Foundation (ASF) under one
 * or more contributor license agreements.  See the NOTICE file
 * distributed with this work for additional information
 * regarding copyright ownership.  The ASF licenses this file
 * to you under the Apache License, Version 2.0 (the
 * "License"); you may not use this file except in compliance
 * with the License.  You may obtain a copy of the License at
 *
 *     http://www.apache.org/licenses/LICENSE-2.0
 *
 * Unless required by applicable law or agreed to in writing, software
 * distributed under the License is distributed on an "AS IS" BASIS,
 * WITHOUT WARRANTIES OR CONDITIONS OF ANY KIND, either express or implied.
 * See the License for the specific language governing permissions and
 * limitations under the License.
 */

package org.apache.cassandra.distributed.impl;

import java.io.File;
import java.io.IOException;
<<<<<<< HEAD
=======
import java.net.InetAddress;
import java.net.InetSocketAddress;
import java.nio.ByteBuffer;
>>>>>>> a7820d10
import java.util.ArrayList;
import java.util.Collections;
import java.util.List;
import java.util.UUID;
import java.util.concurrent.CompletableFuture;
import java.util.concurrent.CopyOnWriteArrayList;
import java.util.concurrent.ExecutorService;
import java.util.concurrent.Future;
import java.util.concurrent.TimeoutException;
<<<<<<< HEAD
import javax.management.ListenerNotFoundException;
import javax.management.Notification;
import javax.management.NotificationListener;

import com.google.common.annotations.VisibleForTesting;

import io.netty.util.concurrent.GlobalEventExecutor;
=======
import java.util.function.BiConsumer;
import java.util.function.Function;

import javax.management.ListenerNotFoundException;
import javax.management.Notification;
import javax.management.NotificationListener;

>>>>>>> a7820d10
import org.apache.cassandra.batchlog.BatchlogManager;
import org.apache.cassandra.concurrent.ExecutorLocals;
import org.apache.cassandra.concurrent.ScheduledExecutors;
import org.apache.cassandra.concurrent.SharedExecutorPool;
import org.apache.cassandra.concurrent.Stage;
import org.apache.cassandra.config.Config;
import org.apache.cassandra.config.DatabaseDescriptor;
import org.apache.cassandra.cql3.CQLStatement;
import org.apache.cassandra.cql3.QueryHandler;
import org.apache.cassandra.cql3.QueryOptions;
import org.apache.cassandra.cql3.QueryProcessor;
import org.apache.cassandra.db.ColumnFamilyStore;
import org.apache.cassandra.db.Keyspace;
import org.apache.cassandra.db.Memtable;
import org.apache.cassandra.db.SystemKeyspace;
import org.apache.cassandra.db.SystemKeyspaceMigrator40;
import org.apache.cassandra.db.commitlog.CommitLog;
import org.apache.cassandra.db.compaction.CompactionManager;
import org.apache.cassandra.dht.IPartitioner;
import org.apache.cassandra.dht.Token;
import org.apache.cassandra.distributed.api.ICluster;
import org.apache.cassandra.distributed.api.ICoordinator;
import org.apache.cassandra.distributed.api.IInstanceConfig;
import org.apache.cassandra.distributed.api.IInvokableInstance;
import org.apache.cassandra.distributed.api.IListen;
import org.apache.cassandra.distributed.api.IMessage;
import org.apache.cassandra.distributed.api.NodeToolResult;
import org.apache.cassandra.distributed.mock.nodetool.InternalNodeProbe;
import org.apache.cassandra.distributed.mock.nodetool.InternalNodeProbeFactory;
import org.apache.cassandra.distributed.shared.NetworkTopology;
import org.apache.cassandra.gms.ApplicationState;
import org.apache.cassandra.gms.Gossiper;
import org.apache.cassandra.gms.VersionedValue;
import org.apache.cassandra.hints.HintsService;
import org.apache.cassandra.index.SecondaryIndexManager;
import org.apache.cassandra.io.sstable.IndexSummaryManager;
import org.apache.cassandra.io.sstable.format.SSTableReader;
import org.apache.cassandra.io.util.DataInputBuffer;
import org.apache.cassandra.io.util.DataOutputBuffer;
<<<<<<< HEAD
import org.apache.cassandra.io.util.FileUtils;
import org.apache.cassandra.locator.InetAddressAndPort;
import org.apache.cassandra.net.Message;
=======
import org.apache.cassandra.net.IMessageSink;
import org.apache.cassandra.net.MessageIn;
import org.apache.cassandra.net.MessageOut;
>>>>>>> a7820d10
import org.apache.cassandra.net.MessagingService;
import org.apache.cassandra.schema.Schema;
import org.apache.cassandra.schema.SchemaConstants;
import org.apache.cassandra.service.ActiveRepairService;
import org.apache.cassandra.service.CassandraDaemon;
import org.apache.cassandra.service.ClientState;
import org.apache.cassandra.service.DefaultFSErrorHandler;
import org.apache.cassandra.service.PendingRangeCalculatorService;
import org.apache.cassandra.service.QueryState;
import org.apache.cassandra.service.StorageService;
import org.apache.cassandra.service.StorageServiceMBean;
<<<<<<< HEAD
import org.apache.cassandra.streaming.StreamReceiveTask;
import org.apache.cassandra.streaming.StreamTransferTask;
import org.apache.cassandra.streaming.async.StreamingInboundHandler;
=======
import org.apache.cassandra.streaming.StreamCoordinator;
import org.apache.cassandra.streaming.StreamSession;
>>>>>>> a7820d10
import org.apache.cassandra.tools.NodeTool;
import org.apache.cassandra.tracing.TraceState;
import org.apache.cassandra.tracing.Tracing;
import org.apache.cassandra.transport.messages.ResultMessage;
import org.apache.cassandra.utils.ExecutorUtils;
import org.apache.cassandra.utils.FBUtilities;
import org.apache.cassandra.utils.JVMStabilityInspector;
import org.apache.cassandra.utils.Throwables;
import org.apache.cassandra.utils.concurrent.Ref;
import org.apache.cassandra.utils.memory.BufferPool;

import static java.util.concurrent.TimeUnit.MINUTES;
import static org.apache.cassandra.distributed.api.Feature.GOSSIP;
import static org.apache.cassandra.distributed.api.Feature.NATIVE_PROTOCOL;
import static org.apache.cassandra.distributed.api.Feature.NETWORK;

public class Instance extends IsolatedExecutor implements IInvokableInstance
{
    private static final Map<Class<?>, Function<Object, Object>> mapper = new HashMap<Class<?>, Function<Object, Object>>() {{
        this.put(IInstanceConfig.ParameterizedClass.class, (obj) -> {
            IInstanceConfig.ParameterizedClass pc = (IInstanceConfig.ParameterizedClass) obj;
            return new org.apache.cassandra.config.ParameterizedClass(pc.class_name, pc.parameters);
        });
    }};

    public final IInstanceConfig config;

    // should never be invoked directly, so that it is instantiated on other class loader;
    // only visible for inheritance
    Instance(IInstanceConfig config, ClassLoader classLoader)
    {
        super("node" + config.num(), classLoader);
        this.config = config;
        InstanceIDDefiner.setInstanceId(config.num());
<<<<<<< HEAD
        FBUtilities.setBroadcastInetAddressAndPort(config.broadcastAddressAndPort());
=======
        FBUtilities.setBroadcastInetAddress(config.broadcastAddress().getAddress());

>>>>>>> a7820d10
        // Set the config at instance creation, possibly before startup() has run on all other instances.
        // setMessagingVersions below will call runOnInstance which will instantiate
        // the MessagingService and dependencies preventing later changes to network parameters.
        Config.setOverrideLoadConfig(() -> loadConfig(config));

        // Enable streaming inbound handler tracking so they can be closed properly without leaking
        // the blocking IO thread.
        StreamingInboundHandler.trackInboundHandlers();
    }

    @Override
    public IInstanceConfig config()
    {
        return config;
    }

    @Override
    public ICoordinator coordinator()
    {
        return new Coordinator(this);
    }

    public IListen listen()
    {
        return new Listen(this);
    }

    @Override
    public InetSocketAddress broadcastAddress() { return config.broadcastAddress(); }

    @Override
    public Object[][] executeInternal(String query, Object... args)
    {
        return sync(() -> {
            QueryHandler.Prepared prepared = QueryProcessor.prepareInternal(query);
            ResultMessage result = prepared.statement.executeLocally(QueryProcessor.internalQueryState(),
                                                                     QueryProcessor.makeInternalOptions(prepared.statement, args));

            if (result instanceof ResultMessage.Rows)
                return RowUtil.toObjects((ResultMessage.Rows)result);
            else
                return null;
        }).call();
    }

    @Override
    public UUID schemaVersion()
    {
        // we do not use method reference syntax here, because we need to sync on the node-local schema instance
        //noinspection Convert2MethodRef
        return Schema.instance.getVersion();
    }

    public void startup()
    {
        throw new UnsupportedOperationException();
    }

    public boolean isShutdown()
    {
        return isolatedExecutor.isShutdown();
    }

    @Override
    public void schemaChangeInternal(String query)
    {
        sync(() -> {
            try
            {
                ClientState state = ClientState.forInternalCalls(SchemaConstants.SYSTEM_KEYSPACE_NAME);
                QueryState queryState = new QueryState(state);

                CQLStatement statement = QueryProcessor.parseStatement(query, queryState.getClientState());
                statement.validate(state);

                QueryOptions options = QueryOptions.forInternalCalls(Collections.emptyList());
                statement.executeLocally(queryState, options);
            }
            catch (Exception e)
            {
                throw new RuntimeException("Error setting schema for test (query was: " + query + ")", e);
            }
        }).run();
    }

    private void registerMockMessaging(ICluster<IInstance> cluster)
    {
<<<<<<< HEAD
        MessagingService.instance().outboundSink.add((message, to) -> {
            cluster.get(to).receiveMessage(serializeMessage(message.from(), to, message));
            return false;
=======
        BiConsumer<InetSocketAddress, IMessage> deliverToInstance = (to, message) -> cluster.get(to).receiveMessage(message);
        BiConsumer<InetSocketAddress, IMessage> deliverToInstanceIfNotFiltered = (to, message) -> {
            int fromNum = config().num();
            int toNum = cluster.get(to).config().num();

            if (cluster.filters().permitOutbound(fromNum, toNum, message)
                && cluster.filters().permitInbound(fromNum, toNum, message))
                deliverToInstance.accept(to, message);
        };

        Map<InetAddress, InetSocketAddress> addressAndPortMap = new HashMap<>();
        cluster.stream().forEach(instance -> {
            InetSocketAddress addressAndPort = instance.broadcastAddress();
            if (!addressAndPort.equals(instance.config().broadcastAddress()))
                throw new IllegalStateException("addressAndPort mismatch: " + addressAndPort + " vs " + instance.config().broadcastAddress());
            InetSocketAddress prev = addressAndPortMap.put(addressAndPort.getAddress(),
                                                                        addressAndPort);
            if (null != prev)
                throw new IllegalStateException("This version of Cassandra does not support multiple nodes with the same InetAddress: " + addressAndPort + " vs " + prev);
>>>>>>> a7820d10
        });
    }

<<<<<<< HEAD
    private void registerInboundFilter(ICluster cluster)
    {
        MessagingService.instance().inboundSink.add(message ->
                permitMessageInbound(cluster, serializeMessage(message.from(), broadcastAddressAndPort(), message)));
    }

    private void registerOutboundFilter(ICluster cluster)
    {

        MessagingService.instance().outboundSink.add((message, to) ->
                                                     permitMessageOutbound(cluster, to, serializeMessage(message.from(), to, message)));
    }

    private boolean permitMessageInbound(ICluster cluster, IMessage message)
    {
        int fromNum = cluster.get(message.from()).config().num();
        int toNum = config.num(); // since this instance is reciving the message, to will always be this instance
        return cluster.filters().permitInbound(fromNum, toNum, message);
=======
        MessagingService.instance().addMessageSink(new MessageDeliverySink(deliverToInstanceIfNotFiltered, addressAndPortMap::get));
    }

    // unnecessary if registerMockMessaging used
    private void registerFilters(ICluster cluster)
    {
        IInstance instance = this;
        MessagingService.instance().addMessageSink(new IMessageSink()
        {
            public boolean allowOutgoingMessage(MessageOut message, int id, InetAddress toAddress)
            {
                // Port is not passed in, so take a best guess at the destination port from this instance
                IInstance to = cluster.get(NetworkTopology.addressAndPort(toAddress,
                                                                          instance.config().broadcastAddress().getPort()));
                int fromNum = config().num();
                int toNum = to.config().num();
                return cluster.filters().permitOutbound(fromNum, toNum, serializeMessage(message, id,
                                                                                 broadcastAddress(),
                                                                                 to.broadcastAddress()));
            }

            public boolean allowIncomingMessage(MessageIn message, int id)
            {
                // Port is not passed in, so take a best guess at the destination port from this instance
                IInstance from = cluster.get(NetworkTopology.addressAndPort(message.from,
                                                                            instance.config().broadcastAddress().getPort()));
                int fromNum = from.config().num();
                int toNum = config().num();


                IMessage msg = serializeMessage(message, id, from.broadcastAddress(), broadcastAddress());

                return cluster.filters().permitInbound(fromNum, toNum, msg);
            }
        });
    }

    public static IMessage serializeMessage(MessageOut messageOut, int id, InetSocketAddress from, InetSocketAddress to)
    {
        try (DataOutputBuffer out = new DataOutputBuffer(1024))
        {
            int version = MessagingService.instance().getVersion(to.getAddress());

            out.writeInt(MessagingService.PROTOCOL_MAGIC);
            out.writeInt(id);
            long timestamp = System.currentTimeMillis();
            out.writeInt((int) timestamp);
            messageOut.serialize(out, version);
            return new MessageImpl(messageOut.verb.ordinal(), out.toByteArray(), id, version, from);
        }
        catch (IOException e)
        {
            throw new RuntimeException(e);
        }
    }

    public static IMessage serializeMessage(MessageIn messageIn, int id, InetSocketAddress from, InetSocketAddress to)
    {
        try (DataOutputBuffer out = new DataOutputBuffer(1024))
        {
            int version = MessagingService.instance().getVersion(to.getAddress());

            out.writeInt(MessagingService.PROTOCOL_MAGIC);
            out.writeInt(id);
            long timestamp = System.currentTimeMillis();
            out.writeInt((int) timestamp);

            MessageOut.serialize(out,
                                 from.getAddress(),
                                 messageIn.verb,
                                 messageIn.parameters,
                                 messageIn.payload,
                                 version);

            return new MessageImpl(messageIn.verb.ordinal(), out.toByteArray(), id, version, from);
        }
        catch (IOException e)
        {
            throw new RuntimeException(e);
        }
>>>>>>> a7820d10
    }

    private boolean permitMessageOutbound(ICluster cluster, InetAddressAndPort to, IMessage message)
    {
<<<<<<< HEAD
        int fromNum = config.num(); // since this instance is sending the message, from will always be this instance
        int toNum = cluster.get(to).config().num();
        return cluster.filters().permitOutbound(fromNum, toNum, message);
    }

    public void uncaughtException(Thread thread, Throwable throwable)
    {
        sync(CassandraDaemon::uncaughtException).accept(thread, throwable);
    }
=======
        private final BiConsumer<InetSocketAddress, IMessage> deliver;
        private final Function<InetAddress, InetSocketAddress> lookupAddressAndPort;

        MessageDeliverySink(BiConsumer<InetSocketAddress, IMessage> deliver,
                            Function<InetAddress, InetSocketAddress> lookupAddressAndPort)
        {
            this.deliver = deliver;
            this.lookupAddressAndPort = lookupAddressAndPort;
        }
>>>>>>> a7820d10

    private static IMessage serializeMessage(InetAddressAndPort from, InetAddressAndPort to, Message<?> messageOut)
    {
        try (DataOutputBuffer out = new DataOutputBuffer(1024))
        {
<<<<<<< HEAD
            int version = MessagingService.instance().versions.get(to);
            Message.serializer.serialize(messageOut, out, version);
            return new MessageImpl(messageOut.verb().id, out.toByteArray(), messageOut.id(), version, from);
=======
            InetSocketAddress from = broadcastAddress();
            assert from.equals(lookupAddressAndPort.apply(messageOut.from));

            // Tracing logic - similar to org.apache.cassandra.net.OutboundTcpConnection.writeConnected
            byte[] sessionBytes = (byte[]) messageOut.parameters.get(Tracing.TRACE_HEADER);
            if (sessionBytes != null)
            {
                UUID sessionId = UUIDGen.getUUID(ByteBuffer.wrap(sessionBytes));
                TraceState state = Tracing.instance.get(sessionId);
                String message = String.format("Sending %s message to %s", messageOut.verb, to);
                // session may have already finished; see CASSANDRA-5668
                if (state == null)
                {
                    byte[] traceTypeBytes = (byte[]) messageOut.parameters.get(Tracing.TRACE_TYPE);
                    Tracing.TraceType traceType = traceTypeBytes == null ? Tracing.TraceType.QUERY : Tracing.TraceType.deserialize(traceTypeBytes[0]);
                    Tracing.instance.trace(ByteBuffer.wrap(sessionBytes), message, traceType.getTTL());
                }
                else
                {
                    state.trace(message);
                    if (messageOut.verb == MessagingService.Verb.REQUEST_RESPONSE)
                        Tracing.instance.doneWithNonLocalSession(state);
                }
            }

            InetSocketAddress toFull = lookupAddressAndPort.apply(to);
            deliver.accept(toFull,
                           serializeMessage(messageOut, id, broadcastAddress(), toFull));

            return false;
>>>>>>> a7820d10
        }
        catch (IOException e)
        {
            throw new RuntimeException(e);
        }
    }

    @VisibleForTesting
    public static Message<?> deserializeMessage(IMessage message)
    {
        try (DataInputBuffer in = new DataInputBuffer(message.bytes()))
        {
<<<<<<< HEAD
            return Message.serializer.deserialize(in, message.from(), message.version());
=======
            int version = imessage.version();
            if (version > MessagingService.current_version)
            {
                throw new IllegalStateException(String.format("Received message version %d but current version is %d",
                                                              version,
                                                              MessagingService.current_version));
            }

            MessagingService.validateMagic(input.readInt());
            int id;
            if (version < MessagingService.VERSION_20)
                id = Integer.parseInt(input.readUTF());
            else
                id = input.readInt();
            long currentTime = ApproximateTime.currentTimeMillis();
            return MessageIn.read(input, version, id, MessageIn.readConstructionTime(imessage.from().getAddress(), input, currentTime));
>>>>>>> a7820d10
        }
        catch (Throwable t)
        {
            throw new RuntimeException("Can not deserialize message " + message, t);
        }
    }

    @Override
    public void receiveMessage(IMessage message)
    {
        sync(() -> {
            if (message.version() > MessagingService.current_version)
            {
<<<<<<< HEAD
                throw new IllegalStateException(String.format("Node%d received message version %d but current version is %d",
                                                              this.config.num(),
                                                              message.version(),
                                                              MessagingService.current_version));
=======
                MessageIn message = deserializeMessage(imessage);
                if (message == null)
                {
                    // callback expired; nothing to do
                    return;
                }
                if (message.version <= MessagingService.current_version)
                {
                    MessagingService.instance().receive(message, imessage.id());
                }
                // else ignore message
            }
            catch (Throwable t)
            {
                throw new RuntimeException("Exception occurred on node " + broadcastAddress(), t);
>>>>>>> a7820d10
            }

            Message<?> messageIn = deserializeMessage(message);
            Message.Header header = messageIn.header;
            TraceState state = Tracing.instance.initializeFromMessage(header);
            if (state != null) state.trace("{} message received from {}", header.verb, header.from);
            header.verb.stage.execute(() -> {
                MessagingService.instance().inboundSink.accept(messageIn);
            }, ExecutorLocals.create(state));
        }).run();
    }

    public int getMessagingVersion()
    {
        return callsOnInstance(() -> MessagingService.current_version).call();
    }

    public void setMessagingVersion(InetSocketAddress endpoint, int version)
    {
<<<<<<< HEAD
        MessagingService.instance().versions.set(endpoint, version);
=======
        runOnInstance(() -> MessagingService.instance().setVersion(endpoint.getAddress(), version));
>>>>>>> a7820d10
    }

    public void flush(String keyspace)
    {
        runOnInstance(() -> FBUtilities.waitOnFutures(Keyspace.open(keyspace).flush()));
    }

    public void forceCompact(String keyspace, String table)
    {
        runOnInstance(() -> {
            try
            {
                Keyspace.open(keyspace).getColumnFamilyStore(table).forceMajorCompaction();
            }
            catch (Exception e)
            {
                throw new RuntimeException(e);
            }
        });
    }

    @Override
    public void startup(ICluster cluster)
    {
        sync(() -> {
            try
            {
                FileUtils.setFSErrorHandler(new DefaultFSErrorHandler());

                if (config.has(GOSSIP))
                {
                    // TODO: hacky
                    System.setProperty("cassandra.ring_delay_ms", "5000");
                    System.setProperty("cassandra.consistent.rangemovement", "false");
                    System.setProperty("cassandra.consistent.simultaneousmoves.allow", "true");
                }

                mkdirs();

                assert config.networkTopology().contains(config.broadcastAddress());
                DistributedTestSnitch.assign(config.networkTopology());

                DatabaseDescriptor.daemonInitialization();
                DatabaseDescriptor.createAllDirectories();
                CommitLog.instance.start();

                // We need to persist this as soon as possible after startup checks.
                // This should be the first write to SystemKeyspace (CASSANDRA-11742)
                SystemKeyspace.persistLocalMetadata();
                SystemKeyspaceMigrator40.migrate();

                try
                {
                    // load schema from disk
                    Schema.instance.loadFromDisk();
                }
                catch (Exception e)
                {
                    throw e;
                }

                Keyspace.setInitialized();

                // Replay any CommitLogSegments found on disk
                try
                {
                    CommitLog.instance.recoverSegmentsOnDisk();
                }
                catch (IOException e)
                {
                    throw new RuntimeException(e);
                }

                if (config.has(NETWORK))
                {
<<<<<<< HEAD
=======
                    registerFilters(cluster);
>>>>>>> a7820d10
                    MessagingService.instance().listen();
                }
                else
                {
                    // Even though we don't use MessagingService, access the static SocketFactory
                    // instance here so that we start the static event loop state
//                    -- not sure what that means?  SocketFactory.instance.getClass();
                    registerMockMessaging(cluster);
                }
                registerInboundFilter(cluster);
                registerOutboundFilter(cluster);
                JVMStabilityInspector.replaceKiller(new InstanceKiller());

                // TODO: this is more than just gossip
                if (config.has(GOSSIP))
                {
                    StorageService.instance.initServer();
                    StorageService.instance.removeShutdownHook();
                }
                else
                {
                    initializeRing(cluster);
                }

                StorageService.instance.ensureTraceKeyspace();

                SystemKeyspace.finishStartup();

                if (config.has(NATIVE_PROTOCOL))
                {
                    // Start up virtual table support
                    CassandraDaemon.getInstanceForTesting().setupVirtualKeyspaces();

                    CassandraDaemon.getInstanceForTesting().initializeNativeTransport();
                    CassandraDaemon.getInstanceForTesting().startNativeTransport();
                    StorageService.instance.setRpcReady(true);
                }

<<<<<<< HEAD
                if (!FBUtilities.getBroadcastAddressAndPort().equals(broadcastAddressAndPort()))
=======
                if (!FBUtilities.getBroadcastAddress().equals(broadcastAddress().getAddress()))
                    throw new IllegalStateException();
                if (DatabaseDescriptor.getStoragePort() != broadcastAddress().getPort())
>>>>>>> a7820d10
                    throw new IllegalStateException();

                ActiveRepairService.instance.start();
            }
            catch (Throwable t)
            {
                if (t instanceof RuntimeException)
                    throw (RuntimeException) t;
                throw new RuntimeException(t);
            }
        }).run();
    }

    private void mkdirs()
    {
        new File(config.getString("saved_caches_directory")).mkdirs();
        new File(config.getString("hints_directory")).mkdirs();
        new File(config.getString("commitlog_directory")).mkdirs();
        for (String dir : (String[]) config.get("data_file_directories"))
            new File(dir).mkdirs();
    }

    private static Config loadConfig(IInstanceConfig overrides)
    {
        Config config = new Config();
        overrides.propagate(config, mapper);
        return config;
    }

    private void initializeRing(ICluster cluster)
    {
        // This should be done outside instance in order to avoid serializing config
        String partitionerName = config.getString("partitioner");
        List<String> initialTokens = new ArrayList<>();
        List<InetSocketAddress> hosts = new ArrayList<>();
        List<UUID> hostIds = new ArrayList<>();
        for (int i = 1 ; i <= cluster.size() ; ++i)
        {
            IInstanceConfig config = cluster.get(i).config();
            initialTokens.add(config.getString("initial_token"));
            hosts.add(config.broadcastAddress());
            hostIds.add(config.hostId());
        }

        try
        {
            IPartitioner partitioner = FBUtilities.newPartitioner(partitionerName);
            StorageService storageService = StorageService.instance;
            List<Token> tokens = new ArrayList<>();
            for (String token : initialTokens)
                tokens.add(partitioner.getTokenFactory().fromString(token));

            for (int i = 0; i < tokens.size(); i++)
            {
                InetSocketAddress ep = hosts.get(i);
                UUID hostId = hostIds.get(i);
                Token token = tokens.get(i);
                Gossiper.runInGossipStageBlocking(() -> {
<<<<<<< HEAD
                    Gossiper.instance.initializeNodeUnsafe(ep, hostId, 1);
                    Gossiper.instance.injectApplicationState(ep,
                                                             ApplicationState.TOKENS,
                                                             new VersionedValue.VersionedValueFactory(partitioner).tokens(Collections.singleton(token)));
                    storageService.onChange(ep,
                                            ApplicationState.STATUS_WITH_PORT,
                                            new VersionedValue.VersionedValueFactory(partitioner).normal(Collections.singleton(token)));
                    storageService.onChange(ep,
                                            ApplicationState.STATUS,
                                            new VersionedValue.VersionedValueFactory(partitioner).normal(Collections.singleton(token)));
                    Gossiper.instance.realMarkAlive(ep, Gossiper.instance.getEndpointStateForEndpoint(ep));
=======
                    Gossiper.instance.initializeNodeUnsafe(ep.getAddress(), hostId, 1);
                    Gossiper.instance.injectApplicationState(ep.getAddress(),
                                                             ApplicationState.TOKENS,
                                                             new VersionedValue.VersionedValueFactory(partitioner).tokens(Collections.singleton(token)));
                    storageService.onChange(ep.getAddress(),
                                            ApplicationState.STATUS,
                                            new VersionedValue.VersionedValueFactory(partitioner).normal(Collections.singleton(token)));
                    Gossiper.instance.realMarkAlive(ep.getAddress(), Gossiper.instance.getEndpointStateForEndpoint(ep.getAddress()));
>>>>>>> a7820d10
                });

                int messagingVersion = cluster.get(ep).isShutdown()
                                       ? MessagingService.current_version
                                       : Math.min(MessagingService.current_version, cluster.get(ep).getMessagingVersion());
<<<<<<< HEAD
                MessagingService.instance().versions.set(ep, messagingVersion);
=======
                MessagingService.instance().setVersion(ep.getAddress(), messagingVersion);
>>>>>>> a7820d10
            }

            // check that all nodes are in token metadata
            for (int i = 0; i < tokens.size(); ++i)
<<<<<<< HEAD
                assert storageService.getTokenMetadata().isMember(hosts.get(i));
=======
                assert storageService.getTokenMetadata().isMember(hosts.get(i).getAddress());
>>>>>>> a7820d10
        }
        catch (Throwable e) // UnknownHostException
        {
            throw new RuntimeException(e);
        }
    }

    public Future<Void> shutdown()
    {
        return shutdown(true);
    }

    @Override
    public Future<Void> shutdown(boolean graceful)
    {
        Future<?> future = async((ExecutorService executor) -> {
            Throwable error = null;

            error = parallelRun(error, executor,
                    () -> StorageService.instance.setRpcReady(false),
                    CassandraDaemon.getInstanceForTesting()::destroyNativeTransport);

            if (config.has(GOSSIP) || config.has(NETWORK))
            {
                StorageService.instance.shutdownServer();
            }

            error = parallelRun(error, executor,
                                () -> Gossiper.instance.stopShutdownAndWait(1L, MINUTES),
                                CompactionManager.instance::forceShutdown,
                                () -> BatchlogManager.instance.shutdownAndWait(1L, MINUTES),
                                HintsService.instance::shutdownBlocking,
                                StreamingInboundHandler::shutdown,
                                () -> StreamReceiveTask.shutdownAndWait(1L, MINUTES),
                                () -> StreamTransferTask.shutdownAndWait(1L, MINUTES),
                                () -> SecondaryIndexManager.shutdownAndWait(1L, MINUTES),
                                () -> IndexSummaryManager.instance.shutdownAndWait(1L, MINUTES),
                                () -> ColumnFamilyStore.shutdownExecutorsAndWait(1L, MINUTES),
                                () -> PendingRangeCalculatorService.instance.shutdownAndWait(1L, MINUTES),
                                () -> BufferPool.shutdownLocalCleaner(1L, MINUTES),
                                () -> Ref.shutdownReferenceReaper(1L, MINUTES),
                                () -> Memtable.MEMORY_POOL.shutdownAndWait(1L, MINUTES),
                                () -> ScheduledExecutors.shutdownAndWait(1L, MINUTES),
                                () -> SSTableReader.shutdownBlocking(1L, MINUTES),
                                () -> shutdownAndWait(Collections.singletonList(ActiveRepairService.repairCommandExecutor)),
                                () -> ScheduledExecutors.shutdownAndWait(1L, MINUTES)
            );

            error = parallelRun(error, executor,
                                CommitLog.instance::shutdownBlocking,
                                () -> MessagingService.instance().shutdown(1L, MINUTES, false, true)
            );
            error = parallelRun(error, executor,
                                () -> GlobalEventExecutor.INSTANCE.awaitInactivity(1l, MINUTES),
                                () -> Stage.shutdownAndWait(1L, MINUTES),
                                () -> SharedExecutorPool.SHARED.shutdownAndWait(1L, MINUTES)
            );

            Throwables.maybeFail(error);
        }).apply(isolatedExecutor);

        return CompletableFuture.runAsync(ThrowingRunnable.toRunnable(future::get), isolatedExecutor)
                                .thenRun(super::shutdown);
    }

    public int liveMemberCount()
    {
        return sync(() -> {
            if (!DatabaseDescriptor.isDaemonInitialized() || !Gossiper.instance.isEnabled())
                return 0;
            return Gossiper.instance.getLiveMembers().size();
        }).call();
    }

    public NodeToolResult nodetoolResult(boolean withNotifications, String... commandAndArgs)
    {
        return sync(() -> {
            DTestNodeTool nodetool = new DTestNodeTool(withNotifications);
            int rc =  nodetool.execute(commandAndArgs);
            return new NodeToolResult(commandAndArgs, rc, new ArrayList<>(nodetool.notifications.notifications), nodetool.latestError);
        }).call();
    }

    private static class DTestNodeTool extends NodeTool {
        private final StorageServiceMBean storageProxy;
        private final CollectingNotificationListener notifications = new CollectingNotificationListener();

        private Throwable latestError;

        DTestNodeTool(boolean withNotifications) {
            super(new InternalNodeProbeFactory(withNotifications));
            storageProxy = new InternalNodeProbe(withNotifications).getStorageService();
            storageProxy.addNotificationListener(notifications, null, null);
        }

        public int execute(String... args)
        {
            try
            {
                return super.execute(args);
            }
            finally
            {
                try
                {
                    storageProxy.removeNotificationListener(notifications, null, null);
                }
                catch (ListenerNotFoundException e)
                {
                    // ignored
                }
            }
        }

        protected void badUse(Exception e)
        {
            super.badUse(e);
            latestError = e;
        }

        protected void err(Throwable e)
        {
            super.err(e);
            latestError = e;
        }
    }

<<<<<<< HEAD
    private static final class CollectingNotificationListener implements NotificationListener {
        private final CopyOnWriteArrayList<Notification> notifications = new CopyOnWriteArrayList<>();
=======
    private static final class CollectingNotificationListener implements NotificationListener
    {
        private final List<Notification> notifications = new CopyOnWriteArrayList<>();
>>>>>>> a7820d10

        public void handleNotification(Notification notification, Object handback)
        {
            notifications.add(notification);
        }
    }

<<<<<<< HEAD
=======
    public void uncaughtException(Thread thread, Throwable throwable)
    {
        System.out.println(String.format("Exception %s occurred on thread %s", throwable.getMessage(), thread.getName()));
        throwable.printStackTrace();
    }

>>>>>>> a7820d10
    public long killAttempts()
    {
        return callOnInstance(InstanceKiller::getKillAttempts);
    }

    private static void shutdownAndWait(List<ExecutorService> executors) throws TimeoutException, InterruptedException
    {
        ExecutorUtils.shutdownNow(executors);
        ExecutorUtils.awaitTermination(1L, MINUTES, executors);
    }

    private static Throwable parallelRun(Throwable accumulate, ExecutorService runOn, ThrowingRunnable ... runnables)
    {
        List<Future<Throwable>> results = new ArrayList<>();
        for (ThrowingRunnable runnable : runnables)
        {
            results.add(runOn.submit(() -> {
                try
                {
                    runnable.run();
                    return null;
                }
                catch (Throwable t)
                {
                    return t;
                }
            }));
        }
        for (Future<Throwable> future : results)
        {
            try
            {
                Throwable t = future.get();
                if (t != null)
                    throw t;
            }
            catch (Throwable t)
            {
                accumulate = Throwables.merge(accumulate, t);
            }
        }
        return accumulate;
    }
}<|MERGE_RESOLUTION|>--- conflicted
+++ resolved
@@ -20,22 +20,21 @@
 
 import java.io.File;
 import java.io.IOException;
-<<<<<<< HEAD
-=======
-import java.net.InetAddress;
 import java.net.InetSocketAddress;
-import java.nio.ByteBuffer;
->>>>>>> a7820d10
 import java.util.ArrayList;
 import java.util.Collections;
+import java.util.HashMap;
 import java.util.List;
+import java.util.Map;
 import java.util.UUID;
 import java.util.concurrent.CompletableFuture;
 import java.util.concurrent.CopyOnWriteArrayList;
 import java.util.concurrent.ExecutorService;
 import java.util.concurrent.Future;
 import java.util.concurrent.TimeoutException;
-<<<<<<< HEAD
+import java.util.function.BiConsumer;
+import java.util.function.Function;
+
 import javax.management.ListenerNotFoundException;
 import javax.management.Notification;
 import javax.management.NotificationListener;
@@ -43,15 +42,6 @@
 import com.google.common.annotations.VisibleForTesting;
 
 import io.netty.util.concurrent.GlobalEventExecutor;
-=======
-import java.util.function.BiConsumer;
-import java.util.function.Function;
-
-import javax.management.ListenerNotFoundException;
-import javax.management.Notification;
-import javax.management.NotificationListener;
-
->>>>>>> a7820d10
 import org.apache.cassandra.batchlog.BatchlogManager;
 import org.apache.cassandra.concurrent.ExecutorLocals;
 import org.apache.cassandra.concurrent.ScheduledExecutors;
@@ -91,15 +81,9 @@
 import org.apache.cassandra.io.sstable.format.SSTableReader;
 import org.apache.cassandra.io.util.DataInputBuffer;
 import org.apache.cassandra.io.util.DataOutputBuffer;
-<<<<<<< HEAD
 import org.apache.cassandra.io.util.FileUtils;
 import org.apache.cassandra.locator.InetAddressAndPort;
 import org.apache.cassandra.net.Message;
-=======
-import org.apache.cassandra.net.IMessageSink;
-import org.apache.cassandra.net.MessageIn;
-import org.apache.cassandra.net.MessageOut;
->>>>>>> a7820d10
 import org.apache.cassandra.net.MessagingService;
 import org.apache.cassandra.schema.Schema;
 import org.apache.cassandra.schema.SchemaConstants;
@@ -111,14 +95,9 @@
 import org.apache.cassandra.service.QueryState;
 import org.apache.cassandra.service.StorageService;
 import org.apache.cassandra.service.StorageServiceMBean;
-<<<<<<< HEAD
 import org.apache.cassandra.streaming.StreamReceiveTask;
 import org.apache.cassandra.streaming.StreamTransferTask;
 import org.apache.cassandra.streaming.async.StreamingInboundHandler;
-=======
-import org.apache.cassandra.streaming.StreamCoordinator;
-import org.apache.cassandra.streaming.StreamSession;
->>>>>>> a7820d10
 import org.apache.cassandra.tools.NodeTool;
 import org.apache.cassandra.tracing.TraceState;
 import org.apache.cassandra.tracing.Tracing;
@@ -134,6 +113,8 @@
 import static org.apache.cassandra.distributed.api.Feature.GOSSIP;
 import static org.apache.cassandra.distributed.api.Feature.NATIVE_PROTOCOL;
 import static org.apache.cassandra.distributed.api.Feature.NETWORK;
+import static org.apache.cassandra.distributed.impl.DistributedTestSnitch.fromCassandraInetAddressAndPort;
+import static org.apache.cassandra.distributed.impl.DistributedTestSnitch.toCassandraInetAddressAndPort;
 
 public class Instance extends IsolatedExecutor implements IInvokableInstance
 {
@@ -153,12 +134,9 @@
         super("node" + config.num(), classLoader);
         this.config = config;
         InstanceIDDefiner.setInstanceId(config.num());
-<<<<<<< HEAD
-        FBUtilities.setBroadcastInetAddressAndPort(config.broadcastAddressAndPort());
-=======
-        FBUtilities.setBroadcastInetAddress(config.broadcastAddress().getAddress());
-
->>>>>>> a7820d10
+        FBUtilities.setBroadcastInetAddressAndPort(InetAddressAndPort.getByAddressOverrideDefaults(config.broadcastAddress().getAddress(),
+                                                                                                   config.broadcastAddress().getPort()));
+
         // Set the config at instance creation, possibly before startup() has run on all other instances.
         // setMessagingVersions below will call runOnInstance which will instantiate
         // the MessagingService and dependencies preventing later changes to network parameters.
@@ -244,203 +222,47 @@
         }).run();
     }
 
-    private void registerMockMessaging(ICluster<IInstance> cluster)
-    {
-<<<<<<< HEAD
+    private void registerMockMessaging(ICluster cluster)
+    {
         MessagingService.instance().outboundSink.add((message, to) -> {
-            cluster.get(to).receiveMessage(serializeMessage(message.from(), to, message));
+            InetSocketAddress toAddr = fromCassandraInetAddressAndPort(to);
+            cluster.get(toAddr).receiveMessage(serializeMessage(message.from(), to, message));
             return false;
-=======
-        BiConsumer<InetSocketAddress, IMessage> deliverToInstance = (to, message) -> cluster.get(to).receiveMessage(message);
-        BiConsumer<InetSocketAddress, IMessage> deliverToInstanceIfNotFiltered = (to, message) -> {
-            int fromNum = config().num();
-            int toNum = cluster.get(to).config().num();
-
-            if (cluster.filters().permitOutbound(fromNum, toNum, message)
-                && cluster.filters().permitInbound(fromNum, toNum, message))
-                deliverToInstance.accept(to, message);
-        };
-
-        Map<InetAddress, InetSocketAddress> addressAndPortMap = new HashMap<>();
-        cluster.stream().forEach(instance -> {
-            InetSocketAddress addressAndPort = instance.broadcastAddress();
-            if (!addressAndPort.equals(instance.config().broadcastAddress()))
-                throw new IllegalStateException("addressAndPort mismatch: " + addressAndPort + " vs " + instance.config().broadcastAddress());
-            InetSocketAddress prev = addressAndPortMap.put(addressAndPort.getAddress(),
-                                                                        addressAndPort);
-            if (null != prev)
-                throw new IllegalStateException("This version of Cassandra does not support multiple nodes with the same InetAddress: " + addressAndPort + " vs " + prev);
->>>>>>> a7820d10
         });
     }
 
-<<<<<<< HEAD
     private void registerInboundFilter(ICluster cluster)
     {
-        MessagingService.instance().inboundSink.add(message ->
-                permitMessageInbound(cluster, serializeMessage(message.from(), broadcastAddressAndPort(), message)));
+        MessagingService.instance().inboundSink.add(message -> {
+            IMessage serialized = serializeMessage(message.from(), toCassandraInetAddressAndPort(broadcastAddress()), message);
+            int fromNum = cluster.get(serialized.from()).config().num();
+            int toNum = config.num(); // since this instance is reciving the message, to will always be this instance
+            return cluster.filters().permitInbound(fromNum, toNum, serialized);
+        });
     }
 
     private void registerOutboundFilter(ICluster cluster)
     {
-
-        MessagingService.instance().outboundSink.add((message, to) ->
-                                                     permitMessageOutbound(cluster, to, serializeMessage(message.from(), to, message)));
-    }
-
-    private boolean permitMessageInbound(ICluster cluster, IMessage message)
-    {
-        int fromNum = cluster.get(message.from()).config().num();
-        int toNum = config.num(); // since this instance is reciving the message, to will always be this instance
-        return cluster.filters().permitInbound(fromNum, toNum, message);
-=======
-        MessagingService.instance().addMessageSink(new MessageDeliverySink(deliverToInstanceIfNotFiltered, addressAndPortMap::get));
-    }
-
-    // unnecessary if registerMockMessaging used
-    private void registerFilters(ICluster cluster)
-    {
-        IInstance instance = this;
-        MessagingService.instance().addMessageSink(new IMessageSink()
-        {
-            public boolean allowOutgoingMessage(MessageOut message, int id, InetAddress toAddress)
-            {
-                // Port is not passed in, so take a best guess at the destination port from this instance
-                IInstance to = cluster.get(NetworkTopology.addressAndPort(toAddress,
-                                                                          instance.config().broadcastAddress().getPort()));
-                int fromNum = config().num();
-                int toNum = to.config().num();
-                return cluster.filters().permitOutbound(fromNum, toNum, serializeMessage(message, id,
-                                                                                 broadcastAddress(),
-                                                                                 to.broadcastAddress()));
-            }
-
-            public boolean allowIncomingMessage(MessageIn message, int id)
-            {
-                // Port is not passed in, so take a best guess at the destination port from this instance
-                IInstance from = cluster.get(NetworkTopology.addressAndPort(message.from,
-                                                                            instance.config().broadcastAddress().getPort()));
-                int fromNum = from.config().num();
-                int toNum = config().num();
-
-
-                IMessage msg = serializeMessage(message, id, from.broadcastAddress(), broadcastAddress());
-
-                return cluster.filters().permitInbound(fromNum, toNum, msg);
-            }
+        MessagingService.instance().outboundSink.add((message, to) -> {
+            IMessage serialzied = serializeMessage(message.from(), to, message);
+            int fromNum = config.num(); // since this instance is sending the message, from will always be this instance
+            int toNum = cluster.get(fromCassandraInetAddressAndPort(to)).config().num();
+            return cluster.filters().permitOutbound(fromNum, toNum, serialzied);
         });
     }
 
-    public static IMessage serializeMessage(MessageOut messageOut, int id, InetSocketAddress from, InetSocketAddress to)
+    public void uncaughtException(Thread thread, Throwable throwable)
+    {
+        sync(CassandraDaemon::uncaughtException).accept(thread, throwable);
+    }
+
+    private static IMessage serializeMessage(InetAddressAndPort from, InetAddressAndPort to, Message<?> messageOut)
     {
         try (DataOutputBuffer out = new DataOutputBuffer(1024))
         {
-            int version = MessagingService.instance().getVersion(to.getAddress());
-
-            out.writeInt(MessagingService.PROTOCOL_MAGIC);
-            out.writeInt(id);
-            long timestamp = System.currentTimeMillis();
-            out.writeInt((int) timestamp);
-            messageOut.serialize(out, version);
-            return new MessageImpl(messageOut.verb.ordinal(), out.toByteArray(), id, version, from);
-        }
-        catch (IOException e)
-        {
-            throw new RuntimeException(e);
-        }
-    }
-
-    public static IMessage serializeMessage(MessageIn messageIn, int id, InetSocketAddress from, InetSocketAddress to)
-    {
-        try (DataOutputBuffer out = new DataOutputBuffer(1024))
-        {
-            int version = MessagingService.instance().getVersion(to.getAddress());
-
-            out.writeInt(MessagingService.PROTOCOL_MAGIC);
-            out.writeInt(id);
-            long timestamp = System.currentTimeMillis();
-            out.writeInt((int) timestamp);
-
-            MessageOut.serialize(out,
-                                 from.getAddress(),
-                                 messageIn.verb,
-                                 messageIn.parameters,
-                                 messageIn.payload,
-                                 version);
-
-            return new MessageImpl(messageIn.verb.ordinal(), out.toByteArray(), id, version, from);
-        }
-        catch (IOException e)
-        {
-            throw new RuntimeException(e);
-        }
->>>>>>> a7820d10
-    }
-
-    private boolean permitMessageOutbound(ICluster cluster, InetAddressAndPort to, IMessage message)
-    {
-<<<<<<< HEAD
-        int fromNum = config.num(); // since this instance is sending the message, from will always be this instance
-        int toNum = cluster.get(to).config().num();
-        return cluster.filters().permitOutbound(fromNum, toNum, message);
-    }
-
-    public void uncaughtException(Thread thread, Throwable throwable)
-    {
-        sync(CassandraDaemon::uncaughtException).accept(thread, throwable);
-    }
-=======
-        private final BiConsumer<InetSocketAddress, IMessage> deliver;
-        private final Function<InetAddress, InetSocketAddress> lookupAddressAndPort;
-
-        MessageDeliverySink(BiConsumer<InetSocketAddress, IMessage> deliver,
-                            Function<InetAddress, InetSocketAddress> lookupAddressAndPort)
-        {
-            this.deliver = deliver;
-            this.lookupAddressAndPort = lookupAddressAndPort;
-        }
->>>>>>> a7820d10
-
-    private static IMessage serializeMessage(InetAddressAndPort from, InetAddressAndPort to, Message<?> messageOut)
-    {
-        try (DataOutputBuffer out = new DataOutputBuffer(1024))
-        {
-<<<<<<< HEAD
             int version = MessagingService.instance().versions.get(to);
             Message.serializer.serialize(messageOut, out, version);
-            return new MessageImpl(messageOut.verb().id, out.toByteArray(), messageOut.id(), version, from);
-=======
-            InetSocketAddress from = broadcastAddress();
-            assert from.equals(lookupAddressAndPort.apply(messageOut.from));
-
-            // Tracing logic - similar to org.apache.cassandra.net.OutboundTcpConnection.writeConnected
-            byte[] sessionBytes = (byte[]) messageOut.parameters.get(Tracing.TRACE_HEADER);
-            if (sessionBytes != null)
-            {
-                UUID sessionId = UUIDGen.getUUID(ByteBuffer.wrap(sessionBytes));
-                TraceState state = Tracing.instance.get(sessionId);
-                String message = String.format("Sending %s message to %s", messageOut.verb, to);
-                // session may have already finished; see CASSANDRA-5668
-                if (state == null)
-                {
-                    byte[] traceTypeBytes = (byte[]) messageOut.parameters.get(Tracing.TRACE_TYPE);
-                    Tracing.TraceType traceType = traceTypeBytes == null ? Tracing.TraceType.QUERY : Tracing.TraceType.deserialize(traceTypeBytes[0]);
-                    Tracing.instance.trace(ByteBuffer.wrap(sessionBytes), message, traceType.getTTL());
-                }
-                else
-                {
-                    state.trace(message);
-                    if (messageOut.verb == MessagingService.Verb.REQUEST_RESPONSE)
-                        Tracing.instance.doneWithNonLocalSession(state);
-                }
-            }
-
-            InetSocketAddress toFull = lookupAddressAndPort.apply(to);
-            deliver.accept(toFull,
-                           serializeMessage(messageOut, id, broadcastAddress(), toFull));
-
-            return false;
->>>>>>> a7820d10
+            return new MessageImpl(messageOut.verb().id, out.toByteArray(), messageOut.id(), version, fromCassandraInetAddressAndPort(from));
         }
         catch (IOException e)
         {
@@ -453,26 +275,7 @@
     {
         try (DataInputBuffer in = new DataInputBuffer(message.bytes()))
         {
-<<<<<<< HEAD
-            return Message.serializer.deserialize(in, message.from(), message.version());
-=======
-            int version = imessage.version();
-            if (version > MessagingService.current_version)
-            {
-                throw new IllegalStateException(String.format("Received message version %d but current version is %d",
-                                                              version,
-                                                              MessagingService.current_version));
-            }
-
-            MessagingService.validateMagic(input.readInt());
-            int id;
-            if (version < MessagingService.VERSION_20)
-                id = Integer.parseInt(input.readUTF());
-            else
-                id = input.readInt();
-            long currentTime = ApproximateTime.currentTimeMillis();
-            return MessageIn.read(input, version, id, MessageIn.readConstructionTime(imessage.from().getAddress(), input, currentTime));
->>>>>>> a7820d10
+            return Message.serializer.deserialize(in, toCassandraInetAddressAndPort(message.from()), message.version());
         }
         catch (Throwable t)
         {
@@ -486,37 +289,18 @@
         sync(() -> {
             if (message.version() > MessagingService.current_version)
             {
-<<<<<<< HEAD
                 throw new IllegalStateException(String.format("Node%d received message version %d but current version is %d",
                                                               this.config.num(),
                                                               message.version(),
                                                               MessagingService.current_version));
-=======
-                MessageIn message = deserializeMessage(imessage);
-                if (message == null)
-                {
-                    // callback expired; nothing to do
-                    return;
-                }
-                if (message.version <= MessagingService.current_version)
-                {
-                    MessagingService.instance().receive(message, imessage.id());
-                }
-                // else ignore message
-            }
-            catch (Throwable t)
-            {
-                throw new RuntimeException("Exception occurred on node " + broadcastAddress(), t);
->>>>>>> a7820d10
             }
 
             Message<?> messageIn = deserializeMessage(message);
             Message.Header header = messageIn.header;
             TraceState state = Tracing.instance.initializeFromMessage(header);
             if (state != null) state.trace("{} message received from {}", header.verb, header.from);
-            header.verb.stage.execute(() -> {
-                MessagingService.instance().inboundSink.accept(messageIn);
-            }, ExecutorLocals.create(state));
+            header.verb.stage.execute(() -> MessagingService.instance().inboundSink.accept(messageIn),
+                                      ExecutorLocals.create(state));
         }).run();
     }
 
@@ -525,13 +309,10 @@
         return callsOnInstance(() -> MessagingService.current_version).call();
     }
 
+    @Override
     public void setMessagingVersion(InetSocketAddress endpoint, int version)
     {
-<<<<<<< HEAD
-        MessagingService.instance().versions.set(endpoint, version);
-=======
-        runOnInstance(() -> MessagingService.instance().setVersion(endpoint.getAddress(), version));
->>>>>>> a7820d10
+        MessagingService.instance().versions.set(toCassandraInetAddressAndPort(endpoint), version);
     }
 
     public void flush(String keyspace)
@@ -571,7 +352,8 @@
 
                 mkdirs();
 
-                assert config.networkTopology().contains(config.broadcastAddress());
+                assert config.networkTopology().contains(config.broadcastAddress()) : String.format("Network topology %s doesn't contain the address %s",
+                                                                                                    config.networkTopology(), config.broadcastAddress());
                 DistributedTestSnitch.assign(config.networkTopology());
 
                 DatabaseDescriptor.daemonInitialization();
@@ -607,10 +389,6 @@
 
                 if (config.has(NETWORK))
                 {
-<<<<<<< HEAD
-=======
-                    registerFilters(cluster);
->>>>>>> a7820d10
                     MessagingService.instance().listen();
                 }
                 else
@@ -622,6 +400,7 @@
                 }
                 registerInboundFilter(cluster);
                 registerOutboundFilter(cluster);
+
                 JVMStabilityInspector.replaceKiller(new InstanceKiller());
 
                 // TODO: this is more than just gossip
@@ -629,6 +408,7 @@
                 {
                     StorageService.instance.initServer();
                     StorageService.instance.removeShutdownHook();
+                    Gossiper.waitToSettle();
                 }
                 else
                 {
@@ -649,14 +429,9 @@
                     StorageService.instance.setRpcReady(true);
                 }
 
-<<<<<<< HEAD
-                if (!FBUtilities.getBroadcastAddressAndPort().equals(broadcastAddressAndPort()))
-=======
-                if (!FBUtilities.getBroadcastAddress().equals(broadcastAddress().getAddress()))
-                    throw new IllegalStateException();
-                if (DatabaseDescriptor.getStoragePort() != broadcastAddress().getPort())
->>>>>>> a7820d10
-                    throw new IllegalStateException();
+                if (!FBUtilities.getBroadcastAddressAndPort().address.equals(broadcastAddress().getAddress()) ||
+                    FBUtilities.getBroadcastAddressAndPort().port != broadcastAddress().getPort())
+                    throw new IllegalStateException(String.format("%s != %s", FBUtilities.getBroadcastAddressAndPort(), broadcastAddress()));
 
                 ActiveRepairService.instance.start();
             }
@@ -678,7 +453,7 @@
             new File(dir).mkdirs();
     }
 
-    private static Config loadConfig(IInstanceConfig overrides)
+    private Config loadConfig(IInstanceConfig overrides)
     {
         Config config = new Config();
         overrides.propagate(config, mapper);
@@ -711,50 +486,32 @@
             for (int i = 0; i < tokens.size(); i++)
             {
                 InetSocketAddress ep = hosts.get(i);
+                InetAddressAndPort addressAndPort = toCassandraInetAddressAndPort(ep);
                 UUID hostId = hostIds.get(i);
                 Token token = tokens.get(i);
                 Gossiper.runInGossipStageBlocking(() -> {
-<<<<<<< HEAD
-                    Gossiper.instance.initializeNodeUnsafe(ep, hostId, 1);
-                    Gossiper.instance.injectApplicationState(ep,
+                    Gossiper.instance.initializeNodeUnsafe(addressAndPort, hostId, 1);
+                    Gossiper.instance.injectApplicationState(addressAndPort,
                                                              ApplicationState.TOKENS,
                                                              new VersionedValue.VersionedValueFactory(partitioner).tokens(Collections.singleton(token)));
-                    storageService.onChange(ep,
+                    storageService.onChange(addressAndPort,
                                             ApplicationState.STATUS_WITH_PORT,
                                             new VersionedValue.VersionedValueFactory(partitioner).normal(Collections.singleton(token)));
-                    storageService.onChange(ep,
+                    storageService.onChange(addressAndPort,
                                             ApplicationState.STATUS,
                                             new VersionedValue.VersionedValueFactory(partitioner).normal(Collections.singleton(token)));
-                    Gossiper.instance.realMarkAlive(ep, Gossiper.instance.getEndpointStateForEndpoint(ep));
-=======
-                    Gossiper.instance.initializeNodeUnsafe(ep.getAddress(), hostId, 1);
-                    Gossiper.instance.injectApplicationState(ep.getAddress(),
-                                                             ApplicationState.TOKENS,
-                                                             new VersionedValue.VersionedValueFactory(partitioner).tokens(Collections.singleton(token)));
-                    storageService.onChange(ep.getAddress(),
-                                            ApplicationState.STATUS,
-                                            new VersionedValue.VersionedValueFactory(partitioner).normal(Collections.singleton(token)));
-                    Gossiper.instance.realMarkAlive(ep.getAddress(), Gossiper.instance.getEndpointStateForEndpoint(ep.getAddress()));
->>>>>>> a7820d10
+                    Gossiper.instance.realMarkAlive(addressAndPort, Gossiper.instance.getEndpointStateForEndpoint(addressAndPort));
                 });
 
                 int messagingVersion = cluster.get(ep).isShutdown()
                                        ? MessagingService.current_version
                                        : Math.min(MessagingService.current_version, cluster.get(ep).getMessagingVersion());
-<<<<<<< HEAD
-                MessagingService.instance().versions.set(ep, messagingVersion);
-=======
-                MessagingService.instance().setVersion(ep.getAddress(), messagingVersion);
->>>>>>> a7820d10
+                MessagingService.instance().versions.set(addressAndPort, messagingVersion);
             }
 
             // check that all nodes are in token metadata
             for (int i = 0; i < tokens.size(); ++i)
-<<<<<<< HEAD
-                assert storageService.getTokenMetadata().isMember(hosts.get(i));
-=======
-                assert storageService.getTokenMetadata().isMember(hosts.get(i).getAddress());
->>>>>>> a7820d10
+                assert storageService.getTokenMetadata().isMember(toCassandraInetAddressAndPort(hosts.get(i)));
         }
         catch (Throwable e) // UnknownHostException
         {
@@ -882,14 +639,9 @@
         }
     }
 
-<<<<<<< HEAD
-    private static final class CollectingNotificationListener implements NotificationListener {
-        private final CopyOnWriteArrayList<Notification> notifications = new CopyOnWriteArrayList<>();
-=======
     private static final class CollectingNotificationListener implements NotificationListener
     {
         private final List<Notification> notifications = new CopyOnWriteArrayList<>();
->>>>>>> a7820d10
 
         public void handleNotification(Notification notification, Object handback)
         {
@@ -897,15 +649,6 @@
         }
     }
 
-<<<<<<< HEAD
-=======
-    public void uncaughtException(Thread thread, Throwable throwable)
-    {
-        System.out.println(String.format("Exception %s occurred on thread %s", throwable.getMessage(), thread.getName()));
-        throwable.printStackTrace();
-    }
-
->>>>>>> a7820d10
     public long killAttempts()
     {
         return callOnInstance(InstanceKiller::getKillAttempts);
