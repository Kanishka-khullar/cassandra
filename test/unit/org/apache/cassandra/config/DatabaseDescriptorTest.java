--- conflicted
+++ resolved
@@ -323,11 +323,7 @@
     }
 
     @Test
-<<<<<<< HEAD
-    public void testApplyInitialTokensInitialTokensSetNumTokensSetAndDoesMatch()
-=======
-    public void testApplyTokensConfigInitialTokensSetNumTokensSetAndDoesMatch() throws Exception
->>>>>>> bfd5d20a
+    public void testApplyTokensConfigInitialTokensSetNumTokensSetAndDoesMatch()
     {
         Config config = DatabaseDescriptor.loadConfig();
         config.initial_token = "0,256,1024";
@@ -346,11 +342,7 @@
     }
 
     @Test
-<<<<<<< HEAD
-    public void testApplyInitialTokensInitialTokensSetNumTokensSetAndDoesntMatch()
-=======
-    public void testApplyTokensConfigInitialTokensSetNumTokensSetAndDoesntMatch() throws Exception
->>>>>>> bfd5d20a
+    public void testApplyTokensConfigInitialTokensSetNumTokensSetAndDoesntMatch()
     {
         Config config = DatabaseDescriptor.loadConfig();
         config.initial_token = "0,256,1024";
@@ -370,11 +362,7 @@
     }
 
     @Test
-<<<<<<< HEAD
-    public void testApplyInitialTokensInitialTokensSetNumTokensNotSet()
-=======
-    public void testApplyTokensConfigInitialTokensSetNumTokensNotSet() throws Exception
->>>>>>> bfd5d20a
+    public void testApplyTokensConfigInitialTokensSetNumTokensNotSet()
     {
         Config config = DatabaseDescriptor.loadConfig();
         config.initial_token = "0,256,1024";
@@ -391,11 +379,7 @@
     }
 
     @Test
-<<<<<<< HEAD
-    public void testApplyInitialTokensInitialTokensNotSetNumTokensSet()
-=======
-    public void testApplyTokensConfigInitialTokensNotSetNumTokensSet() throws Exception
->>>>>>> bfd5d20a
+    public void testApplyTokensConfigInitialTokensNotSetNumTokensSet()
     {
         Config config = DatabaseDescriptor.loadConfig();
         config.num_tokens = 3;
@@ -407,11 +391,7 @@
     }
 
     @Test
-<<<<<<< HEAD
-    public void testApplyInitialTokensInitialTokensNotSetNumTokensNotSet()
-=======
-    public void testApplyTokensConfigInitialTokensNotSetNumTokensNotSet() throws Exception
->>>>>>> bfd5d20a
+    public void testApplyTokensConfigInitialTokensNotSetNumTokensNotSet()
     {
         Config config = DatabaseDescriptor.loadConfig();
         DatabaseDescriptor.applyTokensConfig(config);
@@ -419,43 +399,17 @@
         Assert.assertEquals(Integer.valueOf(1), config.num_tokens);
         Assert.assertTrue(DatabaseDescriptor.tokensFromString(config.initial_token).isEmpty());
     }
-<<<<<<< HEAD
-=======
-
-    @Test
-    public void testApplyTokensConfigInitialTokensOneNumTokensNotSet() throws Exception
+
+    @Test
+    public void testApplyTokensConfigInitialTokensOneNumTokensNotSet()
     {
         Config config = DatabaseDescriptor.loadConfig();
         config.initial_token = "123";
         config.num_tokens = null;
 
-        unregisterSnitchesForTokenConfigTest();
-
-        try
-        {
-            DatabaseDescriptor.applyTokensConfig(config);
-        }
-        finally
-        {
-            unregisterSnitchesForTokenConfigTest();
-        }
+        DatabaseDescriptor.applyTokensConfig(config);
 
         Assert.assertEquals(Integer.valueOf(1), config.num_tokens);
         Assert.assertEquals(1, DatabaseDescriptor.tokensFromString(config.initial_token).size());
     }
-
-    private void unregisterSnitchesForTokenConfigTest() throws Exception
-    {
-        try
-        {
-            MBeanServer mbs = ManagementFactory.getPlatformMBeanServer();
-            mbs.unregisterMBean(new ObjectName("org.apache.cassandra.db:type=DynamicEndpointSnitch"));
-            mbs.unregisterMBean(new ObjectName("org.apache.cassandra.db:type=EndpointSnitchInfo"));
-        }
-        catch (InstanceNotFoundException ex)
-        {
-            // ok
-        }
-    }
->>>>>>> bfd5d20a
 }