/*
 * Licensed to the Apache Software Foundation (ASF) under one
 * or more contributor license agreements.  See the NOTICE file
 * distributed with this work for additional information
 * regarding copyright ownership.  The ASF licenses this file
 * to you under the Apache License, Version 2.0 (the
 * "License"); you may not use this file except in compliance
 * with the License.  You may obtain a copy of the License at
 *
 *     http://www.apache.org/licenses/LICENSE-2.0
 *
 * Unless required by applicable law or agreed to in writing, software
 * distributed under the License is distributed on an "AS IS" BASIS,
 * WITHOUT WARRANTIES OR CONDITIONS OF ANY KIND, either express or implied.
 * See the License for the specific language governing permissions and
 * limitations under the License.
 */

package org.apache.cassandra.db.filter;

import java.io.IOException;
import java.util.Arrays;
import java.util.Collection;
import java.util.function.Consumer;

import com.google.common.base.Throwables;
import org.junit.Assert;
import org.junit.Before;
import org.junit.BeforeClass;
import org.junit.Test;
import org.junit.runner.RunWith;
import org.junit.runners.Parameterized;

import org.apache.cassandra.config.CFMetaData;
import org.apache.cassandra.config.ColumnDefinition;
<<<<<<< HEAD
import org.apache.cassandra.config.DatabaseDescriptor;
=======
import org.apache.cassandra.cql3.ColumnIdentifier;
>>>>>>> 9c7b69e4
import org.apache.cassandra.db.PartitionColumns;
import org.apache.cassandra.db.marshal.Int32Type;
import org.apache.cassandra.db.marshal.SetType;
import org.apache.cassandra.db.rows.CellPath;
import org.apache.cassandra.dht.Murmur3Partitioner;
import org.apache.cassandra.gms.Gossiper;
import org.apache.cassandra.io.util.DataInputBuffer;
import org.apache.cassandra.io.util.DataInputPlus;
import org.apache.cassandra.io.util.DataOutputBuffer;
import org.apache.cassandra.net.MessagingService;
import org.apache.cassandra.utils.ByteBufferUtil;

import static org.junit.Assert.assertEquals;

@RunWith(Parameterized.class)
public class ColumnFilterTest
{
    private static final ColumnFilter.Serializer serializer = new ColumnFilter.Serializer();

    private final CFMetaData metadata = CFMetaData.Builder.create("ks", "table")
                                                          .withPartitioner(Murmur3Partitioner.instance)
                                                          .addPartitionKey("pk", Int32Type.instance)
                                                          .addClusteringColumn("ck", Int32Type.instance)
                                                          .addStaticColumn("s1", Int32Type.instance)
                                                          .addStaticColumn("s2", SetType.getInstance(Int32Type.instance, true))
                                                          .addRegularColumn("v1", Int32Type.instance)
                                                          .addRegularColumn("v2", SetType.getInstance(Int32Type.instance, true))
                                                          .addRegularColumn(ColumnIdentifier.getInterned("Escaped Name", true), Int32Type.instance)
                                                          .build();

    private final ColumnDefinition s1 = metadata.getColumnDefinition(ByteBufferUtil.bytes("s1"));
    private final ColumnDefinition s2 = metadata.getColumnDefinition(ByteBufferUtil.bytes("s2"));
    private final ColumnDefinition v1 = metadata.getColumnDefinition(ByteBufferUtil.bytes("v1"));
    private final ColumnDefinition v2 = metadata.getColumnDefinition(ByteBufferUtil.bytes("v2"));
    private final ColumnDefinition escaped = metadata.getColumnDefinition(ByteBufferUtil.bytes("Escaped Name"));
    private final CellPath path0 = CellPath.create(ByteBufferUtil.bytes(0));
    private final CellPath path1 = CellPath.create(ByteBufferUtil.bytes(1));
    private final CellPath path2 = CellPath.create(ByteBufferUtil.bytes(2));
    private final CellPath path3 = CellPath.create(ByteBufferUtil.bytes(3));
    private final CellPath path4 = CellPath.create(ByteBufferUtil.bytes(4));

    @Parameterized.Parameter
    public boolean anyNodeOn30;

    @Parameterized.Parameters(name = "{index}: anyNodeOn30={0}")
    public static Collection<Object[]> data()
    {
        return Arrays.asList(new Object[]{ true }, new Object[]{ false });
    }

    @BeforeClass
    public static void beforeClass()
    {
        DatabaseDescriptor.clientInitialization();
    }

    @Before
    public void before()
    {
        Gossiper.instance.setAnyNodeOn30(anyNodeOn30);
    }

    // Select all

    @Test
    public void testSelectAll()
    {
        Consumer<ColumnFilter> check = filter -> {
            testRoundTrips(filter);
            assertEquals("*/*", filter.toString());
            assertEquals("*", filter.toCQLString());
            assertFetchedQueried(true, true, filter, v1, v2, s1, s2);
            assertCellFetchedQueried(true, true, filter, v2, path0, path1, path2, path3, path4);
            assertCellFetchedQueried(true, true, filter, s2, path0, path1, path2, path3, path4);
        };

        check.accept(ColumnFilter.all(metadata));
        check.accept(ColumnFilter.allColumnsBuilder(metadata).build());
    }

    // Selections

    @Test
    public void testSelectNothing()
    {
        Consumer<ColumnFilter> check = filter -> {
            testRoundTrips(filter);
            assertEquals("[]", filter.toString());
            assertEquals("*", filter.toCQLString());
            assertFetchedQueried(false, false, filter, v1, v2, s1, s2);
            assertCellFetchedQueried(false, false, filter, v2, path0, path1, path2, path3, path4);
            assertCellFetchedQueried(false, false, filter, s2, path0, path1, path2, path3, path4);
        };

        check.accept(ColumnFilter.selection(PartitionColumns.NONE));
        check.accept(ColumnFilter.selectionBuilder().build());
    }

    @Test
    public void testSelectSimpleColumn()
    {
        Consumer<ColumnFilter> check = filter -> {
            testRoundTrips(filter);
            assertEquals("[v1]", filter.toString());
            assertEquals("v1", filter.toCQLString());
            assertFetchedQueried(true, true, filter, v1);
            assertFetchedQueried(false, false, filter, v2, s1, s2);
            assertCellFetchedQueried(false, false, filter, v2, path0, path1, path2, path3, path4);
            assertCellFetchedQueried(false, false, filter, s2, path0, path1, path2, path3, path4);
        };

        check.accept(ColumnFilter.selection(PartitionColumns.builder().add(v1).build()));
        check.accept(ColumnFilter.selectionBuilder().add(v1).build());
    }

    @Test
    public void testSelectEscapedColumn()
    {
        Consumer<ColumnFilter> check = filter -> {
            testRoundTrips(filter);
            assertEquals("[Escaped Name]", filter.toString());
            assertEquals("\"Escaped Name\"", filter.toCQLString());
            assertFetchedQueried(true, true, filter, escaped);
            assertFetchedQueried(false, false, filter, v2, s1, s2);
            assertCellFetchedQueried(false, false, filter, v2, path0, path1, path2, path3, path4);
            assertCellFetchedQueried(false, false, filter, s2, path0, path1, path2, path3, path4);
        };

        check.accept(ColumnFilter.selection(PartitionColumns.builder().add(escaped).build()));
        check.accept(ColumnFilter.selectionBuilder().add(escaped).build());
    }

    @Test
    public void testSelectComplexColumn()
    {
        Consumer<ColumnFilter> check = filter -> {
            testRoundTrips(filter);
            assertEquals("[v2]", filter.toString());
            assertEquals("v2", filter.toCQLString());
            assertFetchedQueried(true, true, filter, v2);
            assertFetchedQueried(false, false, filter, v1, s1, s2);
            assertCellFetchedQueried(true, true, filter, v2, path0, path1, path2, path3, path4);
            assertCellFetchedQueried(false, false, filter, s2, path0, path1, path2, path3, path4);
        };

        check.accept(ColumnFilter.selection(PartitionColumns.builder().add(v2).build()));
        check.accept(ColumnFilter.selectionBuilder().add(v2).build());
    }

    @Test
    public void testSelectStaticColumn()
    {
        Consumer<ColumnFilter> check = filter -> {
            testRoundTrips(filter);
            assertEquals("[s1]", filter.toString());
            assertEquals("s1", filter.toCQLString());
            assertFetchedQueried(true, true, filter, s1);
            assertFetchedQueried(false, false, filter, v1, v2, s2);
            assertCellFetchedQueried(false, false, filter, v2, path0, path1, path2, path3, path4);
            assertCellFetchedQueried(false, false, filter, s2, path0, path1, path2, path3, path4);
        };

        check.accept(ColumnFilter.selection(PartitionColumns.builder().add(s1).build()));
        check.accept(ColumnFilter.selectionBuilder().add(s1).build());
    }

    @Test
    public void testSelectStaticComplexColumn()
    {
        Consumer<ColumnFilter> check = filter -> {
            testRoundTrips(filter);
            assertEquals("[s2]", filter.toString());
            assertEquals("s2", filter.toCQLString());
            assertFetchedQueried(true, true, filter, s2);
            assertFetchedQueried(false, false, filter, v1, v2, s1);
            assertCellFetchedQueried(false, false, filter, v2, path0, path1, path2, path3, path4);
            assertCellFetchedQueried(true, true, filter, s2, path0, path1, path2, path3, path4);
        };

        check.accept(ColumnFilter.selection(PartitionColumns.builder().add(s2).build()));
        check.accept(ColumnFilter.selectionBuilder().add(s2).build());
    }

    @Test
    public void testSelectColumns()
    {
        Consumer<ColumnFilter> check = filter -> {
            testRoundTrips(filter);
            assertEquals("[s1, s2, v1, v2]", filter.toString());
            assertEquals("s1, s2, v1, v2", filter.toCQLString());
            assertFetchedQueried(true, true, filter, v1, v2, s1, s2);
            assertCellFetchedQueried(true, true, filter, v2, path0, path1, path2, path3, path4);
            assertCellFetchedQueried(true, true, filter, s2, path0, path1, path2, path3, path4);
        };

        check.accept(ColumnFilter.selection(PartitionColumns.builder().add(v1).add(v2).add(s1).add(s2).build()));
        check.accept(ColumnFilter.selectionBuilder().add(v1).add(v2).add(s1).add(s2).build());
    }

    @Test
    public void testSelectIndividualCells()
    {
        ColumnFilter filter = ColumnFilter.selectionBuilder().select(v2, path1).select(v2, path3).build();
        testRoundTrips(filter);
        assertEquals("[v2[1], v2[3]]", filter.toString());
        assertEquals("v2[1], v2[3]", filter.toCQLString());
        assertFetchedQueried(true, true, filter, v2);
        assertFetchedQueried(false, false, filter, v1, s1, s2);
        assertCellFetchedQueried(true, true, filter, v2, path1, path3);
        assertCellFetchedQueried(false, false, filter, v2, path0, path2, path4);
        assertCellFetchedQueried(false, false, filter, s2, path0, path1, path2, path3, path4);
    }

    @Test
    public void testSelectIndividualCellsFromStatic()
    {
        ColumnFilter filter = ColumnFilter.selectionBuilder().select(s2, path1).select(s2, path3).build();
        testRoundTrips(filter);
        assertEquals("[s2[1], s2[3]]", filter.toString());
        assertEquals("s2[1], s2[3]", filter.toCQLString());
        assertFetchedQueried(true, true, filter, s2);
        assertFetchedQueried(false, false, filter, v1, v2, s1);
        assertCellFetchedQueried(false, false, filter, v2, path0, path1, path2, path3, path4);
        assertCellFetchedQueried(true, true, filter, s2, path1, path3);
        assertCellFetchedQueried(false, false, filter, s2, path0, path2, path4);
    }

    @Test
    public void testSelectCellSlice()
    {
        ColumnFilter filter = ColumnFilter.selectionBuilder().slice(v2, path1, path3).build();
        testRoundTrips(filter);
        assertEquals("[v2[1:3]]", filter.toString());
        assertEquals("v2[1:3]", filter.toCQLString());
        assertFetchedQueried(true, true, filter, v2);
        assertFetchedQueried(false, false, filter, v1, s1, s2);
        assertCellFetchedQueried(true, true, filter, v2, path1, path2, path3);
        assertCellFetchedQueried(false, false, filter, v2, path0, path4);
        assertCellFetchedQueried(false, false, filter, s2, path0, path1, path2, path3, path4);
    }

    @Test
    public void testSelectCellSliceFromStatic()
    {
        ColumnFilter filter = ColumnFilter.selectionBuilder().slice(s2, path1, path3).build();
        testRoundTrips(filter);
        assertEquals("[s2[1:3]]", filter.toString());
        assertEquals("s2[1:3]", filter.toCQLString());
        assertFetchedQueried(true, true, filter, s2);
        assertFetchedQueried(false, false, filter, v1, v2, s1);
        assertCellFetchedQueried(false, false, filter, v2, path0, path1, path2, path3, path4);
        assertCellFetchedQueried(true, true, filter, s2, path1, path2, path3);
        assertCellFetchedQueried(false, false, filter, s2, path0, path4);
    }

    @Test
    public void testSelectColumnsWithCellsAndSlices()
    {
        ColumnFilter filter = ColumnFilter.selectionBuilder()
                                          .add(v1)
                                          .add(s1)
                                          .slice(v2, path0, path2)
                                          .select(v2, path4)
                                          .select(s2, path0)
                                          .slice(s2, path2, path4)
                                          .build();
        testRoundTrips(filter);
        assertEquals("[s1, s2[0], s2[2:4], v1, v2[0:2], v2[4]]", filter.toString());
        assertEquals("s1, s2[0], s2[2:4], v1, v2[0:2], v2[4]", filter.toCQLString());
        assertFetchedQueried(true, true, filter, v1, v2, s1, s2);
        assertCellFetchedQueried(true, true, filter, v2, path0, path1, path2, path4);
        assertCellFetchedQueried(false, false, filter, v2, path3);
        assertCellFetchedQueried(true, true, filter, s2, path0, path2, path3, path4);
        assertCellFetchedQueried(false, false, filter, s2, path1);
    }

    // select with metadata

    @Test
    public void testSelectSimpleColumnWithMetadata()
    {
        Consumer<ColumnFilter> check = filter -> {
            testRoundTrips(filter);
            assertFetchedQueried(true, true, filter, v1);
<<<<<<< HEAD
            if (anyNodeOn30)
            {
                assertEquals("*/*", filter.toString());
                assertFetchedQueried(true, true, filter, s1, s2, v2);
                assertCellFetchedQueried(true, true, filter, v2, path0, path1, path2, path3, path4);
                assertCellFetchedQueried(true, true, filter, s2, path0, path1, path2, path3, path4);
            }
            else
            {
                assertEquals("*/[v1]", filter.toString());
                assertFetchedQueried(true, false, filter, s1, s2, v2);
                assertCellFetchedQueried(true, false, filter, v2, path0, path1, path2, path3, path4);
                assertCellFetchedQueried(true, false, filter, s2, path0, path1, path2, path3, path4);
            }
=======

            assertEquals("*/*", filter.toString());
            assertEquals("v1", filter.toCQLString());
            assertFetchedQueried(true, true, filter, s1, s2, v2);
            assertCellFetchedQueried(true, true, filter, v2, path0, path1, path2, path3, path4);
            assertCellFetchedQueried(true, true, filter, s2, path0, path1, path2, path3, path4);
>>>>>>> 9c7b69e4
        };

        check.accept(ColumnFilter.selection(metadata, PartitionColumns.builder().add(v1).build()));
        check.accept(ColumnFilter.allColumnsBuilder(metadata).add(v1).build());
    }

    @Test
    public void testSelectStaticColumnWithMetadata()
    {
        Consumer<ColumnFilter> check = filter -> {
            testRoundTrips(filter);
            assertFetchedQueried(true, true, filter, s1);
<<<<<<< HEAD
            if (anyNodeOn30)
            {
                assertEquals("*/*", filter.toString());
                assertFetchedQueried(true, true, filter, v1, v2, s2);
                assertCellFetchedQueried(true, true, filter, v2, path0, path1, path2, path3, path4);
                assertCellFetchedQueried(true, true, filter, s2, path0, path1, path2, path3, path4);
            }
            else
            {
                assertEquals("*/[s1]", filter.toString());
                assertFetchedQueried(true, false, filter, v1, v2, s2);
                assertCellFetchedQueried(true, false, filter, v2, path0, path1, path2, path3, path4);
                assertCellFetchedQueried(false, false, filter, s2, path0, path1, path2, path3, path4);
            }
=======

            assertEquals("*/*", filter.toString());
            assertEquals("s1", filter.toCQLString());
            assertFetchedQueried(true, true, filter, v1, v2, s2);
            assertCellFetchedQueried(true, true, filter, v2, path0, path1, path2, path3, path4);
            assertCellFetchedQueried(true, true, filter, s2, path0, path1, path2, path3, path4);
>>>>>>> 9c7b69e4
        };

        check.accept(ColumnFilter.selection(metadata, PartitionColumns.builder().add(s1).build()));
        check.accept(ColumnFilter.allColumnsBuilder(metadata).add(s1).build());
    }

    @Test
    public void testSelectCellWithMetadata()
    {
        ColumnFilter filter = ColumnFilter.allColumnsBuilder(metadata).select(v2, path1).build();
        testRoundTrips(filter);
        assertFetchedQueried(true, true, filter, v2);
<<<<<<< HEAD
        if (anyNodeOn30)
        {
            assertEquals("*/*", filter.toString());
            assertFetchedQueried(true, true, filter, s1, s2, v1);
            assertCellFetchedQueried(true, true, filter, v2, path1);
            assertCellFetchedQueried(true, false, filter, v2, path0, path2, path3, path4);
            assertCellFetchedQueried(true, true, filter, s2, path0, path1, path2, path3, path4);
        }
        else
        {
            assertEquals("*/[v2[1]]", filter.toString());
            assertFetchedQueried(true, false, filter, s1, s2, v1);
            assertCellFetchedQueried(true, true, filter, v2, path1);
            assertCellFetchedQueried(true, false, filter, v2, path0, path2, path3, path4);
            assertCellFetchedQueried(true, false, filter, s2, path0, path1, path2, path3, path4);
        }
=======

        assertEquals("*/*", filter.toString());
        assertEquals("v2[1]", filter.toCQLString());
        assertFetchedQueried(true, true, filter, s1, s2, v1);
        assertCellFetchedQueried(true, true, filter, v2, path1);
        assertCellFetchedQueried(true, false, filter, v2, path0, path2, path3, path4);
        assertCellFetchedQueried(true, true, filter, s2, path0, path1, path2, path3, path4);
>>>>>>> 9c7b69e4
    }

    @Test
    public void testSelectStaticColumnCellWithMetadata()
    {
        ColumnFilter filter = ColumnFilter.allColumnsBuilder(metadata).select(s2, path1).build();
        testRoundTrips(filter);
        assertFetchedQueried(true, true, filter, s2);
<<<<<<< HEAD
        if (anyNodeOn30)
        {
            assertEquals("*/*", filter.toString());
            assertFetchedQueried(true, true, filter, v1, v2, s1);
            assertCellFetchedQueried(true, true, filter, v2, path0, path1, path2, path3, path4);
            assertCellFetchedQueried(true, true, filter, s2, path1);
            assertCellFetchedQueried(true, false, filter, s2, path0, path2, path3, path4);
        }
        else
        {
            assertEquals("*/[s2[1]]", filter.toString());
            assertFetchedQueried(true, false, filter, v1, v2, s1);
            assertCellFetchedQueried(true, false, filter, v2, path0, path1, path2, path3, path4);
            assertCellFetchedQueried(true, true, filter, s2, path1);
            assertCellFetchedQueried(true, false, filter, s2, path0, path2, path3, path4);
        }
=======

        assertEquals("*/*", filter.toString());
        assertEquals("s2[1]", filter.toCQLString());
        assertFetchedQueried(true, true, filter, v1, v2, s1);
        assertCellFetchedQueried(true, true, filter, v2, path0, path1, path2, path3, path4);
        assertCellFetchedQueried(true, true, filter, s2, path1);
        assertCellFetchedQueried(true, false, filter, s2, path0, path2, path3, path4);
>>>>>>> 9c7b69e4
    }

    private void testRoundTrips(ColumnFilter cf)
    {
        testRoundTrip(cf, MessagingService.VERSION_30);
        testRoundTrip(cf, MessagingService.VERSION_3014);
    }

    private void testRoundTrip(ColumnFilter columnFilter, int version)
    {
        try
        {
            DataOutputBuffer output = new DataOutputBuffer();
            serializer.serialize(columnFilter, output, version);
            Assert.assertEquals(serializer.serializedSize(columnFilter, version), output.position());
            DataInputPlus input = new DataInputBuffer(output.buffer(), false);
            ColumnFilter deserialized = serializer.deserialize(input, version, metadata);
            Assert.assertEquals(deserialized, columnFilter);
        }
        catch (IOException e)
        {
            throw Throwables.propagate(e);
        }
    }

    private static void assertFetchedQueried(boolean expectedFetched,
                                             boolean expectedQueried,
                                             ColumnFilter filter,
                                             ColumnDefinition... columns)
    {
        for (ColumnDefinition column : columns)
        {
            assertEquals(String.format("Expected fetches(%s) to be %s", column.name, expectedFetched),
                         expectedFetched, filter.fetches(column));
            if (expectedFetched)
                assertEquals(String.format("Expected fetchedColumnIsQueried(%s) to be %s", column.name, expectedQueried),
                             expectedQueried, filter.fetchedColumnIsQueried(column));
        }
    }

    private static void assertCellFetchedQueried(boolean expectedFetched,
                                                 boolean expectedQueried,
                                                 ColumnFilter filter,
                                                 ColumnDefinition column,
                                                 CellPath... paths)
    {
        ColumnFilter.Tester tester = filter.newTester(column);

        for (CellPath path : paths)
        {
            int p = ByteBufferUtil.toInt(path.get(0));
            if (expectedFetched)
                assertEquals(String.format("Expected fetchedCellIsQueried(%s:%s) to be %s", column.name, p, expectedQueried),
                             expectedQueried, filter.fetchedCellIsQueried(column, path));

            if (tester != null)
            {
                assertEquals(String.format("Expected tester.fetches(%s:%s) to be %s", column.name, p, expectedFetched),
                             expectedFetched, tester.fetches(path));
                if (expectedFetched)
                    assertEquals(String.format("Expected tester.fetchedCellIsQueried(%s:%s) to be %s", column.name, p, expectedQueried),
                                 expectedQueried, tester.fetchedCellIsQueried(path));
            }
        }
    }
}<|MERGE_RESOLUTION|>--- conflicted
+++ resolved
@@ -33,11 +33,8 @@
 
 import org.apache.cassandra.config.CFMetaData;
 import org.apache.cassandra.config.ColumnDefinition;
-<<<<<<< HEAD
 import org.apache.cassandra.config.DatabaseDescriptor;
-=======
 import org.apache.cassandra.cql3.ColumnIdentifier;
->>>>>>> 9c7b69e4
 import org.apache.cassandra.db.PartitionColumns;
 import org.apache.cassandra.db.marshal.Int32Type;
 import org.apache.cassandra.db.marshal.SetType;
@@ -322,10 +319,10 @@
         Consumer<ColumnFilter> check = filter -> {
             testRoundTrips(filter);
             assertFetchedQueried(true, true, filter, v1);
-<<<<<<< HEAD
             if (anyNodeOn30)
             {
                 assertEquals("*/*", filter.toString());
+                assertEquals("*", filter.toCQLString());
                 assertFetchedQueried(true, true, filter, s1, s2, v2);
                 assertCellFetchedQueried(true, true, filter, v2, path0, path1, path2, path3, path4);
                 assertCellFetchedQueried(true, true, filter, s2, path0, path1, path2, path3, path4);
@@ -333,18 +330,11 @@
             else
             {
                 assertEquals("*/[v1]", filter.toString());
+                assertEquals("v1", filter.toCQLString());
                 assertFetchedQueried(true, false, filter, s1, s2, v2);
                 assertCellFetchedQueried(true, false, filter, v2, path0, path1, path2, path3, path4);
                 assertCellFetchedQueried(true, false, filter, s2, path0, path1, path2, path3, path4);
             }
-=======
-
-            assertEquals("*/*", filter.toString());
-            assertEquals("v1", filter.toCQLString());
-            assertFetchedQueried(true, true, filter, s1, s2, v2);
-            assertCellFetchedQueried(true, true, filter, v2, path0, path1, path2, path3, path4);
-            assertCellFetchedQueried(true, true, filter, s2, path0, path1, path2, path3, path4);
->>>>>>> 9c7b69e4
         };
 
         check.accept(ColumnFilter.selection(metadata, PartitionColumns.builder().add(v1).build()));
@@ -357,10 +347,10 @@
         Consumer<ColumnFilter> check = filter -> {
             testRoundTrips(filter);
             assertFetchedQueried(true, true, filter, s1);
-<<<<<<< HEAD
             if (anyNodeOn30)
             {
                 assertEquals("*/*", filter.toString());
+                assertEquals("*", filter.toCQLString());
                 assertFetchedQueried(true, true, filter, v1, v2, s2);
                 assertCellFetchedQueried(true, true, filter, v2, path0, path1, path2, path3, path4);
                 assertCellFetchedQueried(true, true, filter, s2, path0, path1, path2, path3, path4);
@@ -368,18 +358,11 @@
             else
             {
                 assertEquals("*/[s1]", filter.toString());
+                assertEquals("s1", filter.toCQLString());
                 assertFetchedQueried(true, false, filter, v1, v2, s2);
                 assertCellFetchedQueried(true, false, filter, v2, path0, path1, path2, path3, path4);
                 assertCellFetchedQueried(false, false, filter, s2, path0, path1, path2, path3, path4);
             }
-=======
-
-            assertEquals("*/*", filter.toString());
-            assertEquals("s1", filter.toCQLString());
-            assertFetchedQueried(true, true, filter, v1, v2, s2);
-            assertCellFetchedQueried(true, true, filter, v2, path0, path1, path2, path3, path4);
-            assertCellFetchedQueried(true, true, filter, s2, path0, path1, path2, path3, path4);
->>>>>>> 9c7b69e4
         };
 
         check.accept(ColumnFilter.selection(metadata, PartitionColumns.builder().add(s1).build()));
@@ -392,10 +375,10 @@
         ColumnFilter filter = ColumnFilter.allColumnsBuilder(metadata).select(v2, path1).build();
         testRoundTrips(filter);
         assertFetchedQueried(true, true, filter, v2);
-<<<<<<< HEAD
         if (anyNodeOn30)
         {
             assertEquals("*/*", filter.toString());
+            assertEquals("*", filter.toCQLString());
             assertFetchedQueried(true, true, filter, s1, s2, v1);
             assertCellFetchedQueried(true, true, filter, v2, path1);
             assertCellFetchedQueried(true, false, filter, v2, path0, path2, path3, path4);
@@ -404,20 +387,12 @@
         else
         {
             assertEquals("*/[v2[1]]", filter.toString());
+            assertEquals("v2[1]", filter.toCQLString());
             assertFetchedQueried(true, false, filter, s1, s2, v1);
             assertCellFetchedQueried(true, true, filter, v2, path1);
             assertCellFetchedQueried(true, false, filter, v2, path0, path2, path3, path4);
             assertCellFetchedQueried(true, false, filter, s2, path0, path1, path2, path3, path4);
         }
-=======
-
-        assertEquals("*/*", filter.toString());
-        assertEquals("v2[1]", filter.toCQLString());
-        assertFetchedQueried(true, true, filter, s1, s2, v1);
-        assertCellFetchedQueried(true, true, filter, v2, path1);
-        assertCellFetchedQueried(true, false, filter, v2, path0, path2, path3, path4);
-        assertCellFetchedQueried(true, true, filter, s2, path0, path1, path2, path3, path4);
->>>>>>> 9c7b69e4
     }
 
     @Test
@@ -426,10 +401,10 @@
         ColumnFilter filter = ColumnFilter.allColumnsBuilder(metadata).select(s2, path1).build();
         testRoundTrips(filter);
         assertFetchedQueried(true, true, filter, s2);
-<<<<<<< HEAD
         if (anyNodeOn30)
         {
             assertEquals("*/*", filter.toString());
+            assertEquals("*", filter.toCQLString());
             assertFetchedQueried(true, true, filter, v1, v2, s1);
             assertCellFetchedQueried(true, true, filter, v2, path0, path1, path2, path3, path4);
             assertCellFetchedQueried(true, true, filter, s2, path1);
@@ -438,20 +413,12 @@
         else
         {
             assertEquals("*/[s2[1]]", filter.toString());
+            assertEquals("s2[1]", filter.toCQLString());
             assertFetchedQueried(true, false, filter, v1, v2, s1);
             assertCellFetchedQueried(true, false, filter, v2, path0, path1, path2, path3, path4);
             assertCellFetchedQueried(true, true, filter, s2, path1);
             assertCellFetchedQueried(true, false, filter, s2, path0, path2, path3, path4);
         }
-=======
-
-        assertEquals("*/*", filter.toString());
-        assertEquals("s2[1]", filter.toCQLString());
-        assertFetchedQueried(true, true, filter, v1, v2, s1);
-        assertCellFetchedQueried(true, true, filter, v2, path0, path1, path2, path3, path4);
-        assertCellFetchedQueried(true, true, filter, s2, path1);
-        assertCellFetchedQueried(true, false, filter, s2, path0, path2, path3, path4);
->>>>>>> 9c7b69e4
     }
 
     private void testRoundTrips(ColumnFilter cf)
