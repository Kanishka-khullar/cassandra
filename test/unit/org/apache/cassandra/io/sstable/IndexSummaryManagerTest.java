--- conflicted
+++ resolved
@@ -138,7 +138,7 @@
 
         try (LifecycleTransaction txn = cfs.getTracker().tryModify(sstables, OperationType.UNKNOWN))
         {
-            sstables = redistributeSummaries(redistribution(Collections.EMPTY_LIST, of(cfs.metadata.cfId, txn), originalOffHeapSize * sstables.size()));
+            sstables = redistributeSummaries(Collections.EMPTY_LIST, of(cfs.metadata.cfId, txn), originalOffHeapSize * sstables.size());
         }
         for (SSTableReader sstable : sstables)
             assertEquals(BASE_SAMPLING_LEVEL, sstable.getIndexSummarySamplingLevel());
@@ -247,7 +247,7 @@
         long summarySpace = sstable.getIndexSummaryOffHeapSize();
         try (LifecycleTransaction txn = cfs.getTracker().tryModify(asList(sstable), OperationType.UNKNOWN))
         {
-            redistributeSummaries(redistribution(Collections.EMPTY_LIST, of(cfs.metadata.cfId, txn), summarySpace));
+            redistributeSummaries(Collections.EMPTY_LIST, of(cfs.metadata.cfId, txn), summarySpace);
         }
 
         sstable = cfs.getLiveSSTables().iterator().next();
@@ -259,7 +259,7 @@
         int previousSize = sstable.getIndexSummarySize();
         try (LifecycleTransaction txn = cfs.getTracker().tryModify(asList(sstable), OperationType.UNKNOWN))
         {
-            redistributeSummaries(redistribution(Collections.EMPTY_LIST, of(cfs.metadata.cfId, txn), (long) Math.ceil(summarySpace * 1.5)));
+            redistributeSummaries(Collections.EMPTY_LIST, of(cfs.metadata.cfId, txn), (long) Math.ceil(summarySpace * 1.5));
         }
         sstable = cfs.getLiveSSTables().iterator().next();
         assertEquals(previousSize * 1.5, (double) sstable.getIndexSummarySize(), 1);
@@ -270,7 +270,7 @@
         cfs.metadata.minIndexInterval(originalMinIndexInterval);
         try (LifecycleTransaction txn = cfs.getTracker().tryModify(asList(sstable), OperationType.UNKNOWN))
         {
-            redistributeSummaries(redistribution(Collections.EMPTY_LIST, of(cfs.metadata.cfId, txn), (long) Math.ceil(summarySpace / 2.0)));
+            redistributeSummaries(Collections.EMPTY_LIST, of(cfs.metadata.cfId, txn), (long) Math.ceil(summarySpace / 2.0));
         }
         sstable = cfs.getLiveSSTables().iterator().next();
         assertEquals(originalMinIndexInterval * 2, sstable.getEffectiveIndexInterval(), 0.001);
@@ -283,7 +283,7 @@
         cfs.metadata.maxIndexInterval(originalMinIndexInterval * 4);
         try (LifecycleTransaction txn = cfs.getTracker().tryModify(asList(sstable), OperationType.UNKNOWN))
         {
-            redistributeSummaries(redistribution(Collections.EMPTY_LIST, of(cfs.metadata.cfId, txn), 10));
+            redistributeSummaries(Collections.EMPTY_LIST, of(cfs.metadata.cfId, txn), 10);
         }
         sstable = cfs.getLiveSSTables().iterator().next();
         assertEquals(cfs.metadata.params.minIndexInterval, sstable.getEffectiveIndexInterval(), 0.001);
@@ -306,7 +306,7 @@
 
         try (LifecycleTransaction txn = cfs.getTracker().tryModify(sstables, OperationType.UNKNOWN))
         {
-            redistributeSummaries(redistribution(Collections.EMPTY_LIST, of(cfs.metadata.cfId, txn), 10));
+            redistributeSummaries(Collections.EMPTY_LIST, of(cfs.metadata.cfId, txn), 10);
         }
         sstables = new ArrayList<>(cfs.getLiveSSTables());
         for (SSTableReader sstable : sstables)
@@ -316,7 +316,7 @@
         cfs.metadata.maxIndexInterval(cfs.metadata.params.maxIndexInterval / 2);
         try (LifecycleTransaction txn = cfs.getTracker().tryModify(sstables, OperationType.UNKNOWN))
         {
-            redistributeSummaries(redistribution(Collections.EMPTY_LIST, of(cfs.metadata.cfId, txn), 1));
+            redistributeSummaries(Collections.EMPTY_LIST, of(cfs.metadata.cfId, txn), 1);
         }
         sstables = new ArrayList<>(cfs.getLiveSSTables());
         for (SSTableReader sstable : sstables)
@@ -329,7 +329,7 @@
         cfs.metadata.maxIndexInterval(cfs.metadata.params.maxIndexInterval * 2);
         try (LifecycleTransaction txn = cfs.getTracker().tryModify(sstables, OperationType.UNKNOWN))
         {
-            redistributeSummaries(redistribution(Collections.EMPTY_LIST, of(cfs.metadata.cfId, txn), 1));
+            redistributeSummaries(Collections.EMPTY_LIST, of(cfs.metadata.cfId, txn), 1);
         }
         for (SSTableReader sstable : cfs.getLiveSSTables())
         {
@@ -360,7 +360,7 @@
         // there should be enough space to not downsample anything
         try (LifecycleTransaction txn = cfs.getTracker().tryModify(sstables, OperationType.UNKNOWN))
         {
-            sstables = redistributeSummaries(redistribution(Collections.EMPTY_LIST, of(cfs.metadata.cfId, txn), (singleSummaryOffHeapSpace * numSSTables)));
+            sstables = redistributeSummaries(Collections.EMPTY_LIST, of(cfs.metadata.cfId, txn), (singleSummaryOffHeapSpace * numSSTables));
         }
         for (SSTableReader sstable : sstables)
             assertEquals(BASE_SAMPLING_LEVEL, sstable.getIndexSummarySamplingLevel());
@@ -371,7 +371,7 @@
         assert sstables.size() == 4;
         try (LifecycleTransaction txn = cfs.getTracker().tryModify(sstables, OperationType.UNKNOWN))
         {
-            sstables = redistributeSummaries(redistribution(Collections.EMPTY_LIST, of(cfs.metadata.cfId, txn), (singleSummaryOffHeapSpace * (numSSTables / 2))));
+            sstables = redistributeSummaries(Collections.EMPTY_LIST, of(cfs.metadata.cfId, txn), (singleSummaryOffHeapSpace * (numSSTables / 2)));
         }
         for (SSTableReader sstable : sstables)
             assertEquals(BASE_SAMPLING_LEVEL / 2, sstable.getIndexSummarySamplingLevel());
@@ -380,7 +380,7 @@
         // everything should get cut to a quarter
         try (LifecycleTransaction txn = cfs.getTracker().tryModify(sstables, OperationType.UNKNOWN))
         {
-            sstables = redistributeSummaries(redistribution(Collections.EMPTY_LIST, of(cfs.metadata.cfId, txn), (singleSummaryOffHeapSpace * (numSSTables / 4))));
+            sstables = redistributeSummaries(Collections.EMPTY_LIST, of(cfs.metadata.cfId, txn), (singleSummaryOffHeapSpace * (numSSTables / 4)));
         }
         for (SSTableReader sstable : sstables)
             assertEquals(BASE_SAMPLING_LEVEL / 4, sstable.getIndexSummarySamplingLevel());
@@ -389,7 +389,7 @@
         // upsample back up to half
         try (LifecycleTransaction txn = cfs.getTracker().tryModify(sstables, OperationType.UNKNOWN))
         {
-            sstables = redistributeSummaries(redistribution(Collections.EMPTY_LIST, of(cfs.metadata.cfId, txn), (singleSummaryOffHeapSpace * (numSSTables / 2) + 4)));
+            sstables = redistributeSummaries(Collections.EMPTY_LIST, of(cfs.metadata.cfId, txn), (singleSummaryOffHeapSpace * (numSSTables / 2) + 4));
         }
         assert sstables.size() == 4;
         for (SSTableReader sstable : sstables)
@@ -399,7 +399,7 @@
         // upsample back up to the original index summary
         try (LifecycleTransaction txn = cfs.getTracker().tryModify(sstables, OperationType.UNKNOWN))
         {
-            sstables = redistributeSummaries(redistribution(Collections.EMPTY_LIST, of(cfs.metadata.cfId, txn), (singleSummaryOffHeapSpace * numSSTables)));
+            sstables = redistributeSummaries(Collections.EMPTY_LIST, of(cfs.metadata.cfId, txn), (singleSummaryOffHeapSpace * numSSTables));
         }
         for (SSTableReader sstable : sstables)
             assertEquals(BASE_SAMPLING_LEVEL, sstable.getIndexSummarySamplingLevel());
@@ -411,7 +411,7 @@
         sstables.get(1).overrideReadMeter(new RestorableMeter(50.0, 50.0));
         try (LifecycleTransaction txn = cfs.getTracker().tryModify(sstables, OperationType.UNKNOWN))
         {
-            sstables = redistributeSummaries(redistribution(Collections.EMPTY_LIST, of(cfs.metadata.cfId, txn), (singleSummaryOffHeapSpace * 3)));
+            sstables = redistributeSummaries(Collections.EMPTY_LIST, of(cfs.metadata.cfId, txn), (singleSummaryOffHeapSpace * 3));
         }
         Collections.sort(sstables, hotnessComparator);
         assertEquals(BASE_SAMPLING_LEVEL / 2, sstables.get(0).getIndexSummarySamplingLevel());
@@ -427,7 +427,7 @@
         sstables.get(1).overrideReadMeter(new RestorableMeter(higherRate, higherRate));
         try (LifecycleTransaction txn = cfs.getTracker().tryModify(sstables, OperationType.UNKNOWN))
         {
-            sstables = redistributeSummaries(redistribution(Collections.EMPTY_LIST, of(cfs.metadata.cfId, txn), (singleSummaryOffHeapSpace * 3)));
+            sstables = redistributeSummaries(Collections.EMPTY_LIST, of(cfs.metadata.cfId, txn), (singleSummaryOffHeapSpace * 3));
         }
         Collections.sort(sstables, hotnessComparator);
         assertEquals(BASE_SAMPLING_LEVEL / 2, sstables.get(0).getIndexSummarySamplingLevel());
@@ -445,7 +445,7 @@
 
         try (LifecycleTransaction txn = cfs.getTracker().tryModify(sstables, OperationType.UNKNOWN))
         {
-            sstables = redistributeSummaries(redistribution(Collections.EMPTY_LIST, of(cfs.metadata.cfId, txn), (singleSummaryOffHeapSpace * 3) + 50));
+            sstables = redistributeSummaries(Collections.EMPTY_LIST, of(cfs.metadata.cfId, txn), (singleSummaryOffHeapSpace * 3) + 50);
         }
         Collections.sort(sstables, hotnessComparator);
 
@@ -469,7 +469,7 @@
         sstables.get(3).overrideReadMeter(new RestorableMeter(128.0, 128.0));
         try (LifecycleTransaction txn = cfs.getTracker().tryModify(sstables, OperationType.UNKNOWN))
         {
-            sstables = redistributeSummaries(redistribution(Collections.EMPTY_LIST, of(cfs.metadata.cfId, txn), (long) (singleSummaryOffHeapSpace + (singleSummaryOffHeapSpace * (92.0 / BASE_SAMPLING_LEVEL)))));
+            sstables = redistributeSummaries(Collections.EMPTY_LIST, of(cfs.metadata.cfId, txn), (long) (singleSummaryOffHeapSpace + (singleSummaryOffHeapSpace * (92.0 / BASE_SAMPLING_LEVEL))));
         }
         Collections.sort(sstables, hotnessComparator);
         assertEquals(1, sstables.get(0).getIndexSummarySize());  // at the min sampling level
@@ -482,7 +482,7 @@
         // Don't leave enough space for even the minimal index summaries
         try (LifecycleTransaction txn = cfs.getTracker().tryModify(sstables, OperationType.UNKNOWN))
         {
-            sstables = redistributeSummaries(redistribution(Collections.EMPTY_LIST, of(cfs.metadata.cfId, txn), 10));
+            sstables = redistributeSummaries(Collections.EMPTY_LIST, of(cfs.metadata.cfId, txn), 10);
         }
         for (SSTableReader sstable : sstables)
             assertEquals(1, sstable.getIndexSummarySize());  // at the min sampling level
@@ -619,9 +619,6 @@
         // barrier to control when redistribution runs
         final CountDownLatch barrier = new CountDownLatch(1);
 
-        // barrier to control when redistribution runs
-        final CountDownLatch barrier = new CountDownLatch(1);
-
         Thread t = new Thread(new Runnable()
         {
             public void run()
@@ -631,17 +628,10 @@
                     // Don't leave enough space for even the minimal index summaries
                     try (LifecycleTransaction txn = cfs.getTracker().tryModify(sstables, OperationType.UNKNOWN))
                     {
-<<<<<<< HEAD
-                        redistributeSummaries(new ObservableRedistribution(Collections.EMPTY_LIST,
-                                                                           of(cfs.metadata.cfId, txn),
-                                                                           singleSummaryOffHeapSpace,
-                                                                           barrier));
-=======
                         IndexSummaryManager.redistributeSummaries(new ObservableRedistribution(Collections.EMPTY_LIST,
                                                                                                of(cfs.metadata.cfId, txn),
                                                                                                singleSummaryOffHeapSpace,
                                                                                                barrier));
->>>>>>> bfa8c807
                     }
                 }
                 catch (CompactionInterruptedException ex)
@@ -662,10 +652,6 @@
         CompactionManager.instance.stopCompaction("INDEX_SUMMARY");
         // allows the redistribution to proceed
         barrier.countDown();
-<<<<<<< HEAD
-
-=======
->>>>>>> bfa8c807
         t.join();
 
         assertNotNull("Expected compaction interrupted exception", exception.get());
@@ -681,13 +667,6 @@
         validateData(cfs, numRows);
     }
 
-<<<<<<< HEAD
-    private static IndexSummaryRedistribution redistribution(List<SSTableReader> compacting,
-                                                             Map<UUID, LifecycleTransaction> transactions,
-                                                             long memoryPoolBytes)
-    {
-        return new IndexSummaryRedistribution(compacting, transactions, memoryPoolBytes);
-=======
     private static List<SSTableReader> redistributeSummaries(List<SSTableReader> compacting,
                                                              Map<UUID, LifecycleTransaction> transactions,
                                                              long memoryPoolBytes)
@@ -696,24 +675,16 @@
         return IndexSummaryManager.redistributeSummaries(new IndexSummaryRedistribution(compacting,
                                                                                         transactions,
                                                                                         memoryPoolBytes));
->>>>>>> bfa8c807
     }
 
     private static class ObservableRedistribution extends IndexSummaryRedistribution
     {
         CountDownLatch barrier;
-<<<<<<< HEAD
-        public ObservableRedistribution(List<SSTableReader> compacting,
-                                        Map<UUID, LifecycleTransaction> transactions,
-                                        long memoryPoolBytes,
-                                        CountDownLatch barrier)
-=======
 
         ObservableRedistribution(List<SSTableReader> compacting,
                                  Map<UUID, LifecycleTransaction> transactions,
                                  long memoryPoolBytes,
                                  CountDownLatch barrier)
->>>>>>> bfa8c807
         {
             super(compacting, transactions, memoryPoolBytes);
             this.barrier = barrier;
