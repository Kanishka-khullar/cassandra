--- conflicted
+++ resolved
@@ -524,13 +524,8 @@
         prepareTable(table);
         if (index != null)
         {
-<<<<<<< HEAD
-            StorageService.instance.disableAutoCompaction(KEYSPACE, table + '.' + index);
-            triggerBlockingFlush(Keyspace.open(KEYSPACE).getColumnFamilyStore(table).indexManager.getIndexByName(index));
-=======
             StorageService.instance.disableAutoCompaction(KEYSPACE_PER_TEST, table + '.' + index);
-            Keyspace.open(KEYSPACE_PER_TEST).getColumnFamilyStore(table).indexManager.getIndexByName(index).getBlockingFlushTask().call();
->>>>>>> c0886d87
+            triggerBlockingFlush(Keyspace.open(KEYSPACE_PER_TEST).getColumnFamilyStore(table).indexManager.getIndexByName(index));
         }
 
         for (int i = 0; i < 100; i++)
@@ -555,11 +550,7 @@
             {
                 Keyspace.open(KEYSPACE_PER_TEST).getColumnFamilyStore(table).forceFlush().get();
                 if (index != null)
-<<<<<<< HEAD
-                    triggerBlockingFlush(Keyspace.open(KEYSPACE).getColumnFamilyStore(table).indexManager.getIndexByName(index));
-=======
-                    Keyspace.open(KEYSPACE_PER_TEST).getColumnFamilyStore(table).indexManager.getIndexByName(index).getBlockingFlushTask().call();
->>>>>>> c0886d87
+                    triggerBlockingFlush(Keyspace.open(KEYSPACE_PER_TEST).getColumnFamilyStore(table).indexManager.getIndexByName(index));
             }
         }
     }
