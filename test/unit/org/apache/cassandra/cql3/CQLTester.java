--- conflicted
+++ resolved
@@ -729,16 +729,12 @@
         return sessionNet(getDefaultVersion());
     }
 
-<<<<<<< HEAD
+    protected com.datastax.driver.core.ResultSet executeNetWithPaging(String query, int pageSize) throws Throwable
+    {
+        return sessionNet().execute(new SimpleStatement(formatQuery(query)).setFetchSize(pageSize));
+    }
+
     protected Session sessionNet(ProtocolVersion protocolVersion)
-=======
-    protected com.datastax.driver.core.ResultSet executeNetWithPaging(String query, int pageSize) throws Throwable
-    {
-        return sessionNet().execute(new SimpleStatement(formatQuery(query)).setFetchSize(pageSize));
-    }
-
-    protected Session sessionNet(int protocolVersion)
->>>>>>> 97fb4d10
     {
         requireNetwork();
 
@@ -874,11 +870,6 @@
                                         rows.length>i ? "less" : "more", rows.length, i, protocolVersion), i == rows.length);
     }
 
-    protected void assertRowsNet(ResultSet result, Object[]... rows)
-    {
-        assertRowsNet(PROTOCOL_VERSIONS.get(PROTOCOL_VERSIONS.size() - 1), result, rows);
-    }
-
     public static void assertRows(UntypedResultSet result, Object[]... rows)
     {
         if (result == null)
